module.exports = (options = {}, callback)->
  encoder = require 'htmlencode'

  options.intro                 ?= no
  options.landing               ?= no
  options.client               or= {}
  options.client.context       or= {}
  options.client.context.group or= "koding"
  options.client.connection    or= {}

  {argv} = require 'optimist'

  prefetchedFeeds = {}
<<<<<<< HEAD
=======
  customPartial   = {}
>>>>>>> ca6799c1
  campaignData    = {}
  currentGroup    = {}
  {bongoModels, client, intro, landing, slug} = options

  createHTML = ->
<<<<<<< HEAD
    replacer            = (k, v)-> if 'string' is typeof v then encoder.XSSEncode v else v
    encodedFeed         = JSON.stringify prefetchedFeeds, replacer
    encodedCampaignData = JSON.stringify campaignData, replacer
    currentGroup        = JSON.stringify currentGroup, replacer
    landingOptions      = page : landing
=======
    replacer             = (k, v)-> if 'string' is typeof v then encoder.XSSEncode v else v
    encodedFeed          = JSON.stringify prefetchedFeeds, replacer
    encodedCampaignData  = JSON.stringify campaignData, replacer
    encodedCustomPartial = JSON.stringify customPartial, replacer
    currentGroup         = JSON.stringify currentGroup, replacer
    landingOptions       = page : landing

    isPremiumBroker = options.client.context.group isnt "koding"
    landingOptions =
      page         : landing
>>>>>>> ca6799c1

    if client.connection?.delegate?.profile?.nickname
      {connection: {delegate}} = client
      {profile   : {nickname}} = delegate
      landingOptions.username  = nickname if delegate.type is "registered"


    landingOptions = JSON.stringify landingOptions
    """
    <script>
      console.time("Framework loaded");
      console.time("Koding.com loaded");
    </script>

    <!-- MIXPANEL -->
    <script>(function(e,b){if(!b.__SV){var a,f,i,g;window.mixpanel=b;a=e.createElement("script");a.type="text/javascript";a.async=!0;a.src=("https:"===e.location.protocol?"https:":"http:")+'//cdn.mxpnl.com/libs/mixpanel-2.2.min.js';f=e.getElementsByTagName("script")[0];f.parentNode.insertBefore(a,f);b._i=[];b.init=function(a,e,d){function f(b,h){var a=h.split(".");2==a.length&&(b=b[a[0]],h=a[1]);b[h]=function(){b.push([h].concat(Array.prototype.slice.call(arguments,0)))}}var c=b;"undefined"!==typeof d?c=b[d]=[]:d="mixpanel";c.people=c.people||[];c.toString=function(b){var a="mixpanel";"mixpanel"!==d&&(a+="."+d);b||(a+=" (stub)");return a};c.people.toString=function(){return c.toString(1)+".people (stub)"};i="disable track track_pageview track_links track_forms register register_once alias unregister identify name_tag set_config people.set people.set_once people.increment people.append people.track_charge people.clear_charges people.delete_user".split(" ");for(g=0;g<i.length;g++)f(c,i[g]);b._i.push([a,e,d])};b.__SV=1.2}})(document,window.mixpanel||[]);mixpanel.init("#{KONFIG.mixpanel}");</script>

    <script>KD.config.premiumBroker=#{isPremiumBroker}</script>
    <script>KD.customPartial=#{encodedCustomPartial}</script>
    <script>KD.campaignData=#{encodedCampaignData}</script>
    <script src='/a/js/kd.#{KONFIG.version}.js'></script>
    #{if intro then "<script src='/a/js/introapp.#{ KONFIG.version }.js'></script>" else ''}
    <script>KD.currentGroup=#{currentGroup};</script>
    <script src='/a/js/koding.#{KONFIG.version}.js'></script>
    #{if landing then "<script src='/a/js/landingapp.#{ KONFIG.version }.js'></script>" else ''}
    <script>KD.prefetchedFeeds=#{encodedFeed};</script>
    <script>KD.currentGroup=#{currentGroup};</script>


    <!-- GOOGLE ANALYTICS -->
    <script>
      var _gaq = _gaq || [];
      _gaq.push(['_setAccount', 'UA-6520910-8']);
      _gaq.push(['_setDomainName', 'koding.com']);
      _gaq.push(['_trackPageview']);
      (function() {
        var ga = document.createElement('script'); ga.type = 'text/javascript'; ga.async = true;
        ga.src = ('https:' == document.location.protocol ? 'https://ssl' : 'http://www') + '.google-analytics.com/ga.js';
        var s = document.getElementsByTagName('script')[0]; s.parentNode.insertBefore(ga, s);
      })();
    </script>

    <!-- ROLLBAR -->
    <script>
      var startTime = new Date().getTime();
      var _rollbarParams = {
        "server.environment": "production",
        "client.javascript.source_map_enabled": true,
        "client.javascript.code_version": "#{KONFIG.version}",
        "client.javascript.guess_uncaught_frames": true,
        checkIgnore: function(msg, file, line, col, err) {
          if ((new Date().getTime() - startTime) > 1000*60*60) {
            // ignore errors after the page has been open for 1hr
            return true;
          }
          return false;
        }
      };
      _rollbarParams["notifier.snippet_version"] = "2"; var _rollbar=["#{KONFIG.rollbar}", _rollbarParams]; var _ratchet=_rollbar;
      (function(w,d){w.onerror=function(e,u,l){_rollbar.push({_t:'uncaught',e:e,u:u,l:l});};var i=function(){var s=d.createElement("script");var
      f=d.getElementsByTagName("script")[0];s.src="//d37gvrvc0wt4s1.cloudfront.net/js/1/rollbar.min.js";s.async=!0;
      f.parentNode.insertBefore(s,f);};if(w.addEventListener){w.addEventListener("load",i,!1);}else{w.attachEvent("onload",i);}})(window,document);
    </script>
    #{if argv.t then "<script src=\"/a/js/tests.js\"></script>" else ''}
    """

  generateScript = ->
    selector =
      partialType : "HOME"

    if options.isCustomPreview
      selector.isPreview = yes
    else
      selector.isActive  = yes

    # add custom partials into body
    bongoModels.JCustomPartials.one selector, (err, partial)->
      customPartial = partial.data  if not err and partial

      bongoModels.JGroup.one {slug : slug or 'koding'}, (err, group) ->
        console.log err if err
        # add custom partial into referral campaign
        bongoModels.JReferralCampaign.one {isActive:yes}, (err, campaignData_)->
          if not err and campaignData_ and campaignData_.data
            campaignData = campaignData_.data
          if group
            currentGroup =
              logo       : group.customize?.logo or ""
              coverPhoto : group.customize?.coverPhoto or ""
              id         : group.getId()
          callback null, createHTML()


<<<<<<< HEAD


      kallback = ->
        html = createHTML()
        callback null, html

      # get group logo and coverphoto
      if slug # if not, it is koding
        bongoModels.JGroup.one {slug}, (err, group) ->
          console.log err if err
          if group
            currentGroup =
              logo       : group.customize?.logo or ""
              coverPhoto : group.customize?.coverPhoto or ""
              id         : group.getId()
        kallback()
      else
        kallback()


=======
>>>>>>> ca6799c1

  {delegate} = options.client.connection
  # if user is exempt or super-admin do not cache his/her result set
  return generateScript()  if delegate and delegate.checkFlag ['super-admin', 'exempt']

  Cache  = require '../cache/main'
  feedFn = require '../cache/feed'

  getCacheKey =-> return "scriptblock-#{options.client.context.group}"

  Cache.fetch getCacheKey(), feedFn, options, (err, data)->
    prefetchedFeeds = data    # this is updating the prefetchedFeeds property
    return generateScript()   # we can generate html here<|MERGE_RESOLUTION|>--- conflicted
+++ resolved
@@ -11,22 +11,12 @@
   {argv} = require 'optimist'
 
   prefetchedFeeds = {}
-<<<<<<< HEAD
-=======
   customPartial   = {}
->>>>>>> ca6799c1
   campaignData    = {}
   currentGroup    = {}
   {bongoModels, client, intro, landing, slug} = options
 
   createHTML = ->
-<<<<<<< HEAD
-    replacer            = (k, v)-> if 'string' is typeof v then encoder.XSSEncode v else v
-    encodedFeed         = JSON.stringify prefetchedFeeds, replacer
-    encodedCampaignData = JSON.stringify campaignData, replacer
-    currentGroup        = JSON.stringify currentGroup, replacer
-    landingOptions      = page : landing
-=======
     replacer             = (k, v)-> if 'string' is typeof v then encoder.XSSEncode v else v
     encodedFeed          = JSON.stringify prefetchedFeeds, replacer
     encodedCampaignData  = JSON.stringify campaignData, replacer
@@ -37,7 +27,6 @@
     isPremiumBroker = options.client.context.group isnt "koding"
     landingOptions =
       page         : landing
->>>>>>> ca6799c1
 
     if client.connection?.delegate?.profile?.nickname
       {connection: {delegate}} = client
@@ -64,7 +53,6 @@
     <script src='/a/js/koding.#{KONFIG.version}.js'></script>
     #{if landing then "<script src='/a/js/landingapp.#{ KONFIG.version }.js'></script>" else ''}
     <script>KD.prefetchedFeeds=#{encodedFeed};</script>
-    <script>KD.currentGroup=#{currentGroup};</script>
 
 
     <!-- GOOGLE ANALYTICS -->
@@ -131,29 +119,6 @@
           callback null, createHTML()
 
 
-<<<<<<< HEAD
-
-
-      kallback = ->
-        html = createHTML()
-        callback null, html
-
-      # get group logo and coverphoto
-      if slug # if not, it is koding
-        bongoModels.JGroup.one {slug}, (err, group) ->
-          console.log err if err
-          if group
-            currentGroup =
-              logo       : group.customize?.logo or ""
-              coverPhoto : group.customize?.coverPhoto or ""
-              id         : group.getId()
-        kallback()
-      else
-        kallback()
-
-
-=======
->>>>>>> ca6799c1
 
   {delegate} = options.client.connection
   # if user is exempt or super-admin do not cache his/her result set

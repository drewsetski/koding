--- conflicted
+++ resolved
@@ -3,8 +3,8 @@
 
   {dash, daisy} = require 'bongo'
 
-  slugify =(str)->
-    slug = (str or '')
+  slugify =(str='')->
+    slug = str
       .trim()                       # trim leading and trailing ws
       .toLowerCase()                # change everything to lowercase
       .replace(/^\s+|\s+$/g, "")    # trim leading and trailing spaces
@@ -12,7 +12,7 @@
       .replace(/[^a-z0-9-]+/g, "")  # remove all non-alphanumeric characters except the hyphen
       .replace(/[-]+/g, "-")        # replace multiple instances of the hyphen with a single instance
       .replace(/^-+|-+$/g, "")      # trim leading and trailing hyphens
-      .substr 0, 255                # limit these to 256-chars (pre-suffix), for sanity
+      .substr 0, 256                # limit these to 256-chars (pre-suffix), for sanity
 
   generateUniqueSlug =(konstructor, slug, i, template, callback)->
     [callback, template] = [template, callback]  unless callback
@@ -20,45 +20,26 @@
     JName = require '../models/name'
     nameRE = RegExp "^#{template.replace '#\{slug\}', slug}(-\\d+)?$"
     selector = {name:nameRE}
-<<<<<<< HEAD
-    console.log selector
-    return
-=======
-    console.log {selector}
->>>>>>> 63c8a9ea
     JName.someData selector, {name:1}, {sort:name:-1}, (err, cursor)->
       if err then callback err
       else cursor.toArray (err, names)->
         if err then callback err
         else
           nextCount = names
-<<<<<<< HEAD
-            .map (nm)->
-              nm.name
-            .map (nm)->
-              [d] = (/\d+$/.exec nm) ? [0]
-              [+d, nm]
-=======
             .map ({name})->
               [d] = (/\d+$/.exec name) ? [0]
-              [+d, name]
->>>>>>> 63c8a9ea
-            .sort ([a], [b])->
+              +d
+            .sort (a, b)->
               a - b
             .pop()
-            ?.shift()
 
           nextCount =\
             if isNaN nextCount then ''
             else nextCount + 1
 
-<<<<<<< HEAD
-          nextName = "#{slug}-#{nextCount}"
-=======
           nextName = "#{slug}#{
             if nextCount is '' then '' else "-#{nextCount}"
           }"
->>>>>>> 63c8a9ea
           nextNameFull = template.replace '#{slug}', nextName
           # selector = {name: nextName, constructorName, usedAsPath: 'slug'}
           JName.claim nextNameFull, konstructor, 'slug', (err, nameDoc)->

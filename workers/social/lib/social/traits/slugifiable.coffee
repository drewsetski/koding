--- conflicted
+++ resolved
@@ -54,16 +54,9 @@
           cursor.each (err, post)->
             if err then postQueue.next err
             else if post?
-<<<<<<< HEAD
               postQueue.push -> post.updateSlug (err, slug)->
                 callback null, slug
                 postQueue.next()
-=======
-              postQueue.push ->
-                post.updateSlug subclass.slugTemplate, (err, slug)->
-                  callback err, slug
-                  postQueue.next()
->>>>>>> 12b33e9c
             else
               daisy postQueue, -> contentTypeQueue.fin()
     dash contentTypeQueue, callback

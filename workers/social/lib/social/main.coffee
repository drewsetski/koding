--- conflicted
+++ resolved
@@ -49,20 +49,9 @@
         koding.emit 'error', err
       else
         callback {sessionToken, connection:delegate:account}
-<<<<<<< HEAD
-  mq          : new Broker {
-    host      : "localhost"
-    login     : "guest"
-    password  : "guest"
-    #host      : "web0.beta.system.aws.koding.com"
-    #login     : "guest"
-    #password  : "x1srTA7!%Vb}$n|S"
-  }
 
 Feeder = require './feeder'
 feeder = new Feeder
-=======
->>>>>>> b3480da0
 
 koding.on 'auth', (exchange, sessionToken)->
   koding.fetchClient sessionToken, (client)->

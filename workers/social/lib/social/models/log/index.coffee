{Module} = require 'jraphical'

module.exports = class JLog extends Module

  {secure, daisy} = Bongo = require 'bongo'

  # no need to share for now
  # @share()


  TRY_LIMIT_FOR_BLOCKING = 5
  TIME_LIMIT_IN_MIN = 5

  @set
    softDelete      : yes
    sharedMethods   :
      instance      : []
<<<<<<< HEAD
      static        : []
=======
      static        : [ 'some', 'log', 'checkLoginBruteForce' ]
    indexes:
      username : 1
      ip       : 1
>>>>>>> e806590b
    schema                :
      type                :
        type              : String
        required          : yes
        set               : (value)-> value.toLowerCase()
      ip                  :
        type              : String
        required          : yes
        default           : "127.0.0.1"
      username            :
        type              : String
        required          : yes
        default           : "guest"
      createdAt           :
        type              : Date
        default           : -> new Date
      success             :
        type              : Boolean
        default           : true
      severity            :
        type              : Number
        default           : 5
      payload             :
        type              : String
        required          : no

  @log = (data, callback)->
    log = new JLog data
    log.save (err) -> callback err

  @timeLimit = ()->
    TIME_LIMIT_IN_MIN

  checkRestrictions = (err, results, callback)->
    # if err dont let to login
    if err then return callback false

    # we get last 5 lines from log like this
    # - 1, false
    # - 2, false
    # - 3, true
    # - 4, false
    # - 5, false
    # if whe have a successful login attempt in them,
    # we count from there, trimming list to
    # - 1 - false
    # - 2 - false
    headUntil = (list, condition)->
      head = []
      for i in list
        return head if condition(i)
        head.push i
      return head

    results = headUntil results, (el)-> el.success is true
    # we dont need anything older than 5 minutes
    results = headUntil results, (el)-> ((Date.now() - el.createdAt) / 1000 / 60) > TIME_LIMIT_IN_MIN
    # if items length is lt CHECK_LIMIT return true
    callback results.length < TRY_LIMIT_FOR_BLOCKING

  @checkLoginBruteForce = (data, callback)->
    {ip, username} = data

    daisy queue = [
      ->
        return queue.next() unless ip
        # do we have 5 failed login attempts from this ip...
        JLog.some {ip : ip}, {limit : TRY_LIMIT_FOR_BLOCKING, sort: createdAt: -1}, (err, results)->
          checkRestrictions err, results, (res)->
            unless res then return callback res
            queue.next()
      ->
        return queue.next() unless username
        JLog.some {username : username}, {limit : TRY_LIMIT_FOR_BLOCKING, sort: createdAt: -1}, (err, results)->
          checkRestrictions err, results, (res)->
            unless res then return callback res
            queue.next()
      ->
        return callback true
    ]


  @checkBruteForce =(type, data, promise)->
    promise ?= {}
    promise.success ?= (client, callback)-> callback null, yes
    checkBruteForce = secure (client, rest...)->
      if 'function' is typeof rest[rest.length-1]
        [rest..., callback] = rest
      else
        callback =->
      success =
        if 'function' is typeof promise then promise.bind this
        else promise.success.bind this
      failure = promise.failure?.bind this
      JLog.checkLoginBruteForce data, (hasPermission)->
        args = [client, rest..., callback]
        if hasPermission
          success.apply null, args
        else if failure?
          failure.apply null, args
        else
          callback new KodingError 'Access denied'<|MERGE_RESOLUTION|>--- conflicted
+++ resolved
@@ -15,14 +15,10 @@
     softDelete      : yes
     sharedMethods   :
       instance      : []
-<<<<<<< HEAD
       static        : []
-=======
-      static        : [ 'some', 'log', 'checkLoginBruteForce' ]
     indexes:
       username : 1
       ip       : 1
->>>>>>> e806590b
     schema                :
       type                :
         type              : String

--- conflicted
+++ resolved
@@ -60,15 +60,9 @@
       daisy queue = relationships.map (relationship) ->
         ->
           relationship.fetchTeaser ->
-<<<<<<< HEAD
-            {source, target, as} = relationship
-            buckets.push {source, target, as}
-            queue.next()
-=======
             decorateEvents relationship, (err, decoratedEvent)=>
               buckets.push decoratedEvent
               queue.next()
->>>>>>> 2ccf76f2
 
       queue.push ->
         callback null, buckets
--- conflicted
+++ resolved
@@ -160,7 +160,6 @@
   url = "#{SOCIAL_API_URL}/privatemessage/list"
   get url, data, callback
 
-<<<<<<< HEAD
 listNotifications = (data, callback)->
   if not data.accountId # or not data.groupName
     return callback {message: "Request is not valid"}
@@ -189,14 +188,12 @@
   url = "#{SOCIAL_API_URL}/notification/group"
   post url, data, callback
 
-=======
 searchTopics = (data, callback)->
   if not data.name
     return callback { message: "Name should be set for topic search"}
   url = "#{SOCIAL_API_URL}/channel/search"
   get url, data, callback
 
->>>>>>> 1df5b3c8
 post = (url, data, callback)->
   request
     url    : url

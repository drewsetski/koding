--- conflicted
+++ resolved
@@ -19,11 +19,8 @@
       static   :
         byId   :
           (signature Object, Function)
-<<<<<<< HEAD
-=======
         bySlug :
           (signature Object, Function)
->>>>>>> ba61623b
         post   :
           (signature Object, Function)
         reply  :
@@ -90,51 +87,6 @@
       doRequest 'editMessage', client, data, callback
 
 
-<<<<<<< HEAD
-  # byId -get message by id
-  @byId = secureRequest
-    fnName  : 'messageById'
-    validate: ["id"]
-
-  @listReplies = secureRequest
-    fnName   : 'listReplies'
-    validate : ['messageId']
-
-  @delete = permittedRequest
-    permissionName : 'delete posts'
-    validate       : ['id']
-    fnName         : 'deleteMessage'
-
-  @like = permittedRequest
-    permissionName : 'like posts'
-    validate       : ['id']
-    fnName         : 'likeMessage'
-
-  @unlike = permittedRequest
-    permissionName : 'like posts'
-    validate       : ['id']
-    fnName         : 'unlikeMessage'
-
-  @listLikers = secureRequest
-    fnName   : 'listLikers'
-    validate : ['id']
-
-  @fetchPrivateMessages = permittedRequest
-    permissionName: 'list private messages'
-    fnName        : 'fetchPrivateMessages'
-
-  @fetch = permittedRequest
-    permissionName: 'read posts'
-    fnName        : 'fetchMessage'
-    validate      : ['id']
-
-  @sendPrivateMessage = permit 'send private message',
-    success:  (client, data, callback)->
-      unless data.body
-        return callback message: "Message body should be set"
-
-      unless data.body.match(/@([\w]+)/g)?.length > 0
-=======
   @delete = secure (client, data, callback)->
     if not data?.id
       return callback { message: "Request is not valid for deleting a message" }
@@ -189,7 +141,6 @@
         return callback message: "Message body should be set"
 
       if not data.recipients or data.recipients.length < 1
->>>>>>> ba61623b
         return callback message: "You should have at least one recipient"
       doRequest 'sendPrivateMessage', client, data, callback
 
@@ -219,8 +170,4 @@
         {message: {accountId}} = message
         if accountId is socialApiId
           return callback null, yes
-<<<<<<< HEAD
-        delegate.canEditPost client, callback
-=======
         fn client, callback
->>>>>>> ba61623b

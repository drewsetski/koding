jraphical   = require 'jraphical'
KodingError = require '../error'
{argv}      = require 'optimist'
KONFIG      = require('koding-config-manager').load("main.#{argv.c}")

module.exports = class JNewApp extends jraphical.Module

  JAccount  = require './account'
  JTag      = require './tag'
  JName     = require './name'

  @trait __dirname, '../traits/filterable'       # brings only static methods
  @trait __dirname, '../traits/followable'
  @trait __dirname, '../traits/taggable'
  @trait __dirname, '../traits/likeable'
  @trait __dirname, '../traits/slugifiable'
  @trait __dirname, '../traits/protected'

  {permit}   = require './group/permissionset'
  Validators = require './group/validators'

  #
  {Inflector, JsPath, secure, daisy, ObjectId, ObjectRef, signature} = require 'bongo'
  {Relationship} = jraphical

  @share()

  @set

    softDelete          : yes

    indexes             :
      slug              : 'unique'
      name              : 'sparse'
    sharedEvents        :
<<<<<<< HEAD
      instance          : []
=======
      instance          : [
        { name: 'updateInstance' }
        { name: 'ReviewIsAdded' }
      ]
>>>>>>> 8b1f1a2a
      static            : []
    sharedMethods       :
      instance          :
        delete          :
          (signature Function)
        approve         : [
          (signature Function)
          (signature Boolean, Function)
        ]

      static            :
        publish         :
          (signature Object, Function)
        one             :
          (signature Object, Function)
        some            :
          (signature Object, Object, Function)
        some_           :
          (signature Object, Object, Function)
        each            : [
          (signature Object, Function)
          (signature Object, Object, Function)
        ]
        byRelevance     : [
          (signature String, Function)
          (signature String, Object, Function)
        ]

    permissions         :

      'list apps'       : ['member']
      'create apps'     : ['member']
      'update own apps' : ['member']
      'delete own apps' : ['member']
      'approve apps'    : []
      'delete apps'     : []
      'update apps'     : []
      'list all apps'   : []

    schema              :

      identifier        :
        type            : String
        set             : (value)-> value?.trim()
        required        : yes
      name              :
        type            : String
        set             : (value)-> value?.trim()
        required        : yes
      title             : String
      urls              :
        script          :
          type          : String
          set           : (value)-> value?.trim()
          required      : yes
        style           :
          type          : String
          set           : (value)-> value?.trim()
      repourl           :
        type            : String
        set             : (value)-> value?.trim()
      counts            :
        followers       :
          type          : Number
          default       : 0
        installed       :
          type          : Number
          default       : 0

      versions          : [String]

      meta              : require "bongo/bundles/meta"
      manifest          : Object

      type              :
        type            : String
        enum            : ["Wrong type specified!",
          ["web-app", "add-on", "server-stack", "framework"]
        ]
        default         : "web-app"

      status            :
        type            : String
        enum            : ["Wrong status specified!",
          ["verified", "not-verified", "github-verified"]
        ]
        default         : "not-verified"

      repliesCount      :
        type            : Number
        default         : 0

      slug              :
        type            : String
        default         : (value)-> Inflector.slugify @name.toLowerCase()
      slug_             : String

      originId          :
        type            : ObjectId
        required        : yes

      group             : String

    relationships       :
      creator           :
        targetType      : JAccount
        as              : "creator"
<<<<<<< HEAD
      follower          :
        targetType      : JAccount
        as              : 'follower'
      likedBy           :
        targetType      : JAccount
        as              : 'like'
      participant       :
        targetType      : JAccount
        as              : ['author','reviewer','user']
      tag               :
        targetType      : JTag
        as              : 'tag'
=======
>>>>>>> 8b1f1a2a

  @getAuthorType =-> JAccount

  capitalize = (str)-> str.charAt(0).toUpperCase() + str.slice(1)

  @byRelevance$ = permit 'list apps',
    success: (client, seed, options, callback)->
      @byRelevance client, seed, options, callback

  @findSuggestions = (client, seed, options, callback)->
    {limit, blacklist, skip}  = options
    names = seed.toString().split('/')[1].replace('^','')
    @some {
      $or : [
          ( 'name'  : new RegExp names, 'i' )
          ( 'title' : new RegExp names, 'i' )
        ]
      _id     :
        $nin  : blacklist
      },{skip, limit}, callback


  checkData = (data, profile)->
    if not data.name or not data.url or not data.manifest
      return new KodingError 'Name, Url and Manifest is required!'
    unless typeof(data.manifest) is 'object'
      return new KodingError 'Manifest should be an object!'
    unless data.manifest.authorNick is profile.nickname
      return new KodingError 'Authornick in manifest is different from your username!'

  validateUrl = (account, url, callback)->

    url = url.replace /\/$/, ''
    urls =
      script : "#{url}/index.js"
      style  : "#{url}/resources/style.css"

    # If url points to a vm url
    if (/^\[([^\]]+)\]/g.exec url)?[1]
      return callback null, urls

    {appsUri} = KONFIG.client.runtimeOptions

    urlParser =
      ///
        ^#{appsUri}\/           # Should start with appsUri (in config.client)
        ([a-z0-9\-]+)\/         # Username
        ([a-z0-9\-]+)\.kdapp\/  # App name
        ([a-z0-9\-]+)$          # Git branch/commit id (usually master)
      ///i

    [url, githubUsername, app, branch] = (urlParser.exec url) or []

    unless githubUsername
      return callback new KodingError "URL is not allowed."

    # If user is admin
    if account.can 'bypass-validations'
      return callback null, urls, {githubVerified: yes, app, githubUsername}

    account.fetchUser (err, user)->
      return callback err  if err?

      unless user.foreignAuth?.github?
        return callback new KodingError \
          "There is no linked GitHub account with this account."

      {username} = user.foreignAuth.github
      if username is not githubUsername
        return callback new KodingError "Remote username mismatch."

      app = app.replace /\.kdapp$/, ''
      # TODO - Add existence check from remote url ~ GG
      callback null, urls, {githubVerified: yes, app, githubUsername}

  # TODO ~ GG

  @publish = permit 'create apps',

    success: (client, data, callback)->

      {connection:{delegate}} = client
      {profile} = delegate

      console.info "publishing the JNewApp of #{profile.nickname}"

      if validationError = checkData data, profile
        return callback validationError

      validateUrl delegate, data.url, (err, urls, details)=>
        return callback err  if err

        data.urls = urls
        data.name = capitalize @slugify data.name
        {name, manifest:{authorNick}} = data

        # Make sure the app name and the GitHub url matches if exists
        if details?
          if details.app isnt data.name
            return callback \
              new KodingError "GitHub repository and application name mismatch."

          data.manifest.repository = \
            "git://github.com/#{details.githubUsername}/#{details.app}.kdapp"

        # Overwrite the user/app information in manifest
        data.manifest.name       = data.name
        data.manifest.authorNick = profile.nickname
        data.manifest.author     = "#{profile.firstName} #{profile.lastName}"

        # Optionals
        data.manifest.version   ?= "1.0"
        data.identifier         ?= "com.koding.apps.#{data.name.toLowerCase()}"

        JNewApp.one {name, 'manifest.authorNick':authorNick}, (err, app)->

<<<<<<< HEAD
      app.save (err)->
        return callback err  if err
        slug = "Apps/#{app.manifest.authorNick}/#{app.name}"
        app.useSlug slug, (err, slugobj)->
          if err then return app.remove -> callback err
          slug = slugobj.slug
          app.update {$set: {slug, slug_: slug}}, (err)->
            console.warn "Slug update failed for #{slug}", err  if err
          app.addCreator delegate, (err)->
            return callback err  if err
            callback null, app

=======
          return callback err  if err

          appData =
            name        : data.name
            title       : data.name
            urls        : data.urls
            type        : data.type or 'web-app'
            manifest    : data.manifest
            identifier  : data.identifier
            version     : data.manifest.version
            originId    : delegate.getId()
            group       : client.context.group
            status      : if details?.githubVerified? \
                          then 'github-verified' else 'not-verified'

          if app

            app.update $set: appData, (err)->
              return callback err  if err
              callback null, app

          else

            app = new JNewApp appData
            app.save (err)->
              return callback err  if err
              slug = "#{app.manifest.authorNick}/Apps/#{app.name}"
              app.useSlug slug, (err, slugobj)->
                if err then return app.remove -> callback err
                slug = slugobj.slug
                app.update {$set: {slug, slug_: slug}}, (err)->
                  console.warn "Slug update failed for #{slug}", err  if err
                app.addCreator delegate, (err)->
                  return callback err  if err
                  callback null, app
>>>>>>> 8b1f1a2a

  getDefaultSelector = (client, selector)->
    {delegate}   = client.connection
    selector   or= {}
    selector.$or = [
      {status    : $ne : 'not-verified'}
      {originId  : delegate.getId()}
    ]
    return selector

  @some_: permit 'list all apps',

    success: (client, selector, options, callback)->

      @some selector, options, callback

  @some$: permit 'list apps',

    success: (client, selector, options, callback)->

      selector  = getDefaultSelector client, selector
      options or= {}
      options.limit = Math.min(options.limit or 0, 10)

      @some selector, options, callback

  @one$ = permit 'list apps',

    success: (client, selector, options, callback)->

      # selector = getDefaultSelector client, selector
      [options, callback] = [callback, options] unless callback

      @one selector, options, callback

  @each$: permit 'list apps',

    success: (client, selector, fields, options, callback)->

      selector = getDefaultSelector client, selector
      @each selector, fields, options, callback

  delete: permit

    advanced: [
      { permission: 'delete own apps', validateWith: Validators.own }
      { permission: 'delete apps' }
    ]

    success: (client, callback)->
      @remove callback

      removeJNames = (names)->
        names.forEach (name)->
          JName.one {name}, (err, jname)->
            return console.error "Failed to get JName: ", err  if err
            jname?.remove (err)->
              console.error "Failed to remove JName: ", err  if err

      removeJNames [@name, @slug]

  approve: permit 'approve apps',

    success: (client, state, callback)->
      [callback, state] = [state, callback]  unless callback

      state ?= yes

      JName.one {@name}, (err, jname)=>

        return callback err  if err

        if state is no and jname
          if @slug is jname.slugs[0].slug
            jname.remove (err)->
              console.error "Failed to remove JName: ", err  if err

        else

          unless jname

            name = new JName
              name  : @name
              slugs : [
                constructorName : 'JNewApp'
                collectionName  : 'jNewApps'
                slug            : @slug
                usedAsPath      : 'slug'
              ]

            name.save (err) ->
              console.error "Failed to save JName: ", err  if err

        status = if state then 'verified' else 'not-verified'
        @update $set: {status}, callback

      # identifier = @getAt 'identifier'

      # JNewApp.count {identifier, approved:yes}, (count)=>

      #   # Check if any app used same identifier and already approved
      #   if count > 1
      #     return callback new KodingError \
      #            'Identifier already in use, please change it first'




      #   # Check if the app has a slug, if not create one
      #   unless @getAt 'slug'
      #     this.createSlug (err, slug)=>
      #       return callback err  if err
      #       slug = slug_ = slug.slug
      #       @update {slug, slug_, approved:yes}, callback
      #   else
      #     @update approved:yes, callback

  # JNewApp.one
    #   name : data.name
    # , (err, app)=>
    #   if err
    #     callback err
    #   else
    #     # Override author info with delegate
    #     data.manifest.authorNick = delegate.getAt 'profile.nickname'
    #     data.manifest.author = "#{delegate.getAt 'profile.firstName'} #{delegate.getAt 'profile.lastName'}"

    #     if app
    #       if String(app.originId) isnt String(delegate.getId()) and not delegate.can('approve', this)
    #         callback new KodingError 'Identifier belongs to different user.'
    #       else
    #         console.log "alreadyPublished trying to update fields"

    #         if app.approved # So, this is just a new update
    #           # Lets look if already waiting for approve
    #           JNewApp.one
    #             identifier : "waits.for.approve:#{data.identifier}"
    #           , (err, approval_app)=>
    #             if approval_app
    #               # means no one approved the update before this update
    #               approval_app.update
    #                 $set:
    #                   title     : data.title
    #                   body      : data.body
    #                   manifest  : data.manifest
    #                   approved  : no
    #               , (err)->
    #                 if err then callback err
    #                 else callback null, approval_app

    #             else
    #               approval_slug = "#{app.slug}-#{data.manifest.version}-waits-for-approve"
    #               approval_app = new JNewApp
    #                 title       : data.title
    #                 body        : data.body
    #                 manifest    : data.manifest
    #                 originId    : delegate.getId()
    #                 slug        : approval_slug
    #                 slug_       : approval_slug
    #                 originType  : delegate.constructor.name
    #                 identifier  : "waits.for.approve:#{data.identifier}"

    #               approval_app.save (err)->
    #                 if err
    #                   callback err
    #                 else
    #                   callback null, app

    #         else
    #           if not data.manifest.version
    #             callback new KodingError 'Version is not provided.'
    #           else
    #             curVersions = app.data.versions
    #             versionExists = (curVersions[i] for i in [0..curVersions.length] when curVersions[i] is data.manifest.version).length

    #           if versionExists
    #             callback new KodingError 'Version already exists, update version to publish.'
    #           else
    #             app.update
    #               $set:
    #                 title     : data.title
    #                 body      : data.body
    #                 manifest  : data.manifest
    #                 approved  : no # After each update on an app we need to reapprove it
    #               $addToSet   :
    #                 versions  : data.manifest.version
    #             , (err)->
    #               if err then callback err
    #               else callback null, app

    #     else
    #       app = new JNewApp
    #         title       : data.title
    #         body        : data.body
    #         manifest    : data.manifest
    #         originId    : delegate.getId()
    #         originType  : delegate.constructor.name
    #         identifier  : data.identifier
    #         versions    : [data.manifest.version]

    #       app.createSlug (err, slug)->
    #         if err
    #           callback err
    #         else
    #           app.slug   = slug.slug
    #           app.slug_  = slug.slug
    #           app.save (err)->
    #             if err
    #               callback err
    #             else
    #               app.addCreator delegate, (err)->
    #                 if err
    #                   callback err
    #                 else
    #                   callback null, app

  # @create = permit 'create apps',

  #   success: (client, data, callback)->

  #     console.log "creating the JNewApp"

  #     {connection:{delegate}} = client
  #     {profile} = delegate

  #     if not data.name or not data.urls?.script
  #       return callback new KodingError 'Name and Url is required!'

  #     data.name = capitalize @slugify data.name

  #     data.manifest           ?= {}

  #     # Overwrite the user/app information in manifest
  #     data.manifest.name       = data.name
  #     data.manifest.authorNick = profile.nickname
  #     data.manifest.author     = "#{profile.firstName} #{profile.lastName}"

  #     # Optionals
  #     data.manifest.version   ?= "1.0"
  #     data.identifier         ?= "com.koding.apps.#{data.name.toLowerCase()}"

  #     app           = new JNewApp
  #       name        : data.name
  #       title       : data.name
  #       urls        : data.urls
  #       type        : data.type or 'web-app'
  #       manifest    : data.manifest
  #       identifier  : data.identifier
  #       version     : data.manifest.version
  #       originId    : delegate.getId()
  #       group       : client.context.group

  #     app.save (err)->
  #       return callback err  if err
  #       slug = "Apps/#{app.manifest.authorNick}/#{app.name}"
  #       app.useSlug slug, (err, slugobj)->
  #         if err then return app.remove -> callback err
  #         slug = slugobj.slug
  #         app.update {$set: {slug, slug_: slug}}, (err)->
  #           console.warn "Slug update failed for #{slug}", err  if err
  #         app.addCreator delegate, (err)->
  #           return callback err  if err
  #           callback null, app

  # fetchRelativeReviews: permit 'list reviews',

  #   success: (client, {offset, limit, before, after}, callback)->

  #     limit  ?= 10
  #     offset ?= 0
  #     if before? and after?
  #       callback new KodingError "Don't use before and after together."
  #     selector = timestamp:
  #       if before? then  $lt: before
  #       else if after? then $gt: after
  #     options = {sort: timestamp: -1}
  #     if limit > 0
  #       options.limit = limit
  #     if offset > 0
  #       options.skip = offset
  #     @fetchReviews selector, options, callback

  # review: permit 'create review',

  #   success: (client, body, callback)->

  #     {delegate} = client.connection

  #     review = new JReview  { body }
  #     review.sign delegate
  #     review.save (err)=>
  #       return callback err  if err
  #       delegate.addContent review, (err)=>
  #         console.error 'JNewApp:', err  if err
  #       @addReview review, (err, docs)=>
  #         return callback err  if err
  #         Relationship.count
  #           sourceId : @getId()
  #           as       : 'review'
  #         , (err, count)=>
  #           return callback err  if err
  #           @update $set: repliesCount: count, (err)=>
  #             return callback err  if err
  #             callback null, review

  #             @fetchCreator (err, origin)=>
  #               return console.error "JNewApp:", err  if err
  #               @emit 'ReviewIsAdded',
  #                 origin        : origin
  #                 subject       : ObjectRef(@).data
  #                 actorType     : 'reviewer'
  #                 actionType    : 'review'
  #                 replier       : ObjectRef(delegate).data
  #                 reply         : ObjectRef(review).data
  #                 repliesCount  : count
  #                 relationship  : docs[0]

  #               @follow client, emitActivity: no, (err)->
  #                 console.error "JNewApp:", err  if err
  #               @addParticipant delegate, 'reviewer', (err)->
  #                 console.error "JNewApp:", err  if err

  # install: secure ({connection}, callback)->
  #   {delegate} = connection
  #   {constructor} = @
  #   unless delegate instanceof constructor.getAuthorType()
  #     callback new Error 'Only instances of JAccount can install apps.'
  #   else
  #     Relationship.one
  #       sourceId: @getId()
  #       targetId: delegate.getId()
  #       as: 'user'
  #     , (err, installedBefore)=>
  #       if err
  #         callback err
  #       else
  #         unless installedBefore
  #           # If itsn't an approved app so we dont need to create activity
  #           if @getAt 'approved'
  #             @addParticipant delegate, {as:'user', respondWithCount: yes}, (err, docs, count)=>
  #               if err
  #                 callback err
  #               else
  #                 @update ($set: 'counts.installed': count), (err)=>
  #                   if err then callback err
  #                   else
  #                     Relationship.one
  #                       sourceId: @getId()
  #                       targetId: delegate.getId()
  #                       as: 'user'
  #                     , (err, relation)=>
  #                       if err then callback err
  #                       else
  #                         CBucket.addActivities relation, @, delegate, null, (err)=>
  #                           if err
  #                             callback err
  #                           else
  #                             callback null
  #           else
  #             callback new KodingError 'App is not approved so activity is not created.'
  #         else
  #           callback null

  # approve: secure ({connection}, state = yes, callback)->

  #   {delegate} = connection
  #   {constructor} = @
  #   unless delegate instanceof constructor.getAuthorType()
  #     callback new KodingError 'Only instances of JAccount can approve apps.'
  #   else
  #     unless delegate.checkFlag 'super-admin'
  #       callback new KodingError 'Only Koding Application Admins can approve apps.'
  #     else
  #       if @getAt('identifier').indexOf('waits.for.approve:') is 0
  #         identifier = @getAt('identifier').replace 'waits.for.approve:', ''

  #         JNewApp.one
  #           identifier:identifier
  #         , (err, target)=>
  #           if err
  #             callback err
  #           else

  #             if target
  #               newVersion = @getAt 'manifest.version'

  #               if not newVersion
  #                 callback new KodingError 'Version is not provided.'
  #               else
  #                 curVersions = target.data.versions
  #                 versionExists = (curVersions[i] for i in [0..curVersions.length] when curVersions[i] is newVersion).length

  #                 if versionExists
  #                   callback new KodingError 'Version already approved, update version to reapprove.'
  #                 else
  #                   target.update
  #                     $set:
  #                       title     : @getAt 'title'
  #                       body      : @getAt 'body'
  #                       manifest  : @getAt 'manifest'
  #                       meta      : createdAt: new Date()
  #                       approved  : yes
  #                     $addToSet   :
  #                       versions  : @getAt 'manifest.version'
  #                   , (err)->
  #                     if err
  #                       console.log err
  #                       callback err
  #                     else
  #                       # @delete We can delete the temporary JNewApp (@) here.
  #                       callback null, target

  #             else
  #               callback new KodingError "Target (already approved application) not found!"

  #       else
  #         @update ($set: approved: state), (err)=>
  #           callback err

  # @markInstalled = secure (client, apps, callback)->
  #   Relationship.all
  #     targetId  : client.connection.delegate.getId()
  #     as        : 'user'
  #     sourceType: 'JNewApp'
  #   , (err, relationships)->
  #     apps.forEach (app)->
  #       app.installed = no
  #       for relationship, index in relationships
  #         if app._id is relationship.sourceId
  #           app.installed = yes
  #           relationships.splice index,1
  #           break
  #     callback err, apps

  # delete: secure ({connection:{delegate}}, callback)->

  #   if delegate.can 'delete', this
  #     @remove callback


  # # modify: permit
  # #   advanced: [
  # #     { permission: 'edit own posts', validateWith: Validators.own }
  # #     { permission: 'edit posts' }
  # #   ]
  # #   success: (client, formData, callback)->



  #   # if not (delegate.checkFlag('app-publisher') or delegate.checkFlag('super-admin'))
  #   #   callback new KodingError 'You are not authorized to publish apps.'
  #   #   return no

  #   # if data.identifier.indexOf('com.koding.apps.') isnt 0
  #   #   callback new KodingError 'Invalid identifier provided.'
  #   #   return no<|MERGE_RESOLUTION|>--- conflicted
+++ resolved
@@ -32,16 +32,13 @@
     indexes             :
       slug              : 'unique'
       name              : 'sparse'
+
     sharedEvents        :
-<<<<<<< HEAD
-      instance          : []
-=======
       instance          : [
         { name: 'updateInstance' }
-        { name: 'ReviewIsAdded' }
       ]
->>>>>>> 8b1f1a2a
       static            : []
+
     sharedMethods       :
       instance          :
         delete          :
@@ -148,21 +145,6 @@
       creator           :
         targetType      : JAccount
         as              : "creator"
-<<<<<<< HEAD
-      follower          :
-        targetType      : JAccount
-        as              : 'follower'
-      likedBy           :
-        targetType      : JAccount
-        as              : 'like'
-      participant       :
-        targetType      : JAccount
-        as              : ['author','reviewer','user']
-      tag               :
-        targetType      : JTag
-        as              : 'tag'
-=======
->>>>>>> 8b1f1a2a
 
   @getAuthorType =-> JAccount
 
@@ -279,20 +261,6 @@
 
         JNewApp.one {name, 'manifest.authorNick':authorNick}, (err, app)->
 
-<<<<<<< HEAD
-      app.save (err)->
-        return callback err  if err
-        slug = "Apps/#{app.manifest.authorNick}/#{app.name}"
-        app.useSlug slug, (err, slugobj)->
-          if err then return app.remove -> callback err
-          slug = slugobj.slug
-          app.update {$set: {slug, slug_: slug}}, (err)->
-            console.warn "Slug update failed for #{slug}", err  if err
-          app.addCreator delegate, (err)->
-            return callback err  if err
-            callback null, app
-
-=======
           return callback err  if err
 
           appData =
@@ -328,7 +296,6 @@
                 app.addCreator delegate, (err)->
                   return callback err  if err
                   callback null, app
->>>>>>> 8b1f1a2a
 
   getDefaultSelector = (client, selector)->
     {delegate}   = client.connection
@@ -423,365 +390,4 @@
               console.error "Failed to save JName: ", err  if err
 
         status = if state then 'verified' else 'not-verified'
-        @update $set: {status}, callback
-
-      # identifier = @getAt 'identifier'
-
-      # JNewApp.count {identifier, approved:yes}, (count)=>
-
-      #   # Check if any app used same identifier and already approved
-      #   if count > 1
-      #     return callback new KodingError \
-      #            'Identifier already in use, please change it first'
-
-
-
-
-      #   # Check if the app has a slug, if not create one
-      #   unless @getAt 'slug'
-      #     this.createSlug (err, slug)=>
-      #       return callback err  if err
-      #       slug = slug_ = slug.slug
-      #       @update {slug, slug_, approved:yes}, callback
-      #   else
-      #     @update approved:yes, callback
-
-  # JNewApp.one
-    #   name : data.name
-    # , (err, app)=>
-    #   if err
-    #     callback err
-    #   else
-    #     # Override author info with delegate
-    #     data.manifest.authorNick = delegate.getAt 'profile.nickname'
-    #     data.manifest.author = "#{delegate.getAt 'profile.firstName'} #{delegate.getAt 'profile.lastName'}"
-
-    #     if app
-    #       if String(app.originId) isnt String(delegate.getId()) and not delegate.can('approve', this)
-    #         callback new KodingError 'Identifier belongs to different user.'
-    #       else
-    #         console.log "alreadyPublished trying to update fields"
-
-    #         if app.approved # So, this is just a new update
-    #           # Lets look if already waiting for approve
-    #           JNewApp.one
-    #             identifier : "waits.for.approve:#{data.identifier}"
-    #           , (err, approval_app)=>
-    #             if approval_app
-    #               # means no one approved the update before this update
-    #               approval_app.update
-    #                 $set:
-    #                   title     : data.title
-    #                   body      : data.body
-    #                   manifest  : data.manifest
-    #                   approved  : no
-    #               , (err)->
-    #                 if err then callback err
-    #                 else callback null, approval_app
-
-    #             else
-    #               approval_slug = "#{app.slug}-#{data.manifest.version}-waits-for-approve"
-    #               approval_app = new JNewApp
-    #                 title       : data.title
-    #                 body        : data.body
-    #                 manifest    : data.manifest
-    #                 originId    : delegate.getId()
-    #                 slug        : approval_slug
-    #                 slug_       : approval_slug
-    #                 originType  : delegate.constructor.name
-    #                 identifier  : "waits.for.approve:#{data.identifier}"
-
-    #               approval_app.save (err)->
-    #                 if err
-    #                   callback err
-    #                 else
-    #                   callback null, app
-
-    #         else
-    #           if not data.manifest.version
-    #             callback new KodingError 'Version is not provided.'
-    #           else
-    #             curVersions = app.data.versions
-    #             versionExists = (curVersions[i] for i in [0..curVersions.length] when curVersions[i] is data.manifest.version).length
-
-    #           if versionExists
-    #             callback new KodingError 'Version already exists, update version to publish.'
-    #           else
-    #             app.update
-    #               $set:
-    #                 title     : data.title
-    #                 body      : data.body
-    #                 manifest  : data.manifest
-    #                 approved  : no # After each update on an app we need to reapprove it
-    #               $addToSet   :
-    #                 versions  : data.manifest.version
-    #             , (err)->
-    #               if err then callback err
-    #               else callback null, app
-
-    #     else
-    #       app = new JNewApp
-    #         title       : data.title
-    #         body        : data.body
-    #         manifest    : data.manifest
-    #         originId    : delegate.getId()
-    #         originType  : delegate.constructor.name
-    #         identifier  : data.identifier
-    #         versions    : [data.manifest.version]
-
-    #       app.createSlug (err, slug)->
-    #         if err
-    #           callback err
-    #         else
-    #           app.slug   = slug.slug
-    #           app.slug_  = slug.slug
-    #           app.save (err)->
-    #             if err
-    #               callback err
-    #             else
-    #               app.addCreator delegate, (err)->
-    #                 if err
-    #                   callback err
-    #                 else
-    #                   callback null, app
-
-  # @create = permit 'create apps',
-
-  #   success: (client, data, callback)->
-
-  #     console.log "creating the JNewApp"
-
-  #     {connection:{delegate}} = client
-  #     {profile} = delegate
-
-  #     if not data.name or not data.urls?.script
-  #       return callback new KodingError 'Name and Url is required!'
-
-  #     data.name = capitalize @slugify data.name
-
-  #     data.manifest           ?= {}
-
-  #     # Overwrite the user/app information in manifest
-  #     data.manifest.name       = data.name
-  #     data.manifest.authorNick = profile.nickname
-  #     data.manifest.author     = "#{profile.firstName} #{profile.lastName}"
-
-  #     # Optionals
-  #     data.manifest.version   ?= "1.0"
-  #     data.identifier         ?= "com.koding.apps.#{data.name.toLowerCase()}"
-
-  #     app           = new JNewApp
-  #       name        : data.name
-  #       title       : data.name
-  #       urls        : data.urls
-  #       type        : data.type or 'web-app'
-  #       manifest    : data.manifest
-  #       identifier  : data.identifier
-  #       version     : data.manifest.version
-  #       originId    : delegate.getId()
-  #       group       : client.context.group
-
-  #     app.save (err)->
-  #       return callback err  if err
-  #       slug = "Apps/#{app.manifest.authorNick}/#{app.name}"
-  #       app.useSlug slug, (err, slugobj)->
-  #         if err then return app.remove -> callback err
-  #         slug = slugobj.slug
-  #         app.update {$set: {slug, slug_: slug}}, (err)->
-  #           console.warn "Slug update failed for #{slug}", err  if err
-  #         app.addCreator delegate, (err)->
-  #           return callback err  if err
-  #           callback null, app
-
-  # fetchRelativeReviews: permit 'list reviews',
-
-  #   success: (client, {offset, limit, before, after}, callback)->
-
-  #     limit  ?= 10
-  #     offset ?= 0
-  #     if before? and after?
-  #       callback new KodingError "Don't use before and after together."
-  #     selector = timestamp:
-  #       if before? then  $lt: before
-  #       else if after? then $gt: after
-  #     options = {sort: timestamp: -1}
-  #     if limit > 0
-  #       options.limit = limit
-  #     if offset > 0
-  #       options.skip = offset
-  #     @fetchReviews selector, options, callback
-
-  # review: permit 'create review',
-
-  #   success: (client, body, callback)->
-
-  #     {delegate} = client.connection
-
-  #     review = new JReview  { body }
-  #     review.sign delegate
-  #     review.save (err)=>
-  #       return callback err  if err
-  #       delegate.addContent review, (err)=>
-  #         console.error 'JNewApp:', err  if err
-  #       @addReview review, (err, docs)=>
-  #         return callback err  if err
-  #         Relationship.count
-  #           sourceId : @getId()
-  #           as       : 'review'
-  #         , (err, count)=>
-  #           return callback err  if err
-  #           @update $set: repliesCount: count, (err)=>
-  #             return callback err  if err
-  #             callback null, review
-
-  #             @fetchCreator (err, origin)=>
-  #               return console.error "JNewApp:", err  if err
-  #               @emit 'ReviewIsAdded',
-  #                 origin        : origin
-  #                 subject       : ObjectRef(@).data
-  #                 actorType     : 'reviewer'
-  #                 actionType    : 'review'
-  #                 replier       : ObjectRef(delegate).data
-  #                 reply         : ObjectRef(review).data
-  #                 repliesCount  : count
-  #                 relationship  : docs[0]
-
-  #               @follow client, emitActivity: no, (err)->
-  #                 console.error "JNewApp:", err  if err
-  #               @addParticipant delegate, 'reviewer', (err)->
-  #                 console.error "JNewApp:", err  if err
-
-  # install: secure ({connection}, callback)->
-  #   {delegate} = connection
-  #   {constructor} = @
-  #   unless delegate instanceof constructor.getAuthorType()
-  #     callback new Error 'Only instances of JAccount can install apps.'
-  #   else
-  #     Relationship.one
-  #       sourceId: @getId()
-  #       targetId: delegate.getId()
-  #       as: 'user'
-  #     , (err, installedBefore)=>
-  #       if err
-  #         callback err
-  #       else
-  #         unless installedBefore
-  #           # If itsn't an approved app so we dont need to create activity
-  #           if @getAt 'approved'
-  #             @addParticipant delegate, {as:'user', respondWithCount: yes}, (err, docs, count)=>
-  #               if err
-  #                 callback err
-  #               else
-  #                 @update ($set: 'counts.installed': count), (err)=>
-  #                   if err then callback err
-  #                   else
-  #                     Relationship.one
-  #                       sourceId: @getId()
-  #                       targetId: delegate.getId()
-  #                       as: 'user'
-  #                     , (err, relation)=>
-  #                       if err then callback err
-  #                       else
-  #                         CBucket.addActivities relation, @, delegate, null, (err)=>
-  #                           if err
-  #                             callback err
-  #                           else
-  #                             callback null
-  #           else
-  #             callback new KodingError 'App is not approved so activity is not created.'
-  #         else
-  #           callback null
-
-  # approve: secure ({connection}, state = yes, callback)->
-
-  #   {delegate} = connection
-  #   {constructor} = @
-  #   unless delegate instanceof constructor.getAuthorType()
-  #     callback new KodingError 'Only instances of JAccount can approve apps.'
-  #   else
-  #     unless delegate.checkFlag 'super-admin'
-  #       callback new KodingError 'Only Koding Application Admins can approve apps.'
-  #     else
-  #       if @getAt('identifier').indexOf('waits.for.approve:') is 0
-  #         identifier = @getAt('identifier').replace 'waits.for.approve:', ''
-
-  #         JNewApp.one
-  #           identifier:identifier
-  #         , (err, target)=>
-  #           if err
-  #             callback err
-  #           else
-
-  #             if target
-  #               newVersion = @getAt 'manifest.version'
-
-  #               if not newVersion
-  #                 callback new KodingError 'Version is not provided.'
-  #               else
-  #                 curVersions = target.data.versions
-  #                 versionExists = (curVersions[i] for i in [0..curVersions.length] when curVersions[i] is newVersion).length
-
-  #                 if versionExists
-  #                   callback new KodingError 'Version already approved, update version to reapprove.'
-  #                 else
-  #                   target.update
-  #                     $set:
-  #                       title     : @getAt 'title'
-  #                       body      : @getAt 'body'
-  #                       manifest  : @getAt 'manifest'
-  #                       meta      : createdAt: new Date()
-  #                       approved  : yes
-  #                     $addToSet   :
-  #                       versions  : @getAt 'manifest.version'
-  #                   , (err)->
-  #                     if err
-  #                       console.log err
-  #                       callback err
-  #                     else
-  #                       # @delete We can delete the temporary JNewApp (@) here.
-  #                       callback null, target
-
-  #             else
-  #               callback new KodingError "Target (already approved application) not found!"
-
-  #       else
-  #         @update ($set: approved: state), (err)=>
-  #           callback err
-
-  # @markInstalled = secure (client, apps, callback)->
-  #   Relationship.all
-  #     targetId  : client.connection.delegate.getId()
-  #     as        : 'user'
-  #     sourceType: 'JNewApp'
-  #   , (err, relationships)->
-  #     apps.forEach (app)->
-  #       app.installed = no
-  #       for relationship, index in relationships
-  #         if app._id is relationship.sourceId
-  #           app.installed = yes
-  #           relationships.splice index,1
-  #           break
-  #     callback err, apps
-
-  # delete: secure ({connection:{delegate}}, callback)->
-
-  #   if delegate.can 'delete', this
-  #     @remove callback
-
-
-  # # modify: permit
-  # #   advanced: [
-  # #     { permission: 'edit own posts', validateWith: Validators.own }
-  # #     { permission: 'edit posts' }
-  # #   ]
-  # #   success: (client, formData, callback)->
-
-
-
-  #   # if not (delegate.checkFlag('app-publisher') or delegate.checkFlag('super-admin'))
-  #   #   callback new KodingError 'You are not authorized to publish apps.'
-  #   #   return no
-
-  #   # if data.identifier.indexOf('com.koding.apps.') isnt 0
-  #   #   callback new KodingError 'Invalid identifier provided.'
-  #   #   return no+        @update $set: {status}, callback
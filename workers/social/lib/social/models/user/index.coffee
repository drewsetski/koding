--- conflicted
+++ resolved
@@ -463,13 +463,6 @@
 
   @addToGroup = (account, slug, email, invite, callback)->
     JGroup.one {slug}, (err, group)->
-<<<<<<< HEAD
-      return callback err if err or not group 
-      if invite
-        invite.redeem account, (err) ->
-          return callback err if err
-          group.approveMember account, callback
-=======
       return callback err if err or not group
       if invite
         group.debitPack "user", (err) ->
@@ -477,7 +470,6 @@
           invite.redeem account, (err) ->
             return callback err if err
             group.approveMember account, callback
->>>>>>> ca6799c1
       else
         group.approveMember account, callback
 
@@ -715,10 +707,7 @@
     invite         = null
     user           = null
     quotaExceedErr = null
-<<<<<<< HEAD
-=======
     recoveryToken  = null
->>>>>>> ca6799c1
 
     queue = [
       =>
@@ -764,17 +753,10 @@
       =>
         @addToGroups account, invite, user.email, (err) =>
           # for the cases where the quota exceeded, we must progress on registering user
-<<<<<<< HEAD
-          # and then show the quota exceeded message to new user 
-          if err
-            if err.code is 999 then quotaExceedErr = err
-            else return callback err 
-=======
           # and then show the quota exceeded message to new user
           if err
             if err.code is 999 then quotaExceedErr = err
             else return callback err
->>>>>>> ca6799c1
           queue.next()
       =>
         @removeFromGuestsGroup account, (err) =>
@@ -820,13 +802,8 @@
       ->
         mixpanel.track "Signup from server, success"
         queue.next()
-<<<<<<< HEAD
-      =>
-        callback quotaExceedErr, newToken
-=======
       ->
         callback quotaExceedErr, newToken, recoveryToken
->>>>>>> ca6799c1
         queue.next()
     ]
 

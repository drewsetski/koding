{Model, secure, dash, daisy} = require 'bongo'
{Module, Relationship} = require 'jraphical'

# class JPermission extends Model
#   @set
#     indexes   :
#       module  : 'sparse'
#       title   : 'sparse'
#       roles   : 'sparse'
#     schema    :
#       module  : String
#       title   : String
#       body    : String
#       roles   : [String]

module.exports = class JPermissionSet extends Module

  @share()

  @set
    indexes                 :
      'permissions.module'  : 'sparse'
      'permissions.roles'   : 'sparse'
      'permissions.title'   : 'sparse'
    schema                  :
      isCustom              :
        type                : Boolean
        default             : yes
      permissions           :
        type                : Array
        default             : -> []

  {intersection} = require 'underscore'

  KodingError = require '../../error'

  constructor:->
    super
    unless @isCustom
      # initialize the permission set with some sane defaults:
      {permissionDefaultsByModule} = require '../../traits/protected'
      permissionsByRole = {}

      for own module, modulePerms of permissionDefaultsByModule
        for own perm, roles of modulePerms
          for role in roles
            permissionsByRole[module] ?= {}
            permissionsByRole[module][role] ?= []
            permissionsByRole[module][role].push perm
      @permissions = []
      for own module, moduleRoles of permissionsByRole
        for own role, modulePerms of moduleRoles
          @permissions.push {module, role, permissions: modulePerms}

  @checkPermission =(client, advanced, target, callback)->
    JGroup = require '../group'
    # permission = [permission]  unless Array.isArray permission
    groupName =\
      if 'function' is typeof target
        module = target.name
        client.context.group ? 'koding'
      else if target instanceof JGroup
        module = 'JGroup'
        target.slug
<<<<<<< HEAD
      else
        module = target.constructor.name
        target.group
    JGroup.one {slug: groupName}, (err, group)->
      if err then callback err, no
      else unless group?
      else
=======
      else
        module = target.constructor.name
        target.group
    client.groupName = groupName
    JGroup.one {slug: groupName}, (err, group)->
      if err then callback err, no
      else unless group?
        callback new KodingError "Unknown group! #{groupName}"
      else
>>>>>>> 4e4cfb89
        group.fetchPermissionSet (err, permissionSet)->
          if err then callback err, no
          else unless permissionSet then callback null, no
          else
            queue = advanced.map ({permission, validateWith})->->
              validateWith ?= (require './validators').any
              validateWith.call target, client, group, permission, permissionSet,
                (err, hasPermission)->
                  if err then queue.next err
                  else if hasPermission
                    callback null, yes  # we can stop here.  One permission is enough.
                  else queue.next()
            queue.push ->
              # if we ever get this far, it means the user doesn't have permission.
              callback null, no
            daisy queue

  @permit =(permission, promise)->
    # parameter hockey to allow either parameter to be optional
    if arguments.length is 1 and 'string' isnt typeof permission
      [promise, permission] = [permission, promise]
    promise ?= {}
    # convert simple rules to complex rules:
    advanced =
<<<<<<< HEAD
      if promise.advanced
        promise.advanced
      else
        [{permission, validateWith: require('./validators').any}]
=======
      if promise.advanced then promise.advanced
      else [{permission, validateWith: require('./validators').any}]
>>>>>>> 4e4cfb89
    # Support a "stub" form of permit that simply calls back with yes if the
    # permission is supported:
    promise.success ?= (client, callback)-> callback null, yes
    # return the validator:
    permit = secure (client, rest...)->
      if 'function' is typeof rest[rest.length-1]
        [rest..., callback] = rest
      else
        callback =->
      success =
        if 'function' is typeof promise then promise.bind this
        else promise.success.bind this
      failure = promise.failure?.bind this
      {delegate} = client.connection
      JPermissionSet.checkPermission client, advanced, this,
        (err, hasPermission)->
          args = [client, rest..., callback]
<<<<<<< HEAD
          if err then failure err
=======
          if err then callback err
>>>>>>> 4e4cfb89
          else if hasPermission
            success.apply null, args
          else if failure?
            failure.apply null, args
          else
            callback new KodingError 'Access denied'<|MERGE_RESOLUTION|>--- conflicted
+++ resolved
@@ -62,15 +62,6 @@
       else if target instanceof JGroup
         module = 'JGroup'
         target.slug
-<<<<<<< HEAD
-      else
-        module = target.constructor.name
-        target.group
-    JGroup.one {slug: groupName}, (err, group)->
-      if err then callback err, no
-      else unless group?
-      else
-=======
       else
         module = target.constructor.name
         target.group
@@ -80,7 +71,6 @@
       else unless group?
         callback new KodingError "Unknown group! #{groupName}"
       else
->>>>>>> 4e4cfb89
         group.fetchPermissionSet (err, permissionSet)->
           if err then callback err, no
           else unless permissionSet then callback null, no
@@ -105,15 +95,8 @@
     promise ?= {}
     # convert simple rules to complex rules:
     advanced =
-<<<<<<< HEAD
-      if promise.advanced
-        promise.advanced
-      else
-        [{permission, validateWith: require('./validators').any}]
-=======
       if promise.advanced then promise.advanced
       else [{permission, validateWith: require('./validators').any}]
->>>>>>> 4e4cfb89
     # Support a "stub" form of permit that simply calls back with yes if the
     # permission is supported:
     promise.success ?= (client, callback)-> callback null, yes
@@ -131,11 +114,7 @@
       JPermissionSet.checkPermission client, advanced, this,
         (err, hasPermission)->
           args = [client, rest..., callback]
-<<<<<<< HEAD
-          if err then failure err
-=======
           if err then callback err
->>>>>>> 4e4cfb89
           else if hasPermission
             success.apply null, args
           else if failure?

--- conflicted
+++ resolved
@@ -90,13 +90,8 @@
         'fetchRolesByClientId', 'fetchOrSearchInvitationRequests', 'fetchMembersFromGraph'
         'remove', 'sendSomeInvitations', 'fetchNewestMembers', 'countMembers',
         'checkPayment', 'makePayment', 'updatePayment', 'setBillingInfo', 'getBillingInfo',
-<<<<<<< HEAD
         'createVM', 'canCreateVM', 'vmUsage', 'getTransactions',
-        'fetchBundle', 'updateBundle', 'saveInvitationMessage'
-=======
-        'createVM', 'canCreateVM', 'vmUsage',
         'fetchBundle', 'updateBundle', 'saveInviteMessage'
->>>>>>> fe6b6650
       ]
     schema          :
       title         :

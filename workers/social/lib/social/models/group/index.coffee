{Module} = require 'jraphical'

module.exports = class JGroup extends Module

  [ERROR_UNKNOWN, ERROR_NO_POLICY, ERROR_POLICY] = [403010, 403001, 403009]

  {Relationship} = require 'jraphical'

  {Inflector, ObjectId, ObjectRef, secure, daisy, dash} = require 'bongo'

  JPermissionSet = require './permissionset'
  {permit} = JPermissionSet

  KodingError = require '../../error'

  Validators = require './validators'

<<<<<<< HEAD
=======
  PERMISSION_EDIT_GROUPS = [
    {permission: 'edit groups'}
    {permission: 'edit own groups', validateWith: Validators.own}
  ]

>>>>>>> d63d2219
  @trait __dirname, '../../traits/followable'
  @trait __dirname, '../../traits/filterable'
  @trait __dirname, '../../traits/taggable'
  @trait __dirname, '../../traits/protected'
  @trait __dirname, '../../traits/joinable'

  @share()

  @set
    feedable        : no
    memberRoles     : ['admin','moderator','member','guest']
    permissions     :
      'grant permissions'                 : []
<<<<<<< HEAD
      'open group'                        : ['member', 'moderator']
      'list members'                      : ['member', 'moderator']
      'create groups'                     : ['moderator']
      'edit groups'                       : ['moderator']
      'edit own groups'                   : ['member', 'moderator']
      'query collection'                  : ['member', 'moderator']
      'update collection'                 : ['moderator']
      'assure collection'                 : ['moderator']
      'remove documents from collection'  : ['moderator']
=======
      'open group'                        : ['member','moderator']
      'list members'                      : ['member','moderator']
      'create groups'                     : ['moderator']
      'edit groups'                       : ['moderator']
      'edit own groups'                   : ['member','moderator']
      'query collection'                  : ['member','moderator']
      'update collection'                 : ['moderator']
      'assure collection'                 : ['moderator']
      'remove documents from collection'  : ['moderator']
      'view readme'                       : ['guest','member','moderator']
>>>>>>> d63d2219
    indexes         :
      slug          : 'unique'
    sharedMethods   :
      static        : [
        'one','create','each','byRelevance','someWithRelationship'
        '__resetAllGroups', 'fetchMyMemberships'
      ]
      instance      : [
<<<<<<< HEAD
        'join','leave','modify','fetchPermissions', 'createRole'
        'updatePermissions', 'fetchMembers', 'fetchRoles', 'fetchMyRoles'
        'fetchUserRoles','changeMemberRoles','canOpenGroup', 'canEditGroup'
        'fetchMembershipPolicy','modifyMembershipPolicy','requestInvitation'
=======
        'join', 'leave', 'modify', 'fetchPermissions', 'createRole'
        'updatePermissions', 'fetchMembers', 'fetchRoles', 'fetchMyRoles'
        'fetchUserRoles','changeMemberRoles','canOpenGroup', 'canEditGroup'
        'fetchMembershipPolicy','modifyMembershipPolicy','requestAccess'
        'fetchReadme', 'setReadme', 'addCustomRole', 'fetchInvitationRequests'
        'countPendingInvitationRequests', 'countInvitationRequests'
        'fetchInvitationRequestCounts', 'resolvePendingRequests'
>>>>>>> d63d2219
      ]
    schema          :
      title         :
        type        : String
        required    : yes
      body          : String
      avatar        : String
      slug          :
        type        : String
        validate    : require('../name').validateName
        set         : (value)-> value.toLowerCase()
      privacy       :
        type        : String
        enum        : ['invalid privacy type', ['public', 'private']]
      visibility    :
        type        : String
        enum        : ['invalid visibility type', ['visible', 'hidden']]
      parent        : ObjectRef
      counts        :
        members     : Number
    relationships   :
      permissionSet :
        targetType  : JPermissionSet
        as          : 'owner'
      member        :
        targetType  : 'JAccount'
        as          : 'member'
      moderator     :
        targetType  : 'JAccount'
        as          : 'moderator'
      admin         :
        targetType  : 'JAccount'
        as          : 'admin'
      application   :
        targetType  : 'JApp'
        as          : 'owner'
      vocabulary    :
        targetType  : 'JVocabulary'
        as          : 'owner'
      subgroup      :
        targetType  : 'JGroup'
        as          : 'parent'
      tag           :
        targetType  : 'JTag'
        as          : 'tag'
      role          :
        targetType  : 'JGroupRole'
        as          : 'role'
      membershipPolicy :
        targetType  : 'JMembershipPolicy'
        as          : 'owner'
<<<<<<< HEAD
      readMe        :
        targetType  : 'JReadme'
        as          : 'owner'
=======
      invitationRequest:
        targetType  : 'JInvitationRequest'
        as          : 'owner'
      readme        :
        targetType  : 'JMarkdownDoc'
        as          : 'owner'

  @renderHomepage: require './render-homepage'
>>>>>>> d63d2219

  @__resetAllGroups = secure (client, callback)->
    {delegate} = client.connection
    @drop callback if delegate.can 'reset groups'

  @fetchParentGroup =(source, callback)->
    Relationship.someData {
      targetName  : @name
      sourceId    : source.getId?()
      sourceType  : 'function' is typeof source and source.name
    }, {targetId: 1}, (err, cursor)=>
      if err
        callback err
      else
        cursor.nextObject (err, rel)=>
          if err
            callback err
          else unless rel
            callback null
          else
            @one {_id: targetId}, callback

  @create = secure (client, formData, callback)->
    JPermissionSet = require './permissionset'
    JMembershipPolicy = require './membershippolicy'
    JName = require '../name'
    {delegate} = client.connection
    JName.claim formData.slug, 'JGroup', 'slug', (err)=>
      if err then callback err
      else
        group             = new @ formData
        permissionSet     = new JPermissionSet
        queue = [
          -> group.save (err)->
              if err then callback err
              else
                console.log 'group is saved'
                queue.next()
          -> group.addMember delegate, (err)->
              if err then callback err
              else
                console.log 'member is added'
                queue.next()
          -> group.addAdmin delegate, (err)->
              if err then callback err
              else
                console.log 'admin is added'
                queue.next()
          -> permissionSet.save (err)->
              if err then callback err
              else
                console.log 'permissionSet is saved'
                queue.next()
          -> group.addPermissionSet permissionSet, (err)->
              if err then callback err
              else
                console.log 'permissionSet is added'
                queue.next()
          -> group.addDefaultRoles (err)->
              if err then callback err
              else
                console.log 'roles are added'
                queue.next()
<<<<<<< HEAD
          -> delegate.addGroup group, 'admin', (err)->
              if err then callback err
              else
                console.log 'group is added'
                queue.next()
        ]
        if 'private' is group.privacy
          membershipPolicy  = new JMembershipPolicy 
          queue.push(
            -> membershipPolicy.save (err)->
              if err then callback err
              else queue.next()
            -> group.addMembershipPolicy membershipPolicy, (err)->
              if err then callback err
              else queue.next()
          )
=======
# TODO: we used to do the below, but on second thought, it's not a very good idea:
#          -> delegate.addGroup group, 'admin', (err)->
#              if err then callback err
#              else
#                console.log 'group is added'
#                queue.next()
        ]
        if 'private' is group.privacy
          queue.push -> group.createMembershipPolicy -> queue.next()
>>>>>>> d63d2219
        queue.push -> callback null, group

        daisy queue

  @findSuggestions = (seed, options, callback)->
    {limit, blacklist, skip}  = options

    @some {
      title   : seed
      _id     :
        $nin  : blacklist
      visibility: 'visible'
    },{
      skip
      limit
      sort    : 'title' : 1
    }, callback

<<<<<<< HEAD

=======
>>>>>>> d63d2219
  changeMemberRoles: permit 'grant permissions'
    success:(client, memberId, roles, callback)->
      group = this
      groupId = @getId()
      roles.push 'member'  unless 'member' in roles
      oldRole =
        targetId    : memberId
        sourceId    : groupId
      Relationship.remove oldRole, (err)->
        if err then callback err
        else
          queue = roles.map (role)->->
            (new Relationship
              targetName  : 'JAccount'
              targetId    : memberId
              sourceName  : 'JGroup'
              sourceId    : groupId
              as          : role
            ).save (err)->
              callback err  if err
              queue.fin()
          dash queue, callback

  addDefaultRoles:(callback)->
    group = this
    JGroupRole = require './role'
    JGroupRole.all {isDefault: yes}, (err, roles)->
      if err then callback err
      else
        queue = roles.map (role)->->
          group.addRole role, queue.fin.bind queue
        dash queue, callback

  updatePermissions: permit 'grant permissions'
    success:(client, permissions, callback=->)->
      @fetchPermissionSet (err, permissionSet)=>
        if err
          callback err
        else if permissionSet?
          permissionSet.update $set:{permissions}, callback
        else
          permissionSet = new JPermissionSet {permissions}
          permissionSet.save callback

  fetchPermissions: permit 'grant permissions'
    success:(client, callback)->
      {permissionsByModule} = require '../../traits/protected'
      {delegate} = client.connection
      @fetchPermissionSet (err, permissionSet)->
        if err
          callback err
        else
          callback null, {
            permissionsByModule
            permissions: permissionSet.permissions
<<<<<<< HEAD
          }

  fetchMyRoles: secure (client, callback)->
    {delegate} = client.connection
    Relationship.someData {
      sourceId: delegate.getId()
      targetId: @getId()
    }, {as:1}, (err, cursor)->
      if err then callback err
      else
        cursor.toArray (err, arr)->
          if err then callback err
          else callback null, (doc.as for doc in arr)

  fetchUserRoles: permit 'grant permissions'
    success:(client, callback)->
      @fetchRoles (err, roles)=>
        roleTitles = (role.title for role in roles)
        Relationship.someData {
          sourceName  : 'JAccount'
          targetId    : @getId()
          as          : { $in: roleTitles }
        }, {as:1, sourceId:1}, (err, cursor)->
          if err then callback err
          else
            cursor.toArray (err, arr)->
              if err then callback err
              else callback null, arr

  fetchMembers$: permit 'list members'
    success:(client, rest...)->
      @fetchMembers rest...

  createRole: permit 'grant permissions'
    success:(client, formData, callback)->
      JGroupRole = require './role'
      JGroupRole.create {title : formData.title}, callback
=======
          }

  fetchMyRoles: secure (client, callback)->
    {delegate} = client.connection
    Relationship.someData {
      sourceId: delegate.getId()
      targetId: @getId()
    }, {as:1}, (err, cursor)->
      if err then callback err
      else
        cursor.toArray (err, arr)->
          if err then callback err
          else callback null, (doc.as for doc in arr)

  fetchUserRoles: permit 'grant permissions'
    success:(client, callback)->
      @fetchRoles (err, roles)=>
        roleTitles = (role.title for role in roles)
        selector = {
          targetName  : 'JAccount'
          sourceId    : @getId()
          as          : { $in: roleTitles }
        }
        Relationship.someData selector, {as:1, targetId:1}, (err, cursor)->
          if err then callback err
          else
            cursor.toArray (err, arr)->
              if err then callback err
              else callback null, arr

  fetchMembers$: permit 'list members'
    success:(client, rest...)->
      @fetchMembers rest...

  fetchReadme$: permit 'view readme'
    success:(client, rest...)-> @fetchReadme rest...

  setReadme$: permit
    advanced: PERMISSION_EDIT_GROUPS
    success:(client, text, callback)->
      @fetchReadme (err, readme)=>
        unless readme
          JMarkdownDoc = require '../markdowndoc'
          readme = new JMarkdownDoc content: text

          daisy queue = [
            ->
              readme.save (err)->
                console.log err
                if err then callback err
                else queue.next()
            =>
              @addReadme readme, (err)->
                console.log err
                if err then callback err
                else queue.next()
            ->
              callback null, readme
          ]

        else
          readme.update $set:{ content: text }, (err)=>
            if err then callback err
            else callback null, readme
    failure:(client,text, callback)->
      callback new KodingError "You are not allowed to change this."

  fetchHomepageView:(callback)->
    @fetchReadme (err, readme)=>
      return callback err  if err
      @fetchMembershipPolicy (err, policy)=>
        if err then callback err
        else
          callback null, JGroup.renderHomepage {
            @slug
            @title
            policy
            @avatar
            @body
            @counts
            content : readme?.html ? readme?.content
          }

  createRole: permit 'grant permissions'
    success:(client, formData, callback)->
      JGroupRole = require './role'
      JGroupRole.create
        title           : formData.title
        isConfigureable : formData.isConfigureable or no
      , callback

  addCustomRole: permit 'grant permissions'
    success:(client,formData,callback)->
      @createRole client,formData, (err,role)=>
        console.log err,role
        unless err
          @addRole role, callback
        else
          callback err, null

  createMembershipPolicy:(queue, callback)->
    [callback, queue] = [queue, callback]  unless callback
    queue ?= []
    JMembershipPolicy = require './membershippolicy'
    membershipPolicy  = new JMembershipPolicy
    queue.push(
      -> membershipPolicy.save (err)->
        if err then callback err
        else queue.next()
      => @addMembershipPolicy membershipPolicy, (err)->
        if err then callback err
        else queue.next()
    )
    queue.push callback  if callback
    daisy queue

  destroyMemebershipPolicy:(callback)->
    @fetchMembershipPolicy (err, policy)->
      if err then callback err
      else unless policy?
        callback new KodingError '404 Membership policy not found'
      else policy.remove callback

  convertPublicToPrivate =(group, callback)->
    group.createMembershipPolicy callback

  convertPrivateToPublic =(group, callback)->
    group.destroyMemebershipPolicy callback

  setPrivacy:(privacy)->
    if @privacy is 'public' and privacy is 'private'
      convertPublicToPrivate this
    else if @privacy is 'private' and privacy is 'public'
      convertPrivateToPublic this
    @privacy = privacy

  getPrivacy:-> @privacy
>>>>>>> d63d2219

  modify: permit
    advanced : [
      { permission: 'edit own groups', validateWith: Validators.own }
      { permission: 'edit groups' }
    ]
    success : (client, formData, callback)->
<<<<<<< HEAD
      @update {$set:formData}, callback

  modifyMembershipPolicy: permit
    advanced : [
      { permission: 'edit own groups', validateWith: Validators.own }
      { permission: 'edit groups' }
    ]
    success : (client, formData, callback)->
=======
      @setPrivacy formData.privacy
      @update {$set:formData}, callback

  modifyMembershipPolicy: permit
    advanced: PERMISSION_EDIT_GROUPS
    success: (client, formData, callback)->
>>>>>>> d63d2219
      @fetchMembershipPolicy (err, policy)->
        if err then callback err
        else policy.update $set: formData, callback

  canEditGroup: permit 'grant permissions'
<<<<<<< HEAD
    success:(client, callback)-> callback null, yes

  canOpenGroup: permit 'open group'
    success:(client, callback)-> callback null, yes

=======

  canOpenGroup: permit 'open group'
>>>>>>> d63d2219
    failure:(client, callback)->
      @fetchMembershipPolicy (err, policy)->
        explanation = policy?.explain() ?
                      err?.message ?
                      'No membership policy!'
        clientError = err ? new KodingError explanation
        clientError.accessCode = policy?.code ?
          if err then ERROR_UNKNOWN
          else if explanation? then ERROR_POLICY
          else ERROR_NO_POLICY
        callback clientError, no

<<<<<<< HEAD
  requestInvitation: secure (client, callback)->
    JUser = require '../user'
    JInvitationRequest = require '../invitationrequest'
    {delegate} = client.connection
    (new JInvitationRequest {
      koding: { username: delegate.profile.nickname }
      group: @slug
    }).save (err)->
=======
  countPendingInvitationRequests: permit 'send invitations'
    success: (client, callback)->
      @countInvitationRequests {}, {status: 'pending'}, callback

  countInvitationRequests$: permit 'send invitations'
    success: (client, rest...)-> @countInvitationRequests rest...

  fetchInvitationRequestCounts: permit 'send invitations'
    success: ->
      switch arguments.length
        when 2
          [client, callback] = arguments
          types = ['invitation', 'basic approval']
        when 3
          [client, types, callback] = arguments
      counts = {}
      queue = types.map (invitationType)=>=>
        @countInvitationRequests {}, {invitationType}, (err, count)->
          if err then queue.fin err
          else
            counts[invitationType] = count
            queue.fin()
      dash queue, callback.bind null, null, counts

  resolvePendingRequests: permit 'send invitations'
    success: (client, isApproved, callback)->
      @fetchMembershipPolicy (err, policy)=>
        if err then callback err
        else unless policy then callback new KodingError 'No membership policy!'
        else

          invitationType =
            if policy.invitationsEnabled then 'invitation' else 'basic approval'

          method =
            if 'invitation' is invitationType
              if isApproved then 'send' else 'delete'
            else
              if isApproved then 'approve' else 'decline'

          JInvitationRequest = require '../invitationrequest'

          invitationRequestSelector =
            group             : @slug
            status            : 'pending'
            invitationType    : invitationType

          JInvitationRequest.each invitationRequestSelector, {}, (err, request)->
            if err then callback err
            else if request? then request[method+'Invitation'] client, (err)->
              console.error err  if err
            else callback null

  inviteMember: permit 'send invitations'
    success: (client, email, callback)->
      JInvitationRequest = require '../invitationrequest'
      invitationRequest = new JInvitationRequest {email}
      invitationRequest.save (err)->
        if err then callback err
        else invitationRequest.sendInvitation client, callback

  fetchInvitationRequests$: permit 'send invitations'
    success: (client, rest...)-> @fetchInvitationRequests rest...

  sendSomeInvitations: permit 'send invitations'
    success: (client, count, callback)->
      @fetchInvitationRequests {}, {
        targetOptions :
          selector    : { status  : 'pending' }
          options     : { limit   : count }
      }, (err, requests)->
        if err then callback err
        else
          queue = requests.map (request)->->
            request.sendInvitation client, ->
              callback null, """
                An invite was sent to:
                <strong>koding+#{request.koding.username}@koding.com</strong>
                """
              setTimeout queue.next.bind(queue), 50
          queue.push -> callback null, null
          daisy queue

  requestAccess: secure (client, callback)->
    @fetchMembershipPolicy (err, policy)=>
      if err then callback err
      else if policy?.invitationsEnabled
        @requestInvitation client, 'invitation', callback
      else
        @requestApproval client, callback

  sendApprovalRequestEmail: (delegate, delegateUser, admin, adminUser, callback)->
    JMail = require '../email'
    (new JMail
      email   : adminUser.email
      subject : "#{delegate.getFullName()} has requested to join the group #{@title}"
      content : """
        This will be the content for the approval request email.
        """
    ).save callback

  requestApproval: secure (client, callback)->
    {delegate} = client.connection
    @requestInvitation client, 'basic approval', (err)=>
      if err then callback err
      else @fetchAdmin (err, admin)=>
        if err then callback err
        else delegate.fetchUser (err, delegateUser)=>
          if err then callback err
          else admin.fetchUser (err, adminUser)=>
            if err then callback err
            else
              @sendApprovalRequestEmail(
                delegate, delegateUser, admin, adminUser, callback
              )

  requestInvitation: secure (client, invitationType, callback)->
    JInvitationRequest = require '../invitationrequest'
    {delegate} = client.connection
    invitationRequest = new JInvitationRequest {
      invitationType
      koding  : { username: delegate.profile.nickname }
      group   : @slug
    }
    invitationRequest.save (err)=>
>>>>>>> d63d2219
      if err?.code is 11000
        callback new KodingError """
          You've already requested an invitation to this group.
          """
<<<<<<< HEAD

  # attachEnvironment:(name, callback)->
  #   [callback, name] = [name, callback]  unless callback
  #   name ?= @title
  #   JEnvironment.one {name}, (err, env)->
  #     if err then callback err
  #     else if env?
  #       @addEnvironment
  #       callback null, env
  #     else
  #       env = new JEnvironment {name}
  #       env.save (err)->
  #         if err then callback err
  #         else callback null
=======
      else
        @addInvitationRequest invitationRequest, (err)=>
          callback err
          @emit 'NewInvitationRequest'

  approveMember:(member, roles, callback)->
    [callback, roles] = [roles, callback]  unless callback
    roles ?= ['member']
    queue = roles.map (role)=>=>
      @addMember member, role, queue.fin.bind queue
    dash queue, =>
      callback()
      @update $inc: 'counts.members': 1, ->
      @emit 'NewMember'

  each:(selector, rest...)->
    selector.visibility = 'visible'
    Module::each.call this, selector, rest...
>>>>>>> d63d2219
<|MERGE_RESOLUTION|>--- conflicted
+++ resolved
@@ -15,14 +15,11 @@
 
   Validators = require './validators'
 
-<<<<<<< HEAD
-=======
   PERMISSION_EDIT_GROUPS = [
     {permission: 'edit groups'}
     {permission: 'edit own groups', validateWith: Validators.own}
   ]
 
->>>>>>> d63d2219
   @trait __dirname, '../../traits/followable'
   @trait __dirname, '../../traits/filterable'
   @trait __dirname, '../../traits/taggable'
@@ -36,17 +33,6 @@
     memberRoles     : ['admin','moderator','member','guest']
     permissions     :
       'grant permissions'                 : []
-<<<<<<< HEAD
-      'open group'                        : ['member', 'moderator']
-      'list members'                      : ['member', 'moderator']
-      'create groups'                     : ['moderator']
-      'edit groups'                       : ['moderator']
-      'edit own groups'                   : ['member', 'moderator']
-      'query collection'                  : ['member', 'moderator']
-      'update collection'                 : ['moderator']
-      'assure collection'                 : ['moderator']
-      'remove documents from collection'  : ['moderator']
-=======
       'open group'                        : ['member','moderator']
       'list members'                      : ['member','moderator']
       'create groups'                     : ['moderator']
@@ -57,7 +43,6 @@
       'assure collection'                 : ['moderator']
       'remove documents from collection'  : ['moderator']
       'view readme'                       : ['guest','member','moderator']
->>>>>>> d63d2219
     indexes         :
       slug          : 'unique'
     sharedMethods   :
@@ -66,12 +51,6 @@
         '__resetAllGroups', 'fetchMyMemberships'
       ]
       instance      : [
-<<<<<<< HEAD
-        'join','leave','modify','fetchPermissions', 'createRole'
-        'updatePermissions', 'fetchMembers', 'fetchRoles', 'fetchMyRoles'
-        'fetchUserRoles','changeMemberRoles','canOpenGroup', 'canEditGroup'
-        'fetchMembershipPolicy','modifyMembershipPolicy','requestInvitation'
-=======
         'join', 'leave', 'modify', 'fetchPermissions', 'createRole'
         'updatePermissions', 'fetchMembers', 'fetchRoles', 'fetchMyRoles'
         'fetchUserRoles','changeMemberRoles','canOpenGroup', 'canEditGroup'
@@ -79,7 +58,6 @@
         'fetchReadme', 'setReadme', 'addCustomRole', 'fetchInvitationRequests'
         'countPendingInvitationRequests', 'countInvitationRequests'
         'fetchInvitationRequestCounts', 'resolvePendingRequests'
->>>>>>> d63d2219
       ]
     schema          :
       title         :
@@ -131,11 +109,6 @@
       membershipPolicy :
         targetType  : 'JMembershipPolicy'
         as          : 'owner'
-<<<<<<< HEAD
-      readMe        :
-        targetType  : 'JReadme'
-        as          : 'owner'
-=======
       invitationRequest:
         targetType  : 'JInvitationRequest'
         as          : 'owner'
@@ -144,7 +117,6 @@
         as          : 'owner'
 
   @renderHomepage: require './render-homepage'
->>>>>>> d63d2219
 
   @__resetAllGroups = secure (client, callback)->
     {delegate} = client.connection
@@ -208,24 +180,6 @@
               else
                 console.log 'roles are added'
                 queue.next()
-<<<<<<< HEAD
-          -> delegate.addGroup group, 'admin', (err)->
-              if err then callback err
-              else
-                console.log 'group is added'
-                queue.next()
-        ]
-        if 'private' is group.privacy
-          membershipPolicy  = new JMembershipPolicy 
-          queue.push(
-            -> membershipPolicy.save (err)->
-              if err then callback err
-              else queue.next()
-            -> group.addMembershipPolicy membershipPolicy, (err)->
-              if err then callback err
-              else queue.next()
-          )
-=======
 # TODO: we used to do the below, but on second thought, it's not a very good idea:
 #          -> delegate.addGroup group, 'admin', (err)->
 #              if err then callback err
@@ -235,7 +189,6 @@
         ]
         if 'private' is group.privacy
           queue.push -> group.createMembershipPolicy -> queue.next()
->>>>>>> d63d2219
         queue.push -> callback null, group
 
         daisy queue
@@ -254,10 +207,6 @@
       sort    : 'title' : 1
     }, callback
 
-<<<<<<< HEAD
-
-=======
->>>>>>> d63d2219
   changeMemberRoles: permit 'grant permissions'
     success:(client, memberId, roles, callback)->
       group = this
@@ -313,45 +262,6 @@
           callback null, {
             permissionsByModule
             permissions: permissionSet.permissions
-<<<<<<< HEAD
-          }
-
-  fetchMyRoles: secure (client, callback)->
-    {delegate} = client.connection
-    Relationship.someData {
-      sourceId: delegate.getId()
-      targetId: @getId()
-    }, {as:1}, (err, cursor)->
-      if err then callback err
-      else
-        cursor.toArray (err, arr)->
-          if err then callback err
-          else callback null, (doc.as for doc in arr)
-
-  fetchUserRoles: permit 'grant permissions'
-    success:(client, callback)->
-      @fetchRoles (err, roles)=>
-        roleTitles = (role.title for role in roles)
-        Relationship.someData {
-          sourceName  : 'JAccount'
-          targetId    : @getId()
-          as          : { $in: roleTitles }
-        }, {as:1, sourceId:1}, (err, cursor)->
-          if err then callback err
-          else
-            cursor.toArray (err, arr)->
-              if err then callback err
-              else callback null, arr
-
-  fetchMembers$: permit 'list members'
-    success:(client, rest...)->
-      @fetchMembers rest...
-
-  createRole: permit 'grant permissions'
-    success:(client, formData, callback)->
-      JGroupRole = require './role'
-      JGroupRole.create {title : formData.title}, callback
-=======
           }
 
   fetchMyRoles: secure (client, callback)->
@@ -489,7 +399,6 @@
     @privacy = privacy
 
   getPrivacy:-> @privacy
->>>>>>> d63d2219
 
   modify: permit
     advanced : [
@@ -497,38 +406,19 @@
       { permission: 'edit groups' }
     ]
     success : (client, formData, callback)->
-<<<<<<< HEAD
-      @update {$set:formData}, callback
-
-  modifyMembershipPolicy: permit
-    advanced : [
-      { permission: 'edit own groups', validateWith: Validators.own }
-      { permission: 'edit groups' }
-    ]
-    success : (client, formData, callback)->
-=======
       @setPrivacy formData.privacy
       @update {$set:formData}, callback
 
   modifyMembershipPolicy: permit
     advanced: PERMISSION_EDIT_GROUPS
     success: (client, formData, callback)->
->>>>>>> d63d2219
       @fetchMembershipPolicy (err, policy)->
         if err then callback err
         else policy.update $set: formData, callback
 
   canEditGroup: permit 'grant permissions'
-<<<<<<< HEAD
-    success:(client, callback)-> callback null, yes
 
   canOpenGroup: permit 'open group'
-    success:(client, callback)-> callback null, yes
-
-=======
-
-  canOpenGroup: permit 'open group'
->>>>>>> d63d2219
     failure:(client, callback)->
       @fetchMembershipPolicy (err, policy)->
         explanation = policy?.explain() ?
@@ -541,16 +431,6 @@
           else ERROR_NO_POLICY
         callback clientError, no
 
-<<<<<<< HEAD
-  requestInvitation: secure (client, callback)->
-    JUser = require '../user'
-    JInvitationRequest = require '../invitationrequest'
-    {delegate} = client.connection
-    (new JInvitationRequest {
-      koding: { username: delegate.profile.nickname }
-      group: @slug
-    }).save (err)->
-=======
   countPendingInvitationRequests: permit 'send invitations'
     success: (client, callback)->
       @countInvitationRequests {}, {status: 'pending'}, callback
@@ -676,27 +556,10 @@
       group   : @slug
     }
     invitationRequest.save (err)=>
->>>>>>> d63d2219
       if err?.code is 11000
         callback new KodingError """
           You've already requested an invitation to this group.
           """
-<<<<<<< HEAD
-
-  # attachEnvironment:(name, callback)->
-  #   [callback, name] = [name, callback]  unless callback
-  #   name ?= @title
-  #   JEnvironment.one {name}, (err, env)->
-  #     if err then callback err
-  #     else if env?
-  #       @addEnvironment
-  #       callback null, env
-  #     else
-  #       env = new JEnvironment {name}
-  #       env.save (err)->
-  #         if err then callback err
-  #         else callback null
-=======
       else
         @addInvitationRequest invitationRequest, (err)=>
           callback err
@@ -714,5 +577,4 @@
 
   each:(selector, rest...)->
     selector.visibility = 'visible'
-    Module::each.call this, selector, rest...
->>>>>>> d63d2219
+    Module::each.call this, selector, rest...
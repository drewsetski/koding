# Methods shared by JAccount & JGuest
module.exports =
  sharedStaticMethods:->
    [
      'one', 'some', 'cursor', 'each', 'someWithRelationship'
      'someData', 'getAutoCompleteData', 'count'
      'byRelevance', 'fetchVersion','reserveNames'
<<<<<<< HEAD
      'impersonate', 'fetchMembersReputation'
=======
      'impersonate', 'fetchBlockedUsers'
>>>>>>> 4a141539
    ]
  sharedInstanceMethods:->
    [
      'modify','follow','unfollow','fetchFollowersWithRelationship'
      'countFollowersWithRelationship', 'countFollowingWithRelationship'
      'fetchFollowingWithRelationship', 'fetchTopics'
      'fetchMounts','fetchActivityTeasers','fetchRepos','fetchDatabases'
      'fetchMail','fetchNotificationsTimeline','fetchActivities'
      'fetchStorage','count','addTags','fetchLimit', 'fetchLikedContents'
      'fetchFollowedTopics', 'fetchKiteChannelId', 'setEmailPreferences'
      'fetchNonces', 'glanceMessages', 'glanceActivities', 'fetchRole'
      'fetchAllKites','flagAccount','unflagAccount','isFollowing'
      'fetchFeedByTitle', 'updateFlags','fetchGroups','fetchGroupRoles',
      'setStaticPageVisibility','addStaticPageType','removeStaticPageType',
      'setHandle','setAbout','fetchAbout','setStaticPageTitle',
      'setStaticPageAbout', 'addStaticBackground', 'setBackgroundImage',
      'fetchPendingGroupInvitations', 'fetchPendingGroupRequests',
      'cancelRequest', 'acceptInvitation', 'ignoreInvitation',
      'getInvitationRequestByGroup', 'fetchMyPermissions',
      'fetchMyPermissionsAndRoles', 'fetchMyFollowingsFromGraph', 'fetchMyFollowersFromGraph',
      'fetchDomains', 'sendEmailVMTurnOnFailureToSysAdmin', 'blockUser'
    ]<|MERGE_RESOLUTION|>--- conflicted
+++ resolved
@@ -5,11 +5,7 @@
       'one', 'some', 'cursor', 'each', 'someWithRelationship'
       'someData', 'getAutoCompleteData', 'count'
       'byRelevance', 'fetchVersion','reserveNames'
-<<<<<<< HEAD
-      'impersonate', 'fetchMembersReputation'
-=======
       'impersonate', 'fetchBlockedUsers'
->>>>>>> 4a141539
     ]
   sharedInstanceMethods:->
     [

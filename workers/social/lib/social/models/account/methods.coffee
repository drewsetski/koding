# Methods shared by JAccount & JGuest
module.exports =
  sharedStaticMethods:->
    [
      'one', 'some', 'cursor', 'each', 'someWithRelationship'
      'someData', 'getAutoCompleteData', 'count'
      'byRelevance', 'fetchVersion','reserveNames'
      'impersonate'
    ]
  sharedInstanceMethods:->
    [
      'modify','follow','unfollow','fetchFollowersWithRelationship'
      'countFollowersWithRelationship', 'countFollowingWithRelationship'
      'fetchFollowingWithRelationship', 'fetchTopics'
      'fetchMounts','fetchActivityTeasers','fetchRepos','fetchDatabases'
      'fetchMail','fetchNotificationsTimeline','fetchActivities'
      'fetchStorage','count','addTags','fetchLimit', 'fetchLikedContents'
      'fetchFollowedTopics', 'fetchKiteChannelId', 'setEmailPreferences'
      'fetchNonces', 'glanceMessages', 'glanceActivities', 'fetchRole'
      'fetchAllKites','flagAccount','unflagAccount','isFollowing'
      'fetchFeedByTitle', 'updateFlags','fetchGroups','fetchGroupRoles',
      'setStaticPageVisibility','addStaticPageType','removeStaticPageType',
      'setHandle','setAbout','fetchAbout','setStaticPageTitle',
      'setStaticPageAbout', 'addStaticBackground', 'setBackgroundImage',
      'fetchPendingGroupInvitations', 'fetchPendingGroupRequests',
      'cancelRequest', 'acceptInvitation', 'ignoreInvitation',
      'getInvitationRequestByGroup', 'fetchMyPermissions',
<<<<<<< HEAD
      'fetchMyPermissionsAndRoles', 'fetchDomains', 'fetchMyFollowingsFromGraph', 'fetchMyFollowersFromGraph'
=======
      'fetchMyPermissionsAndRoles', 'fetchMyFollowingsFromGraph', 'fetchMyFollowersFromGraph',
      'sendEmailVMTurnOnFailureToSysAdmin'
>>>>>>> 65ce3443
    ]<|MERGE_RESOLUTION|>--- conflicted
+++ resolved
@@ -25,10 +25,6 @@
       'fetchPendingGroupInvitations', 'fetchPendingGroupRequests',
       'cancelRequest', 'acceptInvitation', 'ignoreInvitation',
       'getInvitationRequestByGroup', 'fetchMyPermissions',
-<<<<<<< HEAD
-      'fetchMyPermissionsAndRoles', 'fetchDomains', 'fetchMyFollowingsFromGraph', 'fetchMyFollowersFromGraph'
-=======
       'fetchMyPermissionsAndRoles', 'fetchMyFollowingsFromGraph', 'fetchMyFollowersFromGraph',
-      'sendEmailVMTurnOnFailureToSysAdmin'
->>>>>>> 65ce3443
+      'fetchDomains', 'sendEmailVMTurnOnFailureToSysAdmin'
     ]
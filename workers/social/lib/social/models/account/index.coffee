--- conflicted
+++ resolved
@@ -699,15 +699,9 @@
     , (err, count)=>
       @update ($set: 'counts.topics': count), ->
 
-<<<<<<< HEAD
-  dummyAdmins = [ "sinan", "devrim", "gokmen", "chris", "halk", "neelance",
+  dummyAdmins = [ "sinan", "devrim", "gokmen", "chris", "neelance", "halk",
                   "fatihacet", "sent-hil", "kiwigeraint", "cihangirsavas",
                   "fkadev", "bahadir", "arslan" ]
-=======
-  dummyAdmins = [ "sinan", "devrim", "gokmen", "chris", "blum", "neelance", "halk"
-                  "fatihacet", "chrisblum", "sent-hil", "kiwigeraint", "cihangirsavas"
-                  "fkadev", "leventyalcin" ]
->>>>>>> b3ecf2b0
 
 
   userIsExempt: (callback)->

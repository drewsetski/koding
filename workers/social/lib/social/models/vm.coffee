{Model} = require 'bongo'

module.exports = class JVM extends Model

  {permit} = require './group/permissionset'
  {secure} = require 'bongo'
  {uniq}   = require 'underscore'

  KodingError = require '../error'

  JRecurlySubscription = require './recurly/subscription'
  JPermissionSet       = require './group/permissionset'

  @share()

  @trait __dirname, '../traits/protected'

  @bound = require 'koding-bound'

  @set
    softDelete          : yes
    permissions         :
      'sudoer'          : []
      'create vms'      : ['member','moderator']
      'delete vms'      : ['member','moderator']
      'list all vms'    : ['member','moderator']
      'list default vm' : ['member','moderator']
    sharedMethods       :
      static            : [
<<<<<<< HEAD
                           'fetchVms','fetchVmsByContext','calculateUsage'
                           'removeByName', 'someData', 'fetchDomains', 'findHostnameAlias',
                           'fetchVmsWithHostnames', 'fetchVMInfo', 'count'
=======
                           'fetchVms','fetchVmsByContext', 'fetchVMInfo'
                           'fetchDomains', 'removeByHostname', 'someData'
                           'count', #'calculateUsage'
>>>>>>> dc07d808
                          ]
      instance          : []
    indexes             :
      hostnameAlias     : 'unique'
    schema              :
      ip                :
        type            : String
        default         : -> null
      ldapPassword      :
        type            : String
        default         : -> null
      hostnameAlias     : String
      webHome           : String
      planOwner         : String
      planCode          : String
      users             : Array
      groups            : Array
      usage             : # TODO: usage seems like the wrong term for this.
        cpu             :
          type          : Number
          default       : 1
        ram             :
          type          : Number
          default       : 0.25
        disk            :
          type          : Number
          default       : 0.5
      isEnabled         :
        type            : Boolean
        default         : yes
      shouldDelete      :
        type            : Boolean
        default         : no

  @createDomains = (domains, hostnameAlias) ->
    JDomain = require './domain'
    domains.forEach (domain) ->
      JDomain.one {domain}, (err, domainData)->
        return  if domainData or err
        (new JDomain
          domain        : domain
          hostnameAlias : [hostnameAlias]
          proxy         : { mode: 'vm' }
          regYears      : 0
        ).save (err)-> console.log err  if err?

  @ensureDomainSettings = ({vm, type, nickname, groupSlug})->
    domain = 'kd.io'
    if type is 'user'
      requiredDomains = ["#{nickname}.#{groupSlug}.#{domain}"]
      if groupSlug is 'koding'
        requiredDomains.push "#{nickname}.#{domain}"
    else
      requiredDomains = ["#{groupSlug}.#{domain}", "shared.#{groupSlug}.#{domain}"]
    @createDomains requiredDomains, vm.hostnameAlias

  @createAliases = ({nickname, type, uid, groupSlug})->
    domain       = 'kd.io'
    aliases      = []
    if type is 'user'
      if uid is 0
        aliases.push "#{nickname}.#{groupSlug}.#{domain}"
      if groupSlug is 'koding'
        aliases.push "#{nickname}.#{domain}"  if uid is 0
        aliases.push "vm-#{uid}.#{nickname}.#{domain}"
      aliases.push "vm-#{uid}.#{nickname}.#{groupSlug}.#{domain}"

    else if type is 'group'
      if uid is 0
        aliases = ["#{groupSlug}.#{domain}"
                   "shared.#{groupSlug}.#{domain}"
                   "shared-0.#{groupSlug}.#{domain}"]
      else
        aliases = ["shared-#{uid}.#{groupSlug}.#{domain}"]

    return aliases.reverse()

  @parseAlias = (alias)->
    # group-vm alias
    if /^shared-[0-9]/.test alias
      result = alias.match /(.*)\.(\w+).kd.io$/
      if result
        [rest..., prefix, groupSlug] = result
        uid = parseInt(prefix.split(/-/)[1], 10)
        return {groupSlug, prefix, uid, type:'group', alias}
    # personal-vm alias
    else if /^vm-[0-9]/.test alias
      result = alias.match /(.*)\.(\w+)\.(\w+).kd.io$/
      if result
        [rest..., prefix, nickname, groupSlug] = result
        uid = parseInt(prefix.split(/-/)[1], 10)
        return {groupSlug, prefix, nickname, uid, type:'user', alias}
    return null

  # TODO: this needs to be rethought in terms of bundles, as per the
  # discussion between Devrim, Chris T. and Badahir  C.T.
  @createVm = ({account, type, groupSlug, usage, planCode}, callback)->
    JGroup = require './group'
    JGroup.one {slug: groupSlug}, (err, group)=>
      return callback err  if err
      account.fetchUser (err, user)=>
        return callback err  if err

        # We are keeping this names just for counter
        planOwner   = "group_#{group._id}"
        counterName = "#{groupSlug}~"
        webHome     = groupSlug

        if type is 'user'
          planOwner   = "user_#{account._id}"
          counterName = "#{groupSlug}~#{user.username}~"
          webHome     = user.username

        nameFactory = (require 'koding-counter') {
          db     : JVM.getClient()
          offset : 0
          counterName
        }

        nameFactory.next (err, uid)=>
          return callback err  if err

          nickname = user.username
          hostnameAliases = JVM.createAliases {
            nickname, type, uid, groupSlug
          }

          JVM.createDomains hostnameAliases, hostnameAliases[0]

          vm = new JVM {
            planCode      : planCode
            planOwner     : planOwner
            users         : [{ id: user.getId(), sudo: yes, owner: yes }]
            groups        : [{ id: group.getId() }]
            hostnameAlias : hostnameAliases[0]
            webHome
            usage
          }

          vm.save (err) =>
            return callback err  if err
            group.addVm vm, (err)=>
              return callback err  if err
              JVM.ensureDomainSettings {vm, type, nickname, groupSlug}
              if type is 'group'
                @addVmUsers vm, group, ->
                  callback null, vm
              else
                callback null, vm

  @addVmUsers = (vm, group, callback)->
    group.fetchMembers (err, members)->
      return callback err  if err
      members.forEach (member)->
        member.fetchUser (err, user)->
          if err then callback err
          else
            member.checkPermission group, 'sudoer', (err, hasPermission)->
              if err then handleError err
              else
                vm.update {
                  $addToSet: users: { id: user.getId(), sudo: hasPermission }
                }, callback

  # @getUsageTemplate = -> { cpu: 0, ram: 0, disk: 0 }

  # @calculateUsage = (account, groupSlug, callback)->
  #   nickname =
  #     if 'string' is typeof account then account
  #     else account.profile.nickname

  #   @all { name: ///$#{groupSlug}~#{nickname}~/// }, (err, vms) =>
  #     return callback err  if err?
  #     callback null, vms
  #       .map((vm) -> vm.usage)
  #       .reduce (acc, usage) ->
  #         for own field, val of usage
  #           acc[field] += val
  #           return acc
  #       , @getUsageTemplate()

  # @calculateUsage$ = permit 'list all vms',
  #   success: (client, groupSlug, callback)->
  #     {delegate} = client.connection
  #     @calculateUsage delegate, groupSlug, callback

  @fetchVMInfo = secure (client, hostnameAlias, callback)->
    {delegate} = client.connection

    delegate.fetchUser (err, user) ->
      return callback err  if err

      JVM.one
        hostnameAlias : hostnameAlias
        users         : { $elemMatch: id: user.getId() }
      , (err, vm)->
        return callback err  if err
        return callback null, null  unless vm
        callback null,
          planCode      : vm.planCode
          planOwner     : vm.planOwner
          hostnameAlias : vm.hostnameAlias

  @fetchAccountVmsBySelector = (account, selector, options, callback) ->
    [callback, options] = [options, callback]  unless callback

    options ?= {}
    # options.limit = Math.min options.limit ? 10, 10

    account.fetchUser (err, user) ->
      return callback err  if err

      selector.users = { $elemMatch: id: user.getId() }

      JVM.someData selector, { hostnameAlias: 1 }, options, (err, cursor)->
        return callback err  if err

        cursor.toArray (err, arr)->
          return callback err  if err
          callback null, arr.map (vm)-> vm.hostnameAlias

  @fetchVmsByContext = permit 'list all vms',
    success: (client, options, callback) ->
      {connection:{delegate}, context:{group}} = client
      JGroup = require './group'

      slug = group ? 'koding'

      JGroup.one {slug}, (err, group) =>
        return callback err  if err

        selector = groups: { $elemMatch: id: group.getId() }
        @fetchAccountVmsBySelector delegate, selector, options, callback

  @fetchVms = permit 'list all vms',
    success: (client, options, callback) ->
      {delegate} = client.connection
      @fetchAccountVmsBySelector delegate, {}, options, callback

    # TODO: let's implement something like this:
    # failure: (client, callback) ->
    #   @fetchDefaultVmByContext client, (err, vm)->
    #     return callback err  if err
    #     callback null, [vm]

  # Private static method to fetch domains
  @fetchDomains = (selector, callback)->
    JDomain = require './domain'
    JDomain.someData selector, {domain:1}, \
    (err, cursor)->
      return callback err, []  if err
      cursor.toArray (err, arr)->
        return callback err, []  if err
        callback null, arr.map (vm)-> vm.domain

  # Public(shared) static method to fetch domains
  # which points to given hostnameAlias
  @fetchDomains$ = permit 'list all vms',
    success:(client, hostnameAlias, callback)->
      {delegate} = client.connection

      delegate.fetchUser (err, user) ->
        return callback err  if err

        selector =
          hostnameAlias : hostnameAlias
          users         : { $elemMatch: id: user.getId(), owner: yes }

        JVM.one selector, {hostnameAlias:1}, (err, vm)->
          return callback err, []  if err or not vm
          JVM.fetchDomains {hostnameAlias: vm.hostnameAlias}, callback

  @removeRelatedDomains = (vm)->
    vmInfo = @parseAlias vm.hostnameAlias
    return  unless vmInfo

    # Create same aliases based on vm info
    aliasesToDelete = @createAliases vmInfo

    # If calculated uid is greater than 0 we also try to add
    # aliases which has uid 0
    if vmInfo.uid > 0
      vmInfo.uid = 0
      aliasesToDelete = uniq aliasesToDelete.concat @createAliases vmInfo

    selector =
      hostnameAlias : vm.hostnameAlias
      domain        : { $in : aliasesToDelete }

    JDomain = require './domain'
    JDomain.remove selector, (err)->
      return console.error "Failed to delete domains:", err  if err

  remove: (callback)->
    JVM.removeRelatedDomains this
    super callback

  @deleteVM = (vm, callback)->
    if vm.planCode is 'free'
      vm.remove callback
    else
      JRecurlySubscription.getSubscriptionsAll vm.planOwner,
        userCode : vm.planOwner
        planCode : vm.planCode
        $or      : [
          {status: 'active'}
          {status: 'canceled'}
        ]
      , (err, subs)->
        if err
          return callback new KodingError 'Unable to update subscription.'
        subs.forEach (sub)->
          if sub.status is 'canceled'
            vm.remove callback
          else if sub.quantity > 1
            sub.update sub.quantity - 1, (err, sub)->
              if err
                return callback new KodingError 'Unable to update subscription.'
              vm.remove callback
          else
            sub.terminate (err, newSub)->
              if err
                return callback new KodingError 'Unable to terminate payment'
              else
                vm.remove callback

  @removeByHostname = secure (client, hostnameAlias, callback)->
    {delegate} = client.connection

    delegate.fetchUser (err, user)=>
      return callback err  if err

      selector =
        hostnameAlias : hostnameAlias
        users         : { $elemMatch: id: user.getId(), owner: yes }

      JVM.one selector, (err, vm)=>
        return callback err  if err
        return callback new KodingError 'No such VM'  unless vm

        if vm.planOwner.indexOf("user_") > -1
          @deleteVM vm, callback
        else
          groupID = vm.planOwner.split('_')[1]

          JGroup = require './group'
          JGroup.one {_id: groupID}, (err, group)=>
            return callback err  if err
            JPermissionSet.checkPermission client, "delete vms", group,
            (err, hasPermission)=>
              return callback err  if err
              if hasPermission
                @deleteVM vm, callback

  @findHostnameAlias = permit 'list all vms',
    success: (client, vmName, callback)->
      @one {name:vmName}, {hostnameAlias:1}, (err, vm)->
        callback err if err
        callback null, vm.hostnameAlias.map (vm)-> vm

  @fetchVmsWithHostnames = permit 'list all vms',
    success: (client, callback)->
      {delegate} = client.connection

      delegate.fetchUser (err, user)->

        selector = { users: $elemMatch: id: user.getId() }

        JVM.someData selector, {name:1, hostnameAlias:1}, {}, (err, cursor)->
          return callback if err

          cursor.toArray (err, arr)->
            return callback err if err
            callback null, arr


  do ->

    handleError = (err)-> console.error err  if err

    JGroup  = require './group'
    JUser   = require './user'

    addVm = ({ target, user, sudo, groups, groupSlug
               type, planCode, planOwner, webHome })->

      uid = 0
      hostnameAliases = JVM.createAliases {
        nickname : user.username
        type, uid, groupSlug
      }

      JVM.createDomains hostnameAliases, hostnameAliases[0]

      vm = new JVM {
        users         : [
          { id: user.getId(), sudo: yes, owner: yes }
        ]
        groups        : groups ? []
        hostnameAlias : hostnameAliases[0]
        planOwner
        planCode
        webHome
      }
      vm.save (err)-> target.addVm vm, handleError

    wrapGroup =(group)-> [ { id: group.getId() } ]

    uidFactory = (require 'koding-counter') {
      db          : JVM.getClient()
      counterName : 'uid'
      offset      : 1e6
    }

    uidFactory.reset (err, lastId)->
      console.log "UID counter is reset: %s", lastId

    JUser.on 'UserCreated', (user)->
      uidFactory.next (err, uid)->
        if err then handleError err
        else user.update { $set: { uid } }, handleError

    JGroup.on 'GroupCreated', ({group, creator})->
      group.fetchBundle (err, bundle)->
        console.log err, bundle
        if err then handleError err
        else if bundle and bundle.sharedVM
          creator.fetchUser (err, user)->
            if err then handleError err
            else
              # Following is just here to register this name in the counters collection
              ((require 'koding-counter') {
                db          : JVM.getClient()
                counterName : "#{group.slug}~"
                offset      : 0
              }).next ->

              addVm {
                user
                sudo        : yes
                type        : 'group'
                target      : group
                planCode    : 'free'
                planOwner   : "group_#{group._id}"
                groupSlug   : group.slug
                webHome     : group.slug
                groups      : wrapGroup group
              }

    JGroup.on 'GroupDestroyed', (group)->
      group.fetchVms (err, vms)->
        if err then handleError err
        else vms.forEach (vm)-> vm.remove handleError

    JGroup.on 'MemberAdded', ({group, member})->
      member.fetchUser (err, user)->
        if err then handleError err
        else if group.slug is 'koding'
          # Following is just here to register this name in the counters collection
          ((require 'koding-counter') {
            db          : JVM.getClient()
            counterName : "koding~#{member.profile.nickname}~"
            offset      : 0
          }).next ->

          # TODO: this special case for koding should be generalized for any group.
          addVm {
            user
            sudo      : yes
            type      : 'user'
            target    : member
            planCode  : 'free'
            planOwner : "user_#{member._id}"
            groupSlug : group.slug
            webHome   : user.username
            groups    : wrapGroup group
          }
        else
          member.checkPermission group, 'sudoer', (err, hasPermission)->
            if err then handleError err
            else
              group.fetchVms (err, vms)->
                if err then handleError err
                else vms.forEach (vm)->
                  vm.update {
                    $addToSet: users: { id: user.getId(), sudo: hasPermission }
                  }, handleError

    JGroup.on 'MemberRemoved', ({group, member})->
      member.fetchUser (err, user)->
        if err then handleError err
        else if group.slug is 'koding'
          member.fetchVms (err, vms)->
            if err then handleError err
            else vms.forEach (vm)->
              vm.update {
                $set: { isEnabled: no, shouldDelete: yes }
              }, handleError
        else
          # group.fetchVms (err, vms)->
          #   if err then handleError err
          #   else vms.forEach (vm)->
          #     JVM.update {_id: vm.getId()}, { $pull: id: user.getId() }, handleError
          # TODO: the below is more efficient and a little less strictly correct than the above:
          JVM.update { groups: group.getId() }, { $pull: id: user.getId() }, handleError

    JGroup.on 'MemberRolesChanged', ({group, member})->
      return  if group.slug 'koding'  # TODO: remove this special case
      member.fetchUser (err, user)->
        if err then handleError err
        else
          member.checkPermission group, 'sudoer', (err, hasPermission)->
            if err then handleError err
            else if hasPermission
              member.fetchVms (err, vms)->
                if err then handleError err
                else
                  vms.forEach (vm)->
                    vm.update {
                      $set: users: vm.users.map (userRecord)->
                        isMatch = userRecord.id.equals user.getId()
                        return userRecord  unless isMatch
                        return { id, sudo: hasPermission }
                    }, handleError<|MERGE_RESOLUTION|>--- conflicted
+++ resolved
@@ -27,15 +27,9 @@
       'list default vm' : ['member','moderator']
     sharedMethods       :
       static            : [
-<<<<<<< HEAD
-                           'fetchVms','fetchVmsByContext','calculateUsage'
-                           'removeByName', 'someData', 'fetchDomains', 'findHostnameAlias',
-                           'fetchVmsWithHostnames', 'fetchVMInfo', 'count'
-=======
                            'fetchVms','fetchVmsByContext', 'fetchVMInfo'
                            'fetchDomains', 'removeByHostname', 'someData'
                            'count', #'calculateUsage'
->>>>>>> dc07d808
                           ]
       instance          : []
     indexes             :
@@ -390,28 +384,6 @@
               if hasPermission
                 @deleteVM vm, callback
 
-  @findHostnameAlias = permit 'list all vms',
-    success: (client, vmName, callback)->
-      @one {name:vmName}, {hostnameAlias:1}, (err, vm)->
-        callback err if err
-        callback null, vm.hostnameAlias.map (vm)-> vm
-
-  @fetchVmsWithHostnames = permit 'list all vms',
-    success: (client, callback)->
-      {delegate} = client.connection
-
-      delegate.fetchUser (err, user)->
-
-        selector = { users: $elemMatch: id: user.getId() }
-
-        JVM.someData selector, {name:1, hostnameAlias:1}, {}, (err, cursor)->
-          return callback if err
-
-          cursor.toArray (err, arr)->
-            return callback err if err
-            callback null, arr
-
-
   do ->
 
     handleError = (err)-> console.error err  if err

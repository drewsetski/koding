--- conflicted
+++ resolved
@@ -72,20 +72,15 @@
   @createAliases = ({nickname, type, uid, groupSlug})->
     domain       = 'kd.io'
     aliases      = []
-    if type is 'user'
+    if type is 'user' or type is 'expensed'
       aliases = ["vm-#{uid}.#{nickname}.#{groupSlug}.#{domain}"]
       if uid is 0
         aliases.push "#{nickname}.#{groupSlug}.#{domain}"
       if groupSlug is 'koding'
-<<<<<<< HEAD
-        aliases.push "#{prefix}#{nickname}.#{domain}"
-    else if type is 'group' or type is 'expensed'
-=======
         aliases.push "#{nickname}.#{domain}"  if uid is 0
         aliases.push "vm-#{uid}.#{nickname}.#{domain}"
 
     else if type is 'group'
->>>>>>> c1f28d2f
       if uid is 0
         aliases = ["#{groupSlug}.#{domain}"
                    "shared.#{groupSlug}.#{domain}"
@@ -103,16 +98,10 @@
       return callback err  if err
       account.fetchUser (err, user)=>
         return callback err  if err
-<<<<<<< HEAD
-        name = "#{groupSlug}~"
         if type is 'user' or type is 'expensed'
-          name = "#{name}#{user.username}-"
-=======
-        if type is 'user'
           name = "#{groupSlug}~#{user.username}-"
         else
           name = "#{groupSlug}-"
->>>>>>> c1f28d2f
 
         nameFactory = (require 'koding-counter') {
           db          : JVM.getClient()
@@ -137,10 +126,9 @@
             type, uid, groupSlug
           }
 
-          # JVM.createDomains hostnameAlias
+          JVM.createDomains hostnameAlias
 
           vm = new JVM {
-<<<<<<< HEAD
             name        : "#{name}#{uid}"
             planCode    : planCode
             planOwner   : planOwner
@@ -148,13 +136,6 @@
             groups      : [{ id: group.getId() }]
             expensed    : expensed
             expensedUser: expensedUser
-=======
-            name      : "#{name}#{uid}"
-            planCode  : planCode
-            planOwner : planOwner
-            users     : [{ id: user.getId(), sudo: yes, owner: yes }]
-            groups    : [{ id: group.getId() }]
->>>>>>> c1f28d2f
             hostnameAlias
             usage
           }

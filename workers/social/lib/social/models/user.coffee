--- conflicted
+++ resolved
@@ -152,19 +152,8 @@
                 if err
                   callback createKodingError err
                 else
-<<<<<<< HEAD
-                  callback null, account
-                  # feedData = {title: "followed"}
-                  # JFeed.assureFeed account, feedData, (err, feed) ->
-                  #   if err
-                  #     callback err
-                  #   else
-                  #     #JAccount.emit "AccountAuthenticated", account
-                  #     callback null, account
-=======
                   #JAccount.emit "AccountAuthenticated", account
                   callback null, account
->>>>>>> 2db287f9
         else @logout clientId, callback
 
 

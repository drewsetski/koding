jraphical = require 'jraphical'

module.exports = class CActivity extends jraphical.Capsule
  {Base, ObjectId, race, dash, secure} = require 'bongo'
  {Relationship} = jraphical

  @getFlagRole =-> 'activity'

  jraphical.Snapshot.watchConstructor @

  @share()

  @trait __dirname, '../../traits/followable', override: no

  @set
    feedable          : yes
    # indexes           :
    #   'sorts.repliesCount'  : 'sparse'
    #   'sorts.likesCount'    : 'sparse'
    #   'sorts.followerCount' : 'sparse'
    sharedMethods     :
      static          : [
        'one','some','all','someData','teasers',
        'captureSortCounts','addGlobalListener'
      ]
      instance        : ['fetchTeaser']
    schema            :
      # teaserSnapshot  : Object
      sorts           :
        repliesCount  :
          type        : Number
          default     : 0
        likesCount    :
          type        : Number
          default     : 0
        followerCount :
          type        : Number
          default     : 0
      isLowQuality    : Boolean
      snapshot        : String
      snapshotIds     : [ObjectId]
      createdAt       :
        type          : Date
        default       : -> new Date
      modifiedAt      :
        type          : Date
        get           : -> new Date
      originType      : String
      originId        : ObjectId

  # @__migrate =(callback)->
  #   @all {snapshot: $exists: no}, (err, activities)->
  #     console.log('made it here')
  #     if err
  #       callback err
  #     else
  #       activities.forEach (activity)->
  #         activity.fetchSubject (err, subject)->
  #           if err
  #             callback err
  #           else
  #             subject.fetchTeaser (err, teaser)->
  #               if err
  #                 callback err
  #               else
  #                 activity.update
  #                   $set:
  #                     snapshot: JSON.stringify(teaser)
  #                   $addToSet:
  #                     snapshotIds: subject.getId()
  #                 , callback

  @captureSortCounts =(callback)->
    selector = {
      type: {$in: ['CStatusActivity','CLinkActivity','CCodeSnipActivity','CDiscussionActivity','COpinionActivity','CCodeShareActivity','CTutorialActivity']}
      $or: [
        {'sorts.repliesCount' : $exists:no}
        {'sorts.likesCount'   : $exists:no}
      ]
    }
    @someData selector, {
      _id: 1
    }, (err, cursor)->
      if err
        callback err
      else
        queue = []
        cursor.each (err, doc)->
          if err
            callback err
          else unless doc?
            dash queue, callback
          else
            {_id} = doc
            queue.push ->
              selector2 = {
                sourceId  : _id
                as        : 'content'
              }
              Relationship.someData selector2, {
                targetName  : 1
                targetId    : 1
              }, (err, cursor)->
                if err
                  callback err
                else
                  cursor.nextObject (err, doc1)->
                    if err
                      queue.fin(err)
                    else unless doc1?
                      console.log _id, JSON.stringify selector2
                    else
                      {targetName, targetId} = doc1
                      Base.constructors[targetName].someData {
                        _id: targetId
                      },{
                        'repliesCount'  : 1
                        'meta'          : 1
                      }, (err, cursor)->
                        if err
                          queue.fin(err)
                        else
                          cursor.nextObject (err, doc2)->
                            if err
                              queue.fin(err)
                            else
                              {repliesCount, meta} = doc2
                              op = $set:
                                 'sorts.repliesCount' : repliesCount
                                 'sorts.likesCount'   : meta?.likes or 0
                              CActivity.update {_id}, op, -> queue.fin()

<<<<<<< HEAD
  save: (rest...) ->
    # StatsD activities
    if KONFIG.statsd?.run
      KONFIG.statsd.instance.increment('page.activity')
    jraphical.Capsule::save.apply this, rest

=======
>>>>>>> 27c2c121
  fetchTeaser:(callback)->
    @fetchSubject (err, subject)->
      if err
        callback err
      else
        subject.fetchTeaser (err, teaser)->
          callback err, teaser

  @teasers =(selector, options, callback)->
    [callback, options] = [options, callback] unless callback
    @someData {snapshot:$exists:1}, {snapshot:1}, {limit:20}, (err, cursor)->
      cursor.toArray (err, arr)->
        callback null, 'feed:'+(item.snapshot for item in arr).join '\n'

  markAsRead: secure ({connection:{delegate}}, callback)->
    @update
      $addToSet: readBy: delegate.getId()
    , callback<|MERGE_RESOLUTION|>--- conflicted
+++ resolved
@@ -130,15 +130,6 @@
                                  'sorts.likesCount'   : meta?.likes or 0
                               CActivity.update {_id}, op, -> queue.fin()
 
-<<<<<<< HEAD
-  save: (rest...) ->
-    # StatsD activities
-    if KONFIG.statsd?.run
-      KONFIG.statsd.instance.increment('page.activity')
-    jraphical.Capsule::save.apply this, rest
-
-=======
->>>>>>> 27c2c121
   fetchTeaser:(callback)->
     @fetchSubject (err, subject)->
       if err

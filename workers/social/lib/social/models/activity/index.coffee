--- conflicted
+++ resolved
@@ -208,10 +208,12 @@
     ]
 
   @fetchFacets = permit 'read activity'
-    failure: ->
-      console.log 'fail'
     success:(client, options, callback)->
       {to, limit, facets, lowQuality, originId} = options
+
+      lowQuality  ?= yes
+      facets      ?= defaultFacets
+      to          ?= Date.now()
 
       selector =
         type         : { $in : facets }
@@ -234,21 +236,14 @@
       console.log 'this is temporary'
       {to, limit, facets, lowQuality, originId} = options
 
-      lowQuality  ?= yes
-      facets      ?= defaultFacets
-      to          ?= Date.now()
-
       selector =
         type         : { $in : facets }
         createdAt    : { $lt : new Date to }
         isLowQuality : { $ne : lowQuality }
         group        : client.groupName ? 'koding'
 
-<<<<<<< HEAD
       selector.originId = originId if originId
 
-=======
->>>>>>> 18978fef
       options =
         limit : limit or 20
         sort  : createdAt : -1

--- conflicted
+++ resolved
@@ -322,18 +322,11 @@
   #     # add limit option
   #     query.push "LIMIT #{limit}"
 
-<<<<<<< HEAD
   #     # join query
   #     query = query.join('\n')
   #     console.log query
   #     graph = new Graph({config:KONFIG['neo4j']})
   #     graph.fetchFromNeo4j(query, options, callback)
-=======
-      # join query
-      query = query.join('\n')
-      graph = new Graph({config:KONFIG['neo4j']})
-      graph.runQuery(query, options, callback)
->>>>>>> c8d43ffe
 
 
   @getCurrentGroup: (client, callback)->
@@ -448,12 +441,7 @@
       query.push "LIMIT #{limit}"
 
       query = query.join('\n')
-<<<<<<< HEAD
-      console.log "hebe query"
-      console.log query
-=======
-
->>>>>>> c8d43ffe
+
       graph = new Graph({config:KONFIG['neo4j']})
       options.returnAsBongoObjects = true
       graph.runQuery(query, options, callback)

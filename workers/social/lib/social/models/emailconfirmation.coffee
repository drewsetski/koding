jraphical = require 'jraphical'

module.exports = class JEmailConfirmation extends jraphical.Module

  JUser       = require './user'
  crypto      = require 'crypto'
  createSalt  = require 'hat'
  KodingError = require './../error'
  {secure}    = require 'bongo'

  @share()

  @set
    sharedMethods:
<<<<<<< HEAD
      static    : ['confirmByToken', 'resetToken']
=======
      static    : ['confirmByToken']
    indexes:
      token : 1
>>>>>>> e806590b
    schema      :
      email     :
        type    : String
        email   : yes
      salt      : String
      token     : String
      username  : String
      createdAt :
        type    : Date
        default : -> new Date
      status    :
        type    : String
        enum    : [
          'invalid status code'
          ['unconfirmed','confirmed', 'obsolete']
        ]

  @getUsernameFromFormData = (usernameOrEmail, callback)->
    JUser = require './user'
    if JUser.validateAt 'username', usernameOrEmail
      return callback null, usernameOrEmail
    else if JUser.validateAt 'email', usernameOrEmail
      JUser.one {email : usernameOrEmail }, (err, user)->
        return callback err if err
        return callback new KodingError 'Invalid User.' unless user
        return callback null, user.username
    else
      return callback new KodingError 'Invalid input.'

  @resetToken = (usernameOrEmail, callback)->
    @getUsernameFromFormData usernameOrEmail, (err, username)=>
      return callback err if err
      @some { username, status: "unconfirmed" }, {limit: 1, sort: { createdAt: -1} }, (err, confirmations)=>
        return callback err if err

        if confirmations and confirmations.length > 0
          createdAt = confirmations.first.createdAt
          # if it is resent in one day(if lt 1), do not send again
          if ((Date.now() - createdAt) / 1000 / 60 / 24) < 1
            return callback new KodingError "You can receive confirmation mail one a day"

        JUser = require './user'
        JUser.one {username}, (err, user)=>
          return callback err if err
          JEmailConfirmation.createAndSendEmail user, callback

  @confirmByToken = (token, callback)->
    @one {token}, (err, confirmation)->
      if err
        return callback new KodingError err.message
      if not confirmation
        return callback new KodingError 'Unrecogized token.'
      if confirmation.status is 'obsolete'
        return callback new KodingError "Please use your latest token or get another token"
      if confirmation.status is 'confirmed'
        return callback new KodingError "You have used your token before to confirm your account"

      confirmation.confirm (err)->
        return callback err if err

        JUser = require './user'
        JUser.one email: confirmation.getAt('email'), (err, user)->
          return callback err if err
          user.confirmEmail callback

  @createAndSendEmail = (user, callback)->
    return callback new KodingError "User is not defined" unless user
    @create user, (err, confirmation)->
      return callback err if err
      confirmation.send callback

  @create = (user, callback)->
    email = user.getAt('email')
    # update all existing confirmation mails as obsolete
    @update {email}, {$set: status: 'obsolete'}, {multi: true}, (err)->
      return callback err if err

      salt = createSalt()
      token = crypto.createHash('sha1').update(salt + email + "#{Date.now()}").digest('hex')
      confirmation = new JEmailConfirmation {
        email
        salt
        token
        username: user.getAt('username')
        status: 'unconfirmed'
      }

      confirmation.save (err)->
        return callback err if err
        user.addEmailConfirmation confirmation, (err)->
          return callback err if err
          callback null, confirmation

  getSubject:-> 'Please confirm your email address.'

  getTextBody:->
    { host, protocol } = require '../config.email'
    url = "#{protocol}//#{host}/Verify/#{encodeURIComponent @getAt('token')}"

    """
    Hi #{@getAt('username')},

    Please confirm your email address in order to fully-activate your new Koding account.

    #{url}
    """

  confirm:(callback)-> @update {$set: status: 'confirmed'}, callback

  send:(callback)->
    JMail = require './email'
    email = new JMail
      from    : 'hello@koding.com'
      email   : @getAt('email')
      subject : @getSubject()
      content : @getTextBody()
      force   : yes

    email.save callback<|MERGE_RESOLUTION|>--- conflicted
+++ resolved
@@ -12,13 +12,9 @@
 
   @set
     sharedMethods:
-<<<<<<< HEAD
       static    : ['confirmByToken', 'resetToken']
-=======
-      static    : ['confirmByToken']
     indexes:
-      token : 1
->>>>>>> e806590b
+      token     : 1
     schema      :
       email     :
         type    : String

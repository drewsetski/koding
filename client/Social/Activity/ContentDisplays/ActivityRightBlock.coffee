class ActivityRightBase extends JView

  constructor:(options={}, data)->

    super options, data

    @tickerController = new KDListViewController
      startWithLazyLoader : yes
      lazyLoaderOptions   : partial : ''
      viewOptions         :
        tagName           : options.viewTagName
        type              : "activities"
        cssClass          : "activities"
        itemClass         : @itemClass

    @tickerListView = @tickerController.getView()


  renderItems: (err, items=[])->

    @tickerController.hideLazyLoader()
    @tickerController.addItem item for item in items  unless err


  pistachio:->
    """
    <div class="right-block-box">
      <h3>#{@getOption 'title'}{{> @showAllLink}}</h3>
      {{> @tickerListView}}
    </div>
    """

class UserGroupList extends ActivityRightBase

  constructor: (options = {}, data) ->

    options.cssClass  = KD.utils.curry "user-group-list hidden", options.cssClass
    options.title     = "Your Groups"
    options.viewTagName = "ul"
    options.itemType = "activity-ticker-item"

    @itemClass = PopupGroupListItem

    super options, data

<<<<<<< HEAD
=======
    @showAllLink = new KDCustomHTMLView

  viewAppended:->

    super

    KD.whoami().fetchGroups (err, items) =>
      @renderItems null, (item for item in items when item.group.slug isnt "koding")
      if items.length - 1
        @parent.emit 'TopOffsetShouldBeFixed'
        @show()

class ActiveUsers extends ActivityRightBase

>>>>>>> ca6799c1
  constructor:(options={}, data)->
    {entryPoint} = KD.config
    if entryPoint?.type is "group" then group = entryPoint.slug else group = "koding"

    @itemClass       = MembersListItemView
    options.title    = if group is "koding" then "Active users" else "New Members"
    options.cssClass = "active-users"

    super options, data

    @showAllLink = new KDCustomHTMLView
      tagName : "a"
      partial : "show all"
      cssClass: "show-all-link hidden"
      click   : (event) ->
        KD.singletons.router.handleRoute "/Members"
        KD.mixpanel "Show all members, click"
    , data

    if group is "koding"
      KD.remote.api.ActiveItems.fetchUsers {}, @bound 'renderItems'
    else
      KD.singletons.groupsController.ready =>
        currentGroup = KD.singletons.groupsController.getCurrentGroup()
        currentGroup.fetchNewestMembers {}, "limit" : 10, @bound 'renderItems'


class ActiveTopics extends ActivityRightBase

  constructor:(options={}, data)->

    @itemClass       = ActiveTopicItemView
    options.title    = "Popular topics"
    options.cssClass = "active-topics"

    super options, data

    @showAllLink = new KDCustomHTMLView

    {entryPoint} = KD.config
    if entryPoint?.type is "group" then group = entryPoint.slug else group = "koding"

    @showAllLink = new KDCustomHTMLView
      tagName : "a"
      partial : "show all"
      cssClass: "show-all-link"
      click   : (event) ->
        if group is "koding" then route = "/Topics" else route = "/#{group}/Topics"
        KD.singletons.router.handleRoute route
        KD.mixpanel "Show all topics, click"
    , data

    if group is "koding"
      KD.remote.api.ActiveItems.fetchTopics {group}, @bound 'renderItems'
    else
      KD.remote.api.JTag.some {group},
        limit  : 16
        sort   : "counts.followers" : -1
<<<<<<< HEAD
      , @bound 'renderItems'

=======
      , (err, topics)=>
        if err or topics.length is 0
          @hide()
        else
          @renderItems err, topics
>>>>>>> ca6799c1


class GroupDescription extends KDView

  constructor:(options={}, data)->
    super options, data

    {groupsController} = KD.singletons
    groupsController.ready =>
      group = groupsController.getCurrentGroup()

      @innerContaner = new KDCustomHTMLView cssClass : "right-block-box"

<<<<<<< HEAD
      @titleView = new KDCustomHTMLView
        tagName  : "h3"
        partial  : "#{group.title} Group"

      @bodyView = new KDCustomHTMLView
        tagName  : "p"
        partial  : group.body or ""
        cssClass : "group-description"
=======
      {body}  = group
      body   ?= ""
      hasBody = Boolean body.trim().length
      isAdmin = "admin" in KD.config.roles

      edit = new CustomLinkView
        title    : "Group settings"
        cssClass : if isAdmin then "show-all-link" else "show-all-link hidden"
        click    : (event)->
          KD.utils.stopDOMEvent event
          KD.singletons.router.handleRoute "/Dashboard"  if isAdmin

      @titleView = new KDCustomHTMLView
        tagName         : "h3"
        pistachioParams : { edit }
        pistachio       : "{{ #(title)}} {{> edit}}"
      , group

      @bodyView = new KDCustomHTMLView
        tagName   : "p"
        pistachio : "{{ #(body) or ''}}"
        cssClass  : "group-description"
      , group

>>>>>>> ca6799c1

      @innerContaner.addSubView @titleView
      @innerContaner.addSubView @bodyView
      @addSubView @innerContaner

<<<<<<< HEAD
  viewAppended:JView::viewAppended
=======
      if "admin" in KD.config.roles
        @bodyView.setPartial "You can have a short description for your group here"  unless hasBody
>>>>>>> ca6799c1


class GroupMembers extends ActivityRightBase

  constructor:(options={}, data)->
    @itemClass       = GroupMembersListItemView
    options.title    = "Group members"
    options.cssClass = "group-members"

    super options, data

    {entryPoint} = KD.config
    if entryPoint?.type is "group" then groupSlug = entryPoint.slug else groupSlug = "koding"

    @showAllLink = new KDCustomHTMLView
      tagName    : "a"
      partial    : "See All"
      cssClass   : "show-all-link"
      click      : (event) ->
        KD.singletons.router.handleRoute "/#{groupSlug}/Members"
        KD.mixpanel "Show all members, click"
    , @getData()

    {groupsController} = KD.singletons
    groupsController.ready =>
<<<<<<< HEAD
      groupsController.getCurrentGroup().fetchMembersFromGraph limit : 12, @bound 'renderItems'
=======
      group = groupsController.getCurrentGroup()
      group.fetchMembers {}, limit : 12, (err, members) =>
        @renderItems err, members
        if members.length < 12
          groupsController.on "MemberJoinedGroup", (data) =>
            {constructorName, id} = data.member
            KD.remote.cacheable constructorName, id, (err, account)=>
              return console.error "account is not found", err if err or not account
              @tickerController.addItem account


>>>>>>> ca6799c1


class GroupMembersListItemView extends KDListItemView

  constructor: (options = {}, data) ->
    super options, data
    @avatar      = new AvatarView
      size       : width : 60, height : 60
      showStatus : yes
    , @getData()
    @addSubView @avatar

  viewAppended:JView::viewAppended<|MERGE_RESOLUTION|>--- conflicted
+++ resolved
@@ -43,8 +43,6 @@
 
     super options, data
 
-<<<<<<< HEAD
-=======
     @showAllLink = new KDCustomHTMLView
 
   viewAppended:->
@@ -59,7 +57,6 @@
 
 class ActiveUsers extends ActivityRightBase
 
->>>>>>> ca6799c1
   constructor:(options={}, data)->
     {entryPoint} = KD.config
     if entryPoint?.type is "group" then group = entryPoint.slug else group = "koding"
@@ -118,16 +115,11 @@
       KD.remote.api.JTag.some {group},
         limit  : 16
         sort   : "counts.followers" : -1
-<<<<<<< HEAD
-      , @bound 'renderItems'
-
-=======
       , (err, topics)=>
         if err or topics.length is 0
           @hide()
         else
           @renderItems err, topics
->>>>>>> ca6799c1
 
 
 class GroupDescription extends KDView
@@ -141,16 +133,6 @@
 
       @innerContaner = new KDCustomHTMLView cssClass : "right-block-box"
 
-<<<<<<< HEAD
-      @titleView = new KDCustomHTMLView
-        tagName  : "h3"
-        partial  : "#{group.title} Group"
-
-      @bodyView = new KDCustomHTMLView
-        tagName  : "p"
-        partial  : group.body or ""
-        cssClass : "group-description"
-=======
       {body}  = group
       body   ?= ""
       hasBody = Boolean body.trim().length
@@ -175,18 +157,13 @@
         cssClass  : "group-description"
       , group
 
->>>>>>> ca6799c1
 
       @innerContaner.addSubView @titleView
       @innerContaner.addSubView @bodyView
       @addSubView @innerContaner
 
-<<<<<<< HEAD
-  viewAppended:JView::viewAppended
-=======
       if "admin" in KD.config.roles
         @bodyView.setPartial "You can have a short description for your group here"  unless hasBody
->>>>>>> ca6799c1
 
 
 class GroupMembers extends ActivityRightBase
@@ -212,9 +189,6 @@
 
     {groupsController} = KD.singletons
     groupsController.ready =>
-<<<<<<< HEAD
-      groupsController.getCurrentGroup().fetchMembersFromGraph limit : 12, @bound 'renderItems'
-=======
       group = groupsController.getCurrentGroup()
       group.fetchMembers {}, limit : 12, (err, members) =>
         @renderItems err, members
@@ -226,7 +200,6 @@
               @tickerController.addItem account
 
 
->>>>>>> ca6799c1
 
 
 class GroupMembersListItemView extends KDListItemView

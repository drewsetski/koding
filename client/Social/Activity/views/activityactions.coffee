class ActivityActionsView extends JView

  constructor: (options = {}, data) ->

    options.cssClass = KD.utils.curry "activity-actions comment-header", options.cssClass

    super options, data

    @commentLink  = new CustomLinkView
      title: "Comment"
      click: @bound "reply"

    @commentCount = new ActivityCommentCount
      cssClass    : 'count'
      tooltip     :
        title     : "Show all"
      click       : (event) =>
        KD.utils.stopDOMEvent event
        @getDelegate().emit "CommentCountClicked", this
    , data

    @shareLink = new CustomLinkView
      title : "Share"
      click : (event) =>

        KD.utils.stopDOMEvent event

        data = @getData()
        if data?.group? and data.group isnt "koding"
          shareUrl = "#{KD.config.mainUri}/#{data.group}/Activity/Post/#{data.slug}"
        else
<<<<<<< HEAD
          shareUrl      = "#{KD.config.mainUri}/Activity/#{data.slug}"
=======
          shareUrl = "#{KD.config.mainUri}/Activity/Post/#{data.slug}"
>>>>>>> ba61623b

        new KDContextMenu
          cssClass    : "activity-share-popup"
          type        : "activity-share"
          delegate    : this
          x           : @shareLink.getX() + 25
          y           : @shareLink.getY() - 7
          menuMaxWidth: 400
          menuMinWidth: 192
          lazyLoad    : yes
        , customView  : new ActivitySharePopup delegate: this, url: shareUrl

        KD.mixpanel "Activity share, click"

<<<<<<< HEAD
    @likeLink = new ActivityLikeLink null, data
=======
    @likeView = new ActivityLikeView {}, data
>>>>>>> ba61623b

    @loader = new KDLoaderView
      cssClass      : 'action-container'
      size          :
        width       : 16
      loaderOptions :
        color       : '#6B727B'

    options.delegate
      .on "AsyncJobStarted",  @loader.bound "show"
      .on "AsyncJobFinished", @loader.bound "hide"


  reply: (event) ->

    KD.utils.stopDOMEvent event
    @emit "Reply"


  viewAppended: ->

    @loader.hide()

    super
<<<<<<< HEAD


  pistachio: ->

    """
    <span class='logged-in action-container'>
    {{> @likeLink}}
=======


  pistachio: ->

    """
    <span class='logged-in action-container'>
    {{> @likeView}}
>>>>>>> ba61623b
    </span>
    <span class='logged-in action-container'>
    {{> @commentLink}}{{> @commentCount}}
    </span>
    <span class='optional action-container'>
    {{> @shareLink}}
    </span>
    {{> @loader}}
    """<|MERGE_RESOLUTION|>--- conflicted
+++ resolved
@@ -29,11 +29,7 @@
         if data?.group? and data.group isnt "koding"
           shareUrl = "#{KD.config.mainUri}/#{data.group}/Activity/Post/#{data.slug}"
         else
-<<<<<<< HEAD
-          shareUrl      = "#{KD.config.mainUri}/Activity/#{data.slug}"
-=======
           shareUrl = "#{KD.config.mainUri}/Activity/Post/#{data.slug}"
->>>>>>> ba61623b
 
         new KDContextMenu
           cssClass    : "activity-share-popup"
@@ -48,11 +44,7 @@
 
         KD.mixpanel "Activity share, click"
 
-<<<<<<< HEAD
-    @likeLink = new ActivityLikeLink null, data
-=======
     @likeView = new ActivityLikeView {}, data
->>>>>>> ba61623b
 
     @loader = new KDLoaderView
       cssClass      : 'action-container'
@@ -77,15 +69,6 @@
     @loader.hide()
 
     super
-<<<<<<< HEAD
-
-
-  pistachio: ->
-
-    """
-    <span class='logged-in action-container'>
-    {{> @likeLink}}
-=======
 
 
   pistachio: ->
@@ -93,7 +76,6 @@
     """
     <span class='logged-in action-container'>
     {{> @likeView}}
->>>>>>> ba61623b
     </span>
     <span class='logged-in action-container'>
     {{> @commentLink}}{{> @commentCount}}

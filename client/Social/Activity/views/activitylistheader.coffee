--- conflicted
+++ resolved
@@ -105,14 +105,9 @@
     else clearInterval i
 
   pistachio:(newCount)->
-<<<<<<< HEAD
-    unless KD.isLoggedIn() then "" else \
-    "{{> @lowQualitySwitch}} {{> @showNewItemsLink}} {{> @liveUpdateToggle}} {{> @feedFilterNav}}"
-=======
     if KD.isLoggedIn()
       "{{> @lowQualitySwitch}} {{> @showNewItemsLink}} {{> @liveUpdateToggle}} {{> @feedFilterNav}}"
     else ""
->>>>>>> 887e2149
 
   newActivityArrived:->
     __count++

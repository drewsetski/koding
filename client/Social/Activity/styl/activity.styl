--- conflicted
+++ resolved
@@ -39,15 +39,9 @@
     fl()
 
     .kdtabpaneview
-<<<<<<< HEAD
 
       min-height        990px
 
-=======
-
-      min-height        990px
-
->>>>>>> 4a61c544
     > .activity-input-widget
       margin-bottom     36px
       display           block
@@ -270,151 +264,6 @@
             color           #bebebe
             margin          0 7px 0 0
             fr()
-<<<<<<< HEAD
-
-        .kdlistview
-          overflow        visible
-
-        &.topics
-          .ttag
-            display       block
-            font-weight   500
-            color         #4c4c4c
-            margin        1px 0 4px 0
-
-          .tag-info
-            display       block
-            font-weight   300
-            color         #949494
-            font-size     12px
-
-          .topic-follow-btn
-            size          24px, 18px
-            border        1px solid #b1b1b1
-            abs           11px 12px 0 0
-            background    transparent
-            shadow        none
-            outline       none
-            rounded       3px
-            margin        0
-            padding       0
-            vendor        transition, width .2s ease
-            overflow      hidden
-            borderBox()
-
-            .icon
-              r-sprite    "activity", "check-9"
-              margin      0 7px 0 0
-              padding     0
-              fr()
-
-            .button-title
-              hidden()
-
-            &.follow
-              &:before
-                content   'follow'
-                opacity   1
-                font-size 10px
-                color     #9b9b9b
-                abs       1px 0 0 7px
-                opacity   0
-                vendor    transition, opacity .3s ease
-                fl()
-
-              &:hover:not(.loading)
-                width     62px
-
-                &:before
-                  opacity 1
-
-            &.following
-              border      none
-
-              .icon
-                r-sprite  "activity", "check-green-9"
-
-        &.users
-          .kdlistitemview-sidebar-item
-            min-height    0
-            margin        0
-
-            > .profile
-              display     block
-              float       none
-              padding     0 0 0 41px
-              width       100%
-              borderBox()
-
-            > .user-numbers
-              padding     0 0 0 41px
-              width       100%
-              font-weight 300
-              color       #949494
-              margin-top  1px
-              borderBox()
-
-              span
-                font-weight inherit
-                color       inherit
-
-          .avatarview
-            top             6px
-            left            10px
-
-          &.chat
-            .kdlistitemview-member
-              .profile
-                line-height  30px
-
-              .online-status
-                abs          18px 13px 0 0
-                size         7px, 7px
-                background   #c3c3c3
-                rounded      50%
-
-                &.online
-                  background #28b366
-
-      a.public-feed-link.selected
-        color               #fff
-
-      .kdlistitemview-sidebar-item.selected
-        background          #1aaf5d
-
-        &:after
-          content           ""
-          display           block
-          border            6px solid transparent
-          border-left-color #1aaf5d
-          abs               50% 0 0 100%
-          vendor            transform, translateY(-50%)
-
-        .profile
-          color             #fff
-
-        .user-numbers
-          color             #d1efdf !important
-
-        .online-status.online
-          background        #fff !important
-
-        .ttag
-          color             #fff
-
-        .tag-info
-          color             #d1efdf
-
-        .topic-follow-btn
-          border-color      #e9e9e9
-
-          &.follow:before
-            color           #d1efdf
-
-          .icon
-            r-sprite        "activity", "check-white-9"
-
-=======
 
         .kdlistview
           overflow        visible
@@ -546,7 +395,6 @@
           .icon
             r-sprite        "activity", "check-white-9"
 
->>>>>>> 4a61c544
           &.following .icon
             r-sprite        "activity", "check-white-9"
 
@@ -646,14 +494,6 @@
       margin          4px 9px 0 0
       cursor          pointer
       fr()
-<<<<<<< HEAD
-
-  &.preview-active
-    .input-view > div
-      &:not(.update-preview)
-        display       none
-=======
->>>>>>> 4a61c544
 
   &.preview-active
     .preview-icon
@@ -731,7 +571,6 @@
           hidden()
         .chevron
           r-sprite          activity chevron-icon
-<<<<<<< HEAD
 
     .author-avatar
       abs                 12px 0 0 12px
@@ -810,9 +649,11 @@
 
       .avatarview
         abs               12px 0 0 12px
-        border            2px solid #e9e9e9
+        border            1px solid #e4e4e4
         display           block
         z-index           2
+        size              42px 42px
+        borderBox()
 
       textarea
         background        #fff
@@ -825,103 +666,6 @@
         font-size         12px
         color             #b2b2b2
 
-
-=======
-
-    .author-avatar
-      abs                 12px 0 0 12px
-      border              2px solid #e9e9e9
-      display             block
-
-    .meta
-      margin              20px 0 6px 67px
-
-      .profile
-        color             #1aaf5d
-        font-weight       600
-        font-size         14px
-        noTextDeco()
-
-        &:after
-          content         ""
-          display         block
-
-      time
-        color             #999999
-        font-size         12px
-        font-weight       400
-
-        &:after
-          content         ""
-          display         inline-block
-          size            3px, 3px
-          rounded         50%
-          background      #d3d3d3
-          font-size       8px
-          margin          0 3px 0 5px
-          vertical-align  middle
-
-      .location
-        color             #999999
-        font-size         12px
-        font-weight       400
-
-    > article
-      line-height         19px
-      font-size           14px
-      color               #4c4c4c
-      font-weight         400
-      word-break          break-word
-      // to avoid too long posts
-      // until we find a better solution - SY
-      overflow            auto
-      max-height          400px
-      opacity             .99
-
-    .activity-actions
-      padding             0 0 14px 14px
-
-      a
-        noTextDeco()
-
-      a.action-link
-        font-size         12px
-        color             #9c9c9c
-        font-weight       400
-
-      .action-container~.action-container:before
-        content           ""
-        display           inline-block
-        size              3px, 3px
-        rounded           50%
-        background        #d3d3d3
-        font-size         8px
-        margin            0 3px 0 5px
-        vertical-align    middle
-
-  .comment-container
-    .item-add-comment-box
-      position            relative
-
-      .avatarview
-        abs               12px 0 0 12px
-        border            1px solid #e4e4e4
-        display           block
-        z-index           2
-        size              42px 42px
-        borderBox()
-
-      textarea
-        background        #fff
-        min-height        64px
-        rounded           0 0 6px 6px
-        border            none
-        border-top        1px solid #e9e9e9
-        margin            0
-        padding           23px 23px 11px 67px
-        font-size         12px
-        color             #b2b2b2
-
     .show-more-comments
       size                100% 45px
       line-height         45px
@@ -1034,7 +778,6 @@
       r-sprite            activity, 'green-cancel-16'
       vertical-align      middle
       margin-left         7px
->>>>>>> 4a61c544
 
 /* Activity items */
 // .kdlistitemview-activity.hidden-item
@@ -1538,10 +1281,6 @@
 
 /** Markdown Styling **/
 .activity-content-wrapper > article
-<<<<<<< HEAD
-.activity-input-widget .update-preview
-=======
->>>>>>> 4a61c544
 
   > *
     padding               0 21px

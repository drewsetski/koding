--- conflicted
+++ resolved
@@ -9,8 +9,6 @@
 */
 }
 
-<<<<<<< HEAD
-=======
 styleScrollBars()
 
   .kdview.kdscrolltrack
@@ -22,7 +20,6 @@
       width             7px
       rounded           6px
 
->>>>>>> ba61623b
 
 .activity-status-context
   display               none
@@ -30,14 +27,9 @@
 .content-page.activity
 .member.content-display
   .lazy-loader
-<<<<<<< HEAD
-    margin              30px auto
-    text-align          center
-=======
     bottom              20px
     left                50%
     abs()
->>>>>>> ba61623b
 
 .status.content-display
   article
@@ -45,13 +37,8 @@
 
 .content-page.activity
   max-width             100%
-<<<<<<< HEAD
-  margin                85px auto 0
-  padding               0
-=======
   margin                32px auto 0
   padding               0 34px 0 0
->>>>>>> ba61623b
   position              static
   overflow              visible
 
@@ -102,20 +89,6 @@
 
   &.fixed > main
   > main
-<<<<<<< HEAD
-    size                689px, auto
-    kalc                margin-left, \(\(100% \- 995px\)\/2\)\+299px
-    padding-left        40px
-    borderBox()
-    fl()
-
-    .kdtabpaneview
-
-      min-height        990px
-
-    > .activity-input-widget
-      margin-bottom     36px
-=======
     size                100% auto
     margin              0
     margin-left         292px
@@ -144,7 +117,6 @@
 
     > .activity-input-widget
       margin-bottom     26px
->>>>>>> ba61623b
       display           block
 
       .input-view
@@ -288,243 +260,6 @@
   borderBox()
   fix()
 
-<<<<<<< HEAD
-  > aside
-    left                0
-    top                 55px
-    kalc                height, (100% \- 55px)
-    kalc                width, \(100% \- 365px\)\/2
-    z-index             10
-    borderBox()
-    fix()
-
-    .kdview.kdscrolltrack
-      bg                  color, transparent
-      overflow            visible
-      .kdscrollthumb
-        bg                color, rgba(0,0,0,.1)
-        margin            0 4px
-        width             7px
-        rounded           6px
-
-    > main
-      width               100%
-      font-family         openSansFamily
-      kalc                padding-left, \(100% \- 295px\)
-      borderBox()
-
-      .kdlistitemview-sidebar-item
-        size              263px, 30px
-        padding           5px 5px 5px 9px
-        rounded           4px
-        font-size         14px
-        overflow          visible
-        position          relative
-        display           block
-        color             #4c4c4c
-        contentBox()
-        &:hover
-          bg              color rgba(0,0,0,.01)
-          pointer()
-          .profile
-          .ttag
-            text-decoration underline
-
-
-        cite.count
-          size            auto, 20px
-          line-height     20px
-          color           #fff
-          padding         0 7px
-          abs             10px 13px 0 0
-          font-size       10px
-          font-weight     700
-          background      #f0705f
-          rounded         3px
-          fr()
-
-      a.kdlistitemview-sidebar-item
-        noTextDeco()
-
-        &.public-feed-link
-          margin-top      31px
-          color           #6a6a6a
-          border          1px solid #a7a7a7
-          font-weight     600
-          line-height     30px
-
-          &.selected
-            border-color  #1aaf5d
-
-      > section
-        size              294px, auto
-        overflow          visible
-        margin            0 0 3px 0
-
-        > h3
-          font-weight     600
-          size            263px, 30px
-          padding         5px 5px 5px 9px
-          line-height     30px
-          font-size       12px
-          color           #1aaf5d
-          text-transform  uppercase
-          pointer()
-
-          &:after
-            content         ""
-            display         inline-block
-            size            15px, 2px
-            background      #cecece
-            margin          -2px 0 0 8px
-            vertical-align  middle
-
-          a
-            font-size       10px
-            font-weight     600
-            color           #bebebe
-            margin          0 7px 0 0
-            fr()
-
-        .lazy-loader
-          margin            0
-          top               -28px
-          right             36px
-          abs()
-
-        .kdlistview
-          overflow        visible
-
-        &.topics
-
-          .ttag
-            display       block
-            font-weight   500
-            color         #4c4c4c
-            margin        1px 0 4px 0
-
-          .tag-info
-            display       block
-            font-weight   300
-            color         #949494
-            font-size     12px
-
-          .topic-follow-btn
-            size          24px, 18px
-            abs           11px 12px 0 0
-            border        1px solid #b1b1b1
-            background    transparent
-            shadow        none
-            outline       none
-            rounded       3px
-            margin        0
-            padding       0
-            borderBox()
-            &:hover
-              border-color    transparent
-              bg              color logoBg
-              .icon
-                r-sprite      activity 'check-white-9'
-
-            .icon
-              r-sprite        activity 'check-9'
-              margin          0 7px 0 0
-              padding         0
-              fr()
-
-            .button-title
-              hidden()
-
-            &.following
-              bg              color transparent
-              border-color    transparent
-
-              .icon
-                r-sprite      activity 'check-green-9'
-
-        &.users
-          .kdlistitemview-sidebar-item
-            min-height    0
-            margin        0
-
-            > .profile
-              display     block
-              float       none
-              padding     0 0 0 41px
-              width       100%
-              borderBox()
-
-            > .user-numbers
-              padding     0 0 0 41px
-              width       90%
-              font-weight 300
-              color       #949494
-              margin-top  1px
-              borderBox()
-
-              span
-                font-weight inherit
-                color       inherit
-
-          .avatarview
-            top             6px
-            left            10px
-
-          &.chat
-            .kdlistitemview-member
-              .profile
-                line-height  30px
-
-              .online-status
-                abs          18px 13px 0 0
-                size         7px, 7px
-                background   #c3c3c3
-                rounded      50%
-
-                &.online
-                  background #28b366
-
-      a.public-feed-link.selected
-        color               #fff
-
-      .kdlistitemview-sidebar-item.selected
-        background          #1aaf5d
-
-        &:after
-          content           ""
-          display           block
-          border            6px solid transparent
-          border-left-color #1aaf5d
-          abs               50% 0 0 100%
-          vendor            transform, translateY(-50%)
-
-        .profile
-          color             #fff
-
-        .user-numbers
-          color             #d1efdf !important
-
-        .online-status.online
-          background        #fff !important
-
-        .ttag
-          color             #fff
-
-        .tag-info
-          color             #d1efdf
-
-        .topic-follow-btn
-          border-color      #e9e9e9
-
-          &.follow:before
-            color           #d1efdf
-
-          .icon
-            r-sprite        "activity", "check-white-9"
-
-          &.following .icon
-            r-sprite        "activity", "check-white-9"
-=======
   styleScrollBars()
 
   > main
@@ -825,7 +560,6 @@
     .user-numbers
       float           none
 
->>>>>>> ba61623b
 
 div.kdtooltip.activity-helper
   code
@@ -845,11 +579,7 @@
 
 .activity-input-widget
   size                auto auto
-<<<<<<< HEAD
-  margin              0 0 30px 0
-=======
   margin              0 0 13px 0
->>>>>>> ba61623b
   overflow            visible
 
   .help-container
@@ -866,16 +596,10 @@
       border-bottom   1px solid logoBg
       noTextDeco()
 
-<<<<<<< HEAD
-  .avatarview
-    top               10px
-    left              14px
-=======
   > figure
     top               18px
     left              21px
     r-sprite          activity widget-icon
->>>>>>> ba61623b
     z-index           2
     abs()
 
@@ -891,17 +615,6 @@
     > div
       rounded         4px
       size            100% auto
-<<<<<<< HEAD
-      min-height      45px
-      line-height     16px
-      font-size       12px
-      color           #3c4752
-      padding         22px 22px 22px 68px
-      background      #fff
-      border          1px solid #d1d1d1
-      border-bottom   none
-      border-right    none
-=======
       min-height      54px
       line-height     18px
       font-size       14px
@@ -912,21 +625,16 @@
       outline         none
       // border-bottom   none
       // border-right    none
->>>>>>> ba61623b
       borderBox()
       &:hover
         border-color  #DADADA
 
     &.placeholder
       > div
-<<<<<<< HEAD
-        color         #9d9d9d
-=======
         color         #BABABA
         &:hover
           color         #9a9a9a
           border-color  #EAEAEA
->>>>>>> ba61623b
 
       & + .widget-button-bar
         hidden()
@@ -968,16 +676,6 @@
       opacity         .5
 
 
-<<<<<<< HEAD
-  // &.edit-widget
-  //   .input-view
-  //     button[type=submit]
-  //       size          auto auto
-  //       right         initial
-  //       bottom        initial
-  //       padding       0 10px
-  //       rel()
-=======
   &.edit-widget
     margin            0
     padding           12px
@@ -991,7 +689,6 @@
       color           #4c4c4c
       opacity         .99
 
->>>>>>> ba61623b
 
 span.collapsedtext
   borderBox()
@@ -1040,18 +737,19 @@
   hidden()
 
 .activity-item
-<<<<<<< HEAD
-  margin-bottom             32px
+  padding-left              56px
+  borderBox()
 
   .activity-content-wrapper
-    background              #fff
-    rounded                 6px 6px 0 0
-    border-top              1px solid transparent
+    // background              #fff
+    // rounded                 6px 6px 0 0
+    // border-top              1px solid transparent
     position                relative
 
     .settings-menu-wrapper
       abs                   22px 24px 0 0
       size                  15px 10px
+      z-index               1
 
       .kdbuttonwithmenu-wrapper.activity-settings-menu
         size                15px 10px
@@ -1070,125 +768,6 @@
           r-sprite          activity chevron-icon
 
     .author-avatar
-      abs                 12px 0 0 12px
-      border              2px solid #e9e9e9
-      display             block
-
-      img
-        display           block
-
-    .meta
-      margin              20px 0 6px 67px
-
-      .profile
-        color             #1aaf5d
-        font-weight       600
-        font-size         14px
-        noTextDeco()
-
-        &:after
-          content         ""
-          display         block
-
-      time
-        color             #999999
-        font-size         12px
-        font-weight       400
-
-        &:after
-          content         ""
-          display         inline-block
-          size            3px, 3px
-          rounded         50%
-          background      #d3d3d3
-          font-size       8px
-          margin          0 3px 0 5px
-          vertical-align  middle
-
-      .location
-        color             #999999
-        font-size         12px
-        font-weight       400
-
-    > article
-      line-height         19px
-      font-size           14px
-      color               #4c4c4c
-      font-weight         400
-      word-break          break-word
-      // to avoid too long posts
-      // until we find a better solution - SY
-      overflow            auto
-      max-height          400px
-      opacity             .99
-
-    .activity-actions
-      padding             0 0 14px 14px
-
-      span.action-container
-        font-size         12px
-        color             #9c9c9c
-        font-weight       400
-
-        a
-          font-size       inherit
-          color           inherit
-          font-weight     inherit
-          noTextDeco()
-
-        a.count
-          display         inline-block
-          height          16px
-          line-height     16px
-          padding         0 4px
-          background      #dfdfdf
-          color           #747474
-          rounded         2px
-          margin-left     7px
-          font-size       11px
-
-        &~.action-container:before
-          content         ""
-          display         inline-block
-          size            3px, 3px
-          rounded         50%
-          background      #d3d3d3
-          font-size       8px
-          margin          0 3px 0 5px
-          vertical-align  middle
-
-=======
-  padding-left              56px
-  borderBox()
-
-  .activity-content-wrapper
-    // background              #fff
-    // rounded                 6px 6px 0 0
-    // border-top              1px solid transparent
-    position                relative
-
-    .settings-menu-wrapper
-      abs                   22px 24px 0 0
-      size                  15px 10px
-      z-index               1
-
-      .kdbuttonwithmenu-wrapper.activity-settings-menu
-        size                15px 10px
-        padding             0
-        cursor              pointer
-        button.kdbutton
-          size              15px 10px
-          bg                color transparent
-          border            none
-          padding           0
-          padding-right     0 !important
-          cursor            pointer
-        .chevron-separator
-          hidden()
-        .chevron
-          r-sprite          activity chevron-icon
-
-    .author-avatar
       abs                 -2px 0 0 -56px
       display             block
       border              2px solid #0EB463
@@ -1294,133 +873,15 @@
           margin          0 3px 0 5px
           vertical-align  middle
 
->>>>>>> ba61623b
         &.kdloader
           width           auto
           vertical-align  middle
           margin-left     4px
-<<<<<<< HEAD
 
           &:before
             display       none
 
-    .like-summary
-      height              33px
-      line-height         33px
-      bg                  color, #f7f7f7
-      font-size           12px
-      color               #5b5b5b
-      padding             0 0 0 14px
-
-      .profile
-        color             inherit
-        font-weight       600
-        noTextDeco()
-=======
-
-          &:before
-            display       none
->>>>>>> ba61623b
-
-      strong
-        color             inherit
-        font-weight       600
-
-<<<<<<< HEAD
-
-  .comment-container
-    .item-add-comment-box
-      position            relative
-
-      .avatarview
-        abs               12px 0 0 12px
-        border            1px solid #e4e4e4
-        display           block
-        z-index           2
-        size              42px 42px
-        borderBox()
-
-      textarea
-        background        #fff
-        min-height        64px
-        rounded           0 0 6px 6px
-        border            none
-        border-top        1px solid #e9e9e9
-        margin            0
-        padding           23px 23px 7px 67px
-        font-size         12px
-        color             #444
-        vendor            transition, none
-        borderBox()
-
-    .list-previous-link
-      size                100% 45px
-      line-height         45px
-      bg                  image, -webkit-linear-gradient(-45deg, #f0f0f0 10%, #f5f5f5 10%, #f5f5f5 20%, #f5f5f5 40%, #f0f0f0 40%, #f0f0f0 60%, #f5f5f5 60%, #f5f5f5 90%, #f0f0f0 90%)
-      bg                  image, -moz-linear-gradient(-45deg, #f0f0f0 10%, #f5f5f5 10%, #f5f5f5 20%, #f5f5f5 40%, #f0f0f0 40%, #f0f0f0 60%, #f5f5f5 60%, #f5f5f5 90%, #f0f0f0 90%)
-      bg                  size, 10px 10px
-      border-top          1px solid #e9e9e9
-      font-size           12px
-      color               #6b6b6b
-      display             block
-      noTextDeco()
-
-      &:before
-        content         ''
-        r-sprite        activity, 'bubble-17'
-        display         inline-block
-        margin          0 10px 0 16px
-        vertical-align  middle
-
-    .kdlistitemview-comment
-      background          #f7f7f7
-      border-top          1px solid #e9e9e9
-      padding             18px 15px 16px 68px
-      borderBox()
-
-      .comment-menu
-        background        transparent
-        border            none
-        shadow            none
-        padding           0
-        abs               22px 22px 0 0
-
-        .icon
-          r-sprite       'activity', 'comment-chevron-icon'
-
-      .avatarview
-        display           block
-        size              42px 42px
-        abs               12px 0 0 15px
-        rounded           50%
-        border            1px solid #e4e4e4
-        borderBox()
-
-      a.profile
-        font-size         14px
-        color             #1aaf5d
-        noTextDeco()
-
-      .comment-body-container
-        font-size         12px
-        color             #4c4c4c
-        padding           10px 0 15px
-        line-height       18px
-
-        p
-          a
-            color         inherit
-
-            &.profile-link
-              color       #1aaf5d
-              noTextDeco()
-
-      .action-link
-        font-size         11px
-        color             #838383
-        noTextDeco()
-
-=======
+
   .comment-container
     overflow              visible
 
@@ -1568,7 +1029,6 @@
         color             #ADAEB1
         noTextDeco()
 
->>>>>>> ba61623b
         &:before
           content         ''
           display         inline-block
@@ -1592,7 +1052,6 @@
         rounded           2px
         margin-left       7px
         font-size         11px
-<<<<<<< HEAD
 
       time
         display           none //TEMP
@@ -1616,6 +1075,14 @@
           text-align      right
           margin          4px 10px 0 0
 
+  &.editing
+    .activity-content-wrapper
+      > article
+        display           none
+
+      .activity-actions
+        display           none
+
 
 .activity-item.preview
   margin-top              29px
@@ -1624,47 +1091,6 @@
   rounded                 6px 6px 0 0
   borderBox()
 
-=======
-
-      time
-        display           none //TEMP
-
-      .edit-comment-wrapper
-        margin            6px 0
-
-        textarea
-          rounded         6px
-          border          1px solid #dfdfdf
-          background      #fff
-          font-size       12px
-          color           #4c4c4c
-          line-height     18px
-          padding         10px
-          shadow          none
-
-        .cancel-description
-          font-size       12px
-          color           #cbcbcb
-          text-align      right
-          margin          4px 10px 0 0
-
-  &.editing
-    .activity-content-wrapper
-      > article
-        display           none
-
-      .activity-actions
-        display           none
-
-
-.activity-item.preview
-  margin-top              29px
-  overflow                visible
-  border                  2px dashed #cfcfcf
-  rounded                 6px 6px 0 0
-  borderBox()
-
->>>>>>> ba61623b
   .activity-actions
   .comment-container
   .settings-menu-wrapper
@@ -1809,7 +1235,6 @@
 //         display             none
 //       textarea.description-input
 //         display             none
-
 
 
 /** Markdown Styling **/
@@ -1863,11 +1288,7 @@
     margin                4px 21px
     padding               0 10px
   p
-<<<<<<< HEAD
-    padding               12px 14px
-=======
     padding               12px 0
->>>>>>> ba61623b
     word-wrap             break-word
     code
       padding             2px 5px
@@ -1988,17 +1409,6 @@
       r-sprite              activity, "linkedin-21"
 
 
-<<<<<<< HEAD
-.content-page.activity >main .kdtabpaneview.privatemessage
-  min-height                0px
-  .chat-heads
-    size                    auto, 57px
-    line-height             57px
-    border-radius           12px
-    background              #dcdcdc
-    margin                  0 0 24px
-    overflow                visible
-=======
 .content-page.activity > main .kdtabpaneview.privatemessage
   min-height                0
 
@@ -2010,16 +1420,11 @@
     z-index                 1
     bg                      color white
     fix()
->>>>>>> ba61623b
 
     .description
       color                 #4a4a4a
       font-size             13px
-<<<<<<< HEAD
-      padding               0 0 0 26px
-=======
       // padding               0 0 0 26px
->>>>>>> ba61623b
       display               block
       overflow              visible
       fl()
@@ -2060,18 +1465,6 @@
           display           block
           r-sprite          'activity', 'new-participant-plus'
 
-<<<<<<< HEAD
-  .activity-item.privatemessage
-    background              #fafafa
-    rounded                 4px 4px 0 0
-    kalc                    min-height, 100vh \- 228px
-
-    .activity-content-wrapper
-      background            none
-
-      >article
-        margin-left         75px
-=======
   .kdlistview-privatemessage
     margin-top              26px
     padding-bottom          86px
@@ -2105,7 +1498,6 @@
       hidden()
 
       > article
->>>>>>> ba61623b
         margin-top          5px
 
         p:first-of-type
@@ -2115,38 +1507,6 @@
           padding-left      0
           padding-right     34px
 
-<<<<<<< HEAD
-    .author-avatar
-      border-color          #fff
-      top                   19px
-      left                  19px
-
-    .meta
-      margin                23px 33px 0 75px
-
-      .profile:after
-        display             none
-
-      time
-        width               auto
-        overflow            visible
-        color               #d2d2d2
-        font-size           10px
-        margin              3px 0 0 0
-        fr()
-
-        &:after
-          display           none
-
-    .comment-container
-      .kdlistitemview-comment
-        background          none
-        border              none
-        padding             11px 33px 0 75px
-
-        &:last-of-type
-          padding-bottom    40px
-=======
         p:last-of-type
           padding-bottom    6px
 
@@ -2222,34 +1582,18 @@
 
             time
               hidden()
->>>>>>> ba61623b
 
         .profile
           font-weight       600
 
         .comment-body-container
           font-size         14px
-<<<<<<< HEAD
-          padding-top       4px
-
-        .like-view
-          display           none
-=======
           padding           0 0 7px
           opacity           .99
->>>>>>> ba61623b
 
         .reply-link
           display           none
 
-<<<<<<< HEAD
-        .comment-menu
-          display           none
-
-        time
-          display           block
-          abs               14px 34px 0 0
-=======
         .stats
           display           inline-block
           margin            0 0 7px 7px
@@ -2272,37 +1616,11 @@
 
         time
           display           inline-block
->>>>>>> ba61623b
           width             auto
           overflow          visible
           color             #d2d2d2
           font-size         10px
 
-<<<<<<< HEAD
-        .avatarview
-          size              44px, 44px
-          border-color      #fff
-          top               6px
-          left              20px
-
-      .item-add-comment-box
-        position            fixed
-        bottom              0
-        size                650px, auto
-
-        .avatarview
-          border            none
-          top               12px
-          left              17px
-
-        textarea
-          rounded           0
-          border            1px solid #d1d1d1
-          border-bottom-color #e9e9e9
-          border-right-color  #e9e9e9
-          margin            0 0 -2px 0
-          padding           11px 23px 7px 67px
-=======
       .item-add-comment-box
         position            fixed
         bottom              0
@@ -2329,7 +1647,6 @@
           margin            0 0 -2px 0
           padding           16px 16px 16px 46px
 
->>>>>>> ba61623b
 
           &::-webkit-input-placeholder
           &::-moz-placeholder
@@ -2337,12 +1654,9 @@
             font-weight     400
             color           #b2b2b2
 
-<<<<<<< HEAD
-=======
 .reply-like-tooltip
   p
     text-align              left
->>>>>>> ba61623b
 
 
 
@@ -2625,21 +1939,13 @@
     line-height     40px
 
 
-<<<<<<< HEAD
-// new private message modal
-
-.kdmodal.private-message
-=======
 // new private message and topics modal common styles
 .kdmodal.activity-modal
->>>>>>> ba61623b
 
   bg              color #e9e9e9
   border          1px solid #c1c1c1
   shadow          0 0 29px rgba(0,0,0,.33)
 
-<<<<<<< HEAD
-=======
   .modal-arrow
     size          0, 0
     right         100%
@@ -2657,22 +1963,15 @@
       border-right-color #e9e9e9
 
 
->>>>>>> ba61623b
   .kdmodal-inner
     margin        31px
     bg            color transparent
 
-<<<<<<< HEAD
-
-=======
->>>>>>> ba61623b
   .kdmodal-title span.title
     font-size     12px !important
     font-weight   600
     color         logoBg
 
-<<<<<<< HEAD
-=======
   textarea.kdinput.text
     border        1px solid #d1d1d1
     border-bottom none
@@ -2745,7 +2044,6 @@
 // new private message modal
 .kdmodal.private-message
 
->>>>>>> ba61623b
   .formline.recipient
     border        1px solid #d1d1d1
     border-bottom none
@@ -2785,10 +2083,7 @@
     rel()
 
     &:hover
-<<<<<<< HEAD
-=======
     &.selected
->>>>>>> ba61623b
       .close-icon
         bg        color rgba(255,255,255,.9)
         shadow    0 0 0 5px rgba(255,255,255,.9)
@@ -2805,43 +2100,6 @@
     .avatarview
       size        30px 30px
 
-<<<<<<< HEAD
-  textarea.kdinput.text
-    border        1px solid #d1d1d1
-    border-bottom none
-    bg            color white
-    rounded       5px
-    height        150px
-    &:hover
-      border-color  #c1c1c1
-    &:focus
-      border-color  #b1b1b1
-      shadow        none
-    &.validation-error
-      border-color  red !important
-
-
-  textarea.kdinput.text
-  input.kdinput.text
-    font-size             12px
-    font-weight           600
-    &::-webkit-input-placeholder
-      font-size           12px
-      color               #a3a3a3
-      font-weight         600
-    &:-moz-placeholder
-      font-size           12px
-      color               #a3a3a3
-      font-weight         600
-
-  .formline.button-field
-    height                34px !important
-
-    button.kdbutton.message-send
-      size                  77px 34px
-      text-align            center
-      rounded               8px
-=======
   .formline.button-field
 
     button.kdbutton
@@ -2850,33 +2108,11 @@
 
     button.kdbutton.message-send
       size                  77px 34px
->>>>>>> ba61623b
       span.icon
         display             inline-block
         size                20px 20px
         r-sprite            activity 'paper-plane'
 
-<<<<<<< HEAD
-    button.kdbutton.transparent
-      border                none !important
-      text-transform        none !important
-      line-height           34px !important
-      margin                0 !important
-
-      &:hover
-        shadow              none !important
-
-        .button-title
-          text-shadow       none !important
-          color             #838383
-
-      .button-title
-        color               #a3a3a3
-        font-size           12px
-        text-decoration     underline !important
-
-
-=======
 // new private message modal
 .kdmodal.private-message.add-participant
 
@@ -2909,7 +2145,6 @@
         size                20px 20px
         r-sprite            activity 'add-participant'
         abs()
->>>>>>> ba61623b
 
 .kdautocomplete.listview-wrapper.private-message
 

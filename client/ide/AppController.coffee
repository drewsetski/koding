--- conflicted
+++ resolved
@@ -36,7 +36,6 @@
       'fullscren ideview'   : 'toggleFullscreenIDEView'
 
     keyBindings: [
-<<<<<<< HEAD
       { command: 'find file by name',   binding: 'ctrl+alt+o',       global: yes }
       { command: 'search all files',    binding: 'ctrl+alt+f',       global: yes }
       { command: 'split vertically',    binding: 'ctrl+alt+v',       global: yes }
@@ -62,32 +61,6 @@
       { command: 'go to tab number',    binding: 'mod+8',            global: yes }
       { command: 'go to tab number',    binding: 'mod+9',            global: yes }
       { command: 'fullscren ideview',   binding: 'mod+shift+enter',  global: yes }
-=======
-      { command: 'find file by name',   binding: 'ctrl+alt+o', global: yes }
-      { command: 'search all files',    binding: 'ctrl+alt+f', global: yes }
-      { command: 'split vertically',    binding: 'ctrl+alt+v', global: yes }
-      { command: 'split horizontally',  binding: 'ctrl+alt+h', global: yes }
-      { command: 'merge splitview',     binding: 'ctrl+alt+m', global: yes }
-      { command: 'preview file',        binding: 'ctrl+alt+p', global: yes }
-      { command: 'save all files',      binding: 'ctrl+alt+s', global: yes }
-      { command: 'create new file',     binding: 'ctrl+alt+n', global: yes }
-      { command: 'create new terminal', binding: 'ctrl+alt+t', global: yes }
-      { command: 'create new drawing',  binding: 'ctrl+alt+d', global: yes }
-      { command: 'toggle sidebar',      binding: 'ctrl+alt+k', global: yes }
-      { command: 'close tab',           binding: 'ctrl+alt+w', global: yes }
-      { command: 'go to left tab',      binding: 'ctrl+alt+[', global: yes }
-      { command: 'go to right tab',     binding: 'ctrl+alt+]', global: yes }
-      { command: 'go to tab number',    binding: 'mod+1',      global: yes }
-      { command: 'go to tab number',    binding: 'mod+2',      global: yes }
-      { command: 'go to tab number',    binding: 'mod+3',      global: yes }
-      { command: 'go to tab number',    binding: 'mod+4',      global: yes }
-      { command: 'go to tab number',    binding: 'mod+5',      global: yes }
-      { command: 'go to tab number',    binding: 'mod+6',      global: yes }
-      { command: 'go to tab number',    binding: 'mod+7',      global: yes }
-      { command: 'go to tab number',    binding: 'mod+8',      global: yes }
-      { command: 'go to tab number',    binding: 'mod+9',      global: yes }
-      { command: 'fullscren ideview',   binding: 'mod+shift+enter', global: yes }
->>>>>>> c09cb0f1
     ]
 
   constructor: (options = {}, data) ->
@@ -158,7 +131,7 @@
       # opening pages which uses old SplitView.
       # TODO: This needs to be fixed. ~Umut
       KD.singletons.windowController.notifyWindowResizeListeners()
-      
+
       @resizeActiveTerminalPane()
 
 
@@ -853,7 +826,14 @@
     new KDNotificationView { title, cssClass, type, duration }
 
 
-<<<<<<< HEAD
+  resizeActiveTerminalPane: ->
+
+    for ideView in @ideViews
+      pane = ideView.tabView.getActivePane()
+      if pane and pane.view instanceof IDE.TerminalPane
+        pane.view.webtermView.terminal?.updateSize()
+
+
   loadCollaborationFile: (fileId) ->
 
     return unless fileId
@@ -1677,12 +1657,4 @@
           if err
           then console.warn err
           else @showSessionEndedModal \
-            "@#{@collaborationHost} has left the session."
-=======
-  resizeActiveTerminalPane: ->
-    
-    for ideView in @ideViews
-      pane = ideView.tabView.getActivePane()
-      if pane and pane.view instanceof IDE.TerminalPane
-        pane.view.webtermView.terminal?.updateSize()
->>>>>>> c09cb0f1
+            "@#{@collaborationHost} has left the session."
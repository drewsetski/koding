class TeamworkApp extends KDObject

  filename            = if location.hostname is "localhost" then "manifest-dev" else "manifest"
  playgroundsManifest = "https://raw.github.com/koding/Teamwork/master/Playgrounds/#{filename}.json"

  constructor: (options = {}, data) ->

    super options, data

<<<<<<< HEAD
    @createTeamwork()
=======
    @appView   = @getDelegate()
    @dashboard = new TeamworkDashboard
      delegate : this

    @doCurlRequest playgroundsManifest, (err, manifest) =>
      @playgroundsManifest = manifest
      @dashboard.emit "PlaygroundsFetched", @playgroundsManifest

    @appView.addSubView @dashboard

    @on "NewSessionRequested", (callback = noop, options) =>
      @dashboard.hide()
      @teamwork?.destroy()
      @createTeamwork options
      @appView.addSubView @teamwork
      callback()

    @on "JoinSessionRequested", (sessionKey) =>
      @setOption "sessionKey", sessionKey
      firebase = new Firebase "https://#{instanceName}.firebaseIO.com/"
      firebase.child(sessionKey).once "value", (snapshot) =>
        val = snapshot.val()
        if val?.playground
          @setOption "playgroundManifest", val.playgroundManifest
          @setOption "playground", val.playground
          options = @mergePlaygroundOptions val.playgroundManifest, val.playground
          @emit "NewSessionRequested", null, options
        else
          @emit "NewSessionRequested"

    @on "ImportRequested", (importUrl) =>
      @emit "NewSessionRequested"
      @teamwork.on "WorkspaceSyncedWithRemote", =>
        @showImportWarning importUrl

    @on "TeamUpRequested", =>
      @teamwork.once "WorkspaceSyncedWithRemote", =>
        @showTeamUpModal()
>>>>>>> 826573e2

    if options.playground
      @doCurlRequest playgroundsManifest, (err, manifests) =>
        for manifest in manifests when manifest.name is options.playground
          url = manifest.manifestUrl
        @handlePlaygroundSelection options.playground, url

  createTeamwork: ->
    options               = @getOptions()
    instanceName          = if location.hostname is "localhost" then "teamwork-local" else "kd-prod-1"
    @teamwork             = new TeamworkWorkspace
      name                : options.name                or "Teamwork"
      joinModalTitle      : options.joinModalTitle      or "Join a coding session"
      joinModalContent    : options.joinModalContent    or "<p>Paste the session key that you received and start coding together.</p>"
      shareSessionKeyInfo : options.shareSessionKeyInfo or "<p>This is your session key, you can share this key with your friends to work together.</p>"
      firebaseInstance    : options.firebaseInstance    or instanceName
      sessionKey          : options.sessionKey
      delegate            : this
      playground          : options.playground          or null
      panels              : options.panels              or [
        hint              : "<p>This is a collaborative coding environment where you can team up with others and work on the same code.</p>"
<<<<<<< HEAD
=======
        buttons           : []
>>>>>>> 826573e2
        floatingPanes     : [ "chat" , "terminal", "preview" ]
        layout            :
          direction       : "vertical"
          sizes           : [ "250px", null ]
          splitName       : "BaseSplit"
          views           : [
            {
              title       : "<div class='header-title'><span class='icon'></span>Teamwork</div>"
              type        : "finder"
              name        : "finder"
            }
            {
              type        : "tabbedEditor"
              name        : "editor"
            }
          ]
      ]

  showToolsModal: (panel, workspace) ->
    modal       = new KDModalView
      cssClass  : "teamwork-tools-modal"
      title     : "Teamwork Tools"
      overlay   : yes
      width     : 600

    modal.addSubView new TeamworkTools { modal, panel, workspace, twApp: this }
    @emit "TeamworkToolsModalIsReady", modal

  showImportWarning: (url, callback = noop) ->
    @importModal?.destroy()
    modal           = @importModal = new KDModalView
      title         : "Import File"
      cssClass      : "modal-with-text"
      overlay       : yes
      content       : @teamwork.getOptions().importModalContent or """
        <p>This Teamwork URL wants to download a file to your VM from <strong>#{url}</strong></p>
        <p>Would you like to import and start working with these files?</p>
      """
      buttons       :
        Import      :
          title     : "Import"
          cssClass  : "modal-clean-green"
          loader    :
            color   : "#FFFFFF"
            diameter: 14
          callback  : => @importContent url, modal, callback
        DontImport  :
          title     : "Don't import anything"
          cssClass  : "modal-cancel"
          callback  : -> modal.destroy()

  importContent: (url, modal, callback) ->
    fileName     = "file#{Date.now()}.zip"
    root         = "Web/Teamwork"
    path         = "#{root}/tmp"
    vmController = KD.getSingleton "vmController"
    vmName       = vmController.defaultVmName
    notification = new KDNotificationView
      type       : "mini"
      title      : "Fetching zip file..."
      duration   : 200000

    vmController.run "mkdir -p #{path}; cd #{path} ; wget -O #{fileName} #{url}", (err, res) =>
      return warn err if err
      notification.notificationSetTitle "Extracting zip file..."
      vmController.run "cd #{path} ; unzip #{fileName} ; rm #{fileName} ; rm -rf __MACOSX", (err, res) =>
        return warn err if err
        notification.notificationSetTitle "Checking folders..."
        FSHelper.glob "#{path}/*", vmName, (err, folders) =>
          #TODO: fatihacet - multiple folders
          folderName = FSHelper.getFileNameFromPath folders[0]
          FSHelper.exists "#{root}/#{folderName}", vmName, (err, res) =>
            if res is yes
              modal.destroy()
              modal          = new KDModalView
                title        : "Folder Exists"
                cssClass     : "modal-with-text"
                overlay      : yes
                content      : "<p>There is already a folder with the same name. Do you want to overwrite it?</p>"
                buttons      :
                  Confirm    :
                    title    : "Overwrite"
                    cssClass : "modal-clean-red"
                    callback : =>
                      @handleZipImportDone_ vmController, root, folderName, path, modal, notification, url, callback
                  Cancel     :
                    title    : "Cancel"
                    cssClass : "modal-cancel"
                    callback : =>
                      modal.destroy()
                      vmController.run "rm -rf #{path}"
                      notification.destroy()
                      @setVMRoot "#{root}/#{folderName}"
            else
              @handleZipImportDone_ vmController, root, folderName, path, modal, notification, url, callback

  showMarkdownModal: (rawContent) ->
    @teamwork.markdownContent = KD.utils.applyMarkdown rawContent  if rawContent
    modal                     = new TeamworkMarkdownModal
      content                 : @teamwork.markdownContent
      targetEl                : @teamwork.getActivePanel().headerHint

  handleZipImportDone_: (vmController, root, folderName, path, modal, notification, url, callback = noop) ->
    vmController.run "rm -rf #{root}/#{folderName} ; mv #{path}/#{folderName} #{root}", (err, res) =>
      return warn err if err
      modal.destroy()
      vmController.run "rm -rf #{path}"
      notification.destroy()
      folderPath = "#{root}/#{folderName}"
      readMeFile = "#{folderPath}/README.md"
      @setVMRoot folderPath
      callback()
      FSHelper.exists readMeFile, vmController.defaultVmName, (err, res) =>
        return unless res
        file  = FSHelper.createFileFromPath readMeFile
        file.fetchContents (err, readMeContent) => @showMarkdownModal readMeContent

  setVMRoot: (path) ->
    {finderController} = @teamwork.getActivePanel().getPaneByName "finder"
    {defaultVmName}    = KD.getSingleton "vmController"

    if finderController.getVmNode defaultVmName
      finderController.unmountVm defaultVmName

    finderController.mountVm "#{defaultVmName}:#{path}"

  showPlaygroundsModal: ->
    new TeamworkPlaygroundsModal delegate: this

  mergePlaygroundOptions: (manifest, playground) ->
    {rawOptions}                    = @teamwork
    {name}                          = manifest
    firstPanel                      = rawOptions.panels.first
    firstPanel.title                = name
    rawOptions.playground           = playground
    rawOptions.name                 = name
    firstPanel.headerStyling        = manifest.styling
    rawOptions.examples             = manifest.examples
    rawOptions.contentDetails       = manifest.content
    rawOptions.playgroundManifest   = manifest

    if manifest.importModalContent
      rawOptions.importModalContent = manifest.importModalContent

    return rawOptions

  handlePlaygroundSelection: (playground, manifestUrl) ->
    @doCurlRequest manifestUrl, (err, manifest) =>
      @teamwork.startNewSession @mergePlaygroundOptions manifest, playground
      @teamwork.container.setClass playground
      @teamwork.on "WorkspaceSyncedWithRemote", =>
        {contentDetails} = @teamwork.getOptions()

        KD.mixpanel "User Changed Playground", playground

        if contentDetails.type is "zip"
          root            = "Web/Teamwork/#{playground}"
          folder          = FSHelper.createFileFromPath root, "folder"
          contentUrl      = contentDetails.url
          manifestVersion = manifest.version

          folder.exists (err, exists) =>
            return @setUpImport contentUrl, manifestVersion, playground  unless exists

            appStorage  = KD.getSingleton("appStorageController").storage "Teamwork", "1.0"
            appStorage.fetchStorage (storage) =>
              currentVersion  = appStorage.getValue "#{playground}PlaygroundVersion"
              hasNewVersion   = KD.utils.versionCompare manifestVersion, "gt", currentVersion
              if hasNewVersion
                @setUpImport contentUrl, manifestVersion, playground
              else
                @setVMRoot root
        else
          warn "Unhandled content type for #{name}"

  setUpImport: (url, version, playground) ->
    unless url
      return warn "Missing url parameter to import zip file for #{playground}"

    @teamwork.importInProgress = yes
    @showImportWarning url, =>
      @teamwork.emit "ContentImportDone"
      @teamwork.importModalContent = no
      appStorage = KD.getSingleton("appStorageController").storage "Teamwork", "1.0"
      appStorage.setValue "#{playground}PlaygroundVersion", version

  doCurlRequest: (path, callback = noop) ->
    KD.getSingleton("vmController").run "curl -kLs #{path}", (err, contents) =>
      extension = FSItem.getFileExtension path
      error     = null

      switch extension
        when "json"
          try
            manifest = JSON.parse contents
          catch err
            error    = "Manifest file is broken for #{path}"

          callback error, manifest
        when "md"
          callback errorMessage, KD.utils.applyMarkdown error, contents<|MERGE_RESOLUTION|>--- conflicted
+++ resolved
@@ -1,15 +1,17 @@
 class TeamworkApp extends KDObject
 
-  filename            = if location.hostname is "localhost" then "manifest-dev" else "manifest"
+  filename            = "manifest"
+  instanceName        = "kd-prod-1"
   playgroundsManifest = "https://raw.github.com/koding/Teamwork/master/Playgrounds/#{filename}.json"
 
+  if location.hostname is "localhost"
+    filename          = "manifest-dev"
+    instanceName      = "teamwork-local"
+
   constructor: (options = {}, data) ->
 
     super options, data
 
-<<<<<<< HEAD
-    @createTeamwork()
-=======
     @appView   = @getDelegate()
     @dashboard = new TeamworkDashboard
       delegate : this
@@ -48,18 +50,22 @@
     @on "TeamUpRequested", =>
       @teamwork.once "WorkspaceSyncedWithRemote", =>
         @showTeamUpModal()
->>>>>>> 826573e2
-
-    if options.playground
-      @doCurlRequest playgroundsManifest, (err, manifests) =>
-        for manifest in manifests when manifest.name is options.playground
-          url = manifest.manifestUrl
-        @handlePlaygroundSelection options.playground, url
-
-  createTeamwork: ->
+
+  createTeamwork: (options) ->
+    playgroundClass = TeamworkWorkspace
+    if options?.playground
+      playgroundClass = if options.playground is "Facebook" then FacebookTeamwork else PlaygroundTeamwork
+
+    @teamwork = new playgroundClass options or @getTeamworkOptions()
+
+  showTeamUpModal: ->
+    @showToolsModal @teamwork.getActivePanel(), @teamwork
+    @tools.teamUpHeader.emit "click"
+    @tools.setClass "team-up-mode"
+
+  getTeamworkOptions: ->
     options               = @getOptions()
-    instanceName          = if location.hostname is "localhost" then "teamwork-local" else "kd-prod-1"
-    @teamwork             = new TeamworkWorkspace
+    return {
       name                : options.name                or "Teamwork"
       joinModalTitle      : options.joinModalTitle      or "Join a coding session"
       joinModalContent    : options.joinModalContent    or "<p>Paste the session key that you received and start coding together.</p>"
@@ -70,10 +76,7 @@
       playground          : options.playground          or null
       panels              : options.panels              or [
         hint              : "<p>This is a collaborative coding environment where you can team up with others and work on the same code.</p>"
-<<<<<<< HEAD
-=======
         buttons           : []
->>>>>>> 826573e2
         floatingPanes     : [ "chat" , "terminal", "preview" ]
         layout            :
           direction       : "vertical"
@@ -91,6 +94,7 @@
             }
           ]
       ]
+    }
 
   showToolsModal: (panel, workspace) ->
     modal       = new KDModalView
@@ -99,7 +103,7 @@
       overlay   : yes
       width     : 600
 
-    modal.addSubView new TeamworkTools { modal, panel, workspace, twApp: this }
+    modal.addSubView @tools = new TeamworkTools { modal, panel, workspace, twApp: this }
     @emit "TeamworkToolsModalIsReady", modal
 
   showImportWarning: (url, callback = noop) ->
@@ -119,77 +123,19 @@
           loader    :
             color   : "#FFFFFF"
             diameter: 14
-          callback  : => @importContent url, modal, callback
+          callback  : =>
+            new TeamworkImporter { url, modal, callback, delegate: this }
         DontImport  :
           title     : "Don't import anything"
           cssClass  : "modal-cancel"
           callback  : -> modal.destroy()
 
-  importContent: (url, modal, callback) ->
-    fileName     = "file#{Date.now()}.zip"
-    root         = "Web/Teamwork"
-    path         = "#{root}/tmp"
-    vmController = KD.getSingleton "vmController"
-    vmName       = vmController.defaultVmName
-    notification = new KDNotificationView
-      type       : "mini"
-      title      : "Fetching zip file..."
-      duration   : 200000
-
-    vmController.run "mkdir -p #{path}; cd #{path} ; wget -O #{fileName} #{url}", (err, res) =>
-      return warn err if err
-      notification.notificationSetTitle "Extracting zip file..."
-      vmController.run "cd #{path} ; unzip #{fileName} ; rm #{fileName} ; rm -rf __MACOSX", (err, res) =>
-        return warn err if err
-        notification.notificationSetTitle "Checking folders..."
-        FSHelper.glob "#{path}/*", vmName, (err, folders) =>
-          #TODO: fatihacet - multiple folders
-          folderName = FSHelper.getFileNameFromPath folders[0]
-          FSHelper.exists "#{root}/#{folderName}", vmName, (err, res) =>
-            if res is yes
-              modal.destroy()
-              modal          = new KDModalView
-                title        : "Folder Exists"
-                cssClass     : "modal-with-text"
-                overlay      : yes
-                content      : "<p>There is already a folder with the same name. Do you want to overwrite it?</p>"
-                buttons      :
-                  Confirm    :
-                    title    : "Overwrite"
-                    cssClass : "modal-clean-red"
-                    callback : =>
-                      @handleZipImportDone_ vmController, root, folderName, path, modal, notification, url, callback
-                  Cancel     :
-                    title    : "Cancel"
-                    cssClass : "modal-cancel"
-                    callback : =>
-                      modal.destroy()
-                      vmController.run "rm -rf #{path}"
-                      notification.destroy()
-                      @setVMRoot "#{root}/#{folderName}"
-            else
-              @handleZipImportDone_ vmController, root, folderName, path, modal, notification, url, callback
-
   showMarkdownModal: (rawContent) ->
-    @teamwork.markdownContent = KD.utils.applyMarkdown rawContent  if rawContent
-    modal                     = new TeamworkMarkdownModal
-      content                 : @teamwork.markdownContent
-      targetEl                : @teamwork.getActivePanel().headerHint
-
-  handleZipImportDone_: (vmController, root, folderName, path, modal, notification, url, callback = noop) ->
-    vmController.run "rm -rf #{root}/#{folderName} ; mv #{path}/#{folderName} #{root}", (err, res) =>
-      return warn err if err
-      modal.destroy()
-      vmController.run "rm -rf #{path}"
-      notification.destroy()
-      folderPath = "#{root}/#{folderName}"
-      readMeFile = "#{folderPath}/README.md"
-      @setVMRoot folderPath
-      callback()
-      FSHelper.exists readMeFile, vmController.defaultVmName, (err, res) =>
-        return unless res
-        file  = FSHelper.createFileFromPath readMeFile
-        file.fetchContents (err, readMeContent) => @showMarkdownModal readMeContent
+    t = @teamwork
+    t.markdownContent = KD.utils.applyMarkdown rawContent  if rawContent
+    modal = @mdModal  = new TeamworkMarkdownModal
+      content         : t.markdownContent
+      targetEl        : t.getActivePanel().headerHint
 
   setVMRoot: (path) ->
     {finderController} = @teamwork.getActivePanel().getPaneByName "finder"
@@ -200,11 +146,8 @@
 
     finderController.mountVm "#{defaultVmName}:#{path}"
 
-  showPlaygroundsModal: ->
-    new TeamworkPlaygroundsModal delegate: this
-
   mergePlaygroundOptions: (manifest, playground) ->
-    {rawOptions}                    = @teamwork
+    rawOptions                      = @getTeamworkOptions()
     {name}                          = manifest
     firstPanel                      = rawOptions.panels.first
     firstPanel.title                = name
@@ -220,9 +163,18 @@
 
     return rawOptions
 
+  getPlaygroundClass: (playground) ->
+    return if playground is "Facebook" then FacebookTeamwork else PlaygroundTeamwork
+
   handlePlaygroundSelection: (playground, manifestUrl) ->
+    unless manifestUrl
+      for manifest in @playgroundsManifest when playground is manifest.name
+        {manifestUrl} = manifest
+
     @doCurlRequest manifestUrl, (err, manifest) =>
-      @teamwork.startNewSession @mergePlaygroundOptions manifest, playground
+      @teamwork?.destroy()
+      @createTeamwork @mergePlaygroundOptions manifest, playground
+      @appView.addSubView @teamwork
       @teamwork.container.setClass playground
       @teamwork.on "WorkspaceSyncedWithRemote", =>
         {contentDetails} = @teamwork.getOptions()
@@ -230,7 +182,7 @@
         KD.mixpanel "User Changed Playground", playground
 
         if contentDetails.type is "zip"
-          root            = "Web/Teamwork/#{playground}"
+          root            = "/home/#{@teamwork.getHost()}/Web/Teamwork/#{playground}"
           folder          = FSHelper.createFileFromPath root, "folder"
           contentUrl      = contentDetails.url
           manifestVersion = manifest.version
@@ -246,6 +198,7 @@
                 @setUpImport contentUrl, manifestVersion, playground
               else
                 @setVMRoot root
+                @teamwork.emit "ContentIsReady"
         else
           warn "Unhandled content type for #{name}"
 
@@ -255,13 +208,17 @@
 
     @teamwork.importInProgress = yes
     @showImportWarning url, =>
-      @teamwork.emit "ContentImportDone"
+      @teamwork.emit "ContentIsReady"
       @teamwork.importModalContent = no
       appStorage = KD.getSingleton("appStorageController").storage "Teamwork", "1.0"
       appStorage.setValue "#{playground}PlaygroundVersion", version
 
   doCurlRequest: (path, callback = noop) ->
-    KD.getSingleton("vmController").run "curl -kLs #{path}", (err, contents) =>
+    vmController = KD.getSingleton "vmController"
+    vmController.run
+      withArgs: "kdwrap curl -kLs #{path}"
+      vmName  : vmController.defaultVmName
+    , (err, contents) =>
       extension = FSItem.getFileExtension path
       error     = null
 

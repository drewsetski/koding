--- conflicted
+++ resolved
@@ -99,21 +99,13 @@
                 {inputs, buttons} = @forms["Broadcast Message"]
 
                 KD.remote.api.JSystemStatus.create
-<<<<<<< HEAD
-                  scheduledAt : Date.now() + inputs.Duration.getValue() * 1000
+                  scheduledAt : Date.now()+inputs.Duration.getValue()*1000
                   title       : inputs.Title.getValue()
                   content     : inputs.Description.getValue()
                   type        : inputs.Type.getValue()
-                , ->
-=======
-                  scheduledAt : Date.now()+inputs.Duration.getValue()*1000
-                  title     : inputs.Title.getValue()
-                  content   : inputs.Description.getValue()
-                  type      : inputs.Type.getValue()
                 , (err, status) ->
                   if err then KD.showError err  
                   else KD.notify_ 'System Status is broadcasted to users'
->>>>>>> 80b68958
                   buttons["Broadcast Message"].hideLoader()
 
             "Cancel Restart":

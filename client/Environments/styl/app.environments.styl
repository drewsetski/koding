@import "../../Framework/src/themes/default/kdfn"
@import "../../Main/styl/appfn"

@css {
/*
Environments stylesheet
app.environments.styl
*/
}

section.resources-container
  size                 100% 105px
  bg                   color #ebebeb
  bottom               0
  z-index              1
  border-top           1px solid #c1c1c1
  shadow               0 -5px 21px rgba(0, 0, 0, .11)
  fix()

  header
    bg                 color headerBg
    size               180px 100%
    color              white
    padding            20px 25px
    borderBox()
    fl()

    h3
      font-size        18px
      line-height      1
    h4
      font-size        12px
      line-height      1
      color            #888
      margin           3px 0 13px

  > section
    overflow           hidden
    width              auto
    height             100%

    .subscription-gauges
      height           100%
      kalc             width, \(100% \- 180px\)\/2
      padding-top      22px
      padding-right    30px
      border-right     1px solid #c1c1c1
      fl()
      &:last-child
        border-right   none


      span.title
        top            5px
        font-size      12px
        color          #aaa
        text-transform uppercase
        margin-left    90px
        abs()

      .kdlistitemview
        margin          0 0 12px
        width           50%

        fl()
        &.kdlistitemview-group
        &.kdlistitemview-user
          hidden()
        &.kdlistitemview.vm-turn-on
          .bar
            bg          color #ea8779
        &.kdlistitemview.vm-usage
          .bar
            bg          color #73cb9b
        &.kdlistitemview.always-on
          .bar
            bg          color #f8cf81

      label
        text-transform  uppercase
        font-size       12px
        line-height     25px
        min-width       90px
        text-align      center
        color           headerBg
        font-weight     400
        margin-right    0
        fl()

      .progressbar-container
        height          25px
        kalc            width, 100% \- 90px
        border          none
        bg              color #d5d5d5
        bg              image none
        rounded         4px
        fl()
        .bar
          bg            image none
          bg            color #ea8779
          rounded       4px
          shadow        none


.vm-details-modal
  width                200px

  .item
    margin-bottom      5px

  .title
    font-weight        bold

  .value
    float              right

.environment-content
  overflow             auto

  h1.kdheaderview
    z-index               2

  h4.kdheaderview
    display               inline-block
    font-size             16px
    line-height           28px
    height                28px
    clear                 both

  p.success
    padding               20px
    line-height           22px
    bg                    color, #E3EEDA
    color                 #59824D
    rounded               4px
    max-width             400px
    margin-top            10px
    border                1px solid rgba(89, 130, 77, 0.18)
    fl()

    b
      font-size           22px
      line-height         42px
      font-weight         400
      color               #444
      rounded             4px

  ul.suggestion-box
    margin-left           6px
    li
      display             inline-block
      line-height         12px
      font-size           12px
      padding             6px 10px
      margin              10px 10px 0 0
      border              0
      rounded             4px
      vertical-align      middle
      color               white
      cursor              pointer
      bg                  color, #7ab100
      &.com
        bg                color, #4F87A7
      &.biz
        bg                color, #59824D
      &.org
        bg                color, #E99647
      &.net
        bg                color, #333333

  .kd-radio-holder
    label
      vertical-align  top
      cite
        color         #ccc
        font-size     11px
    span.icon
      cursor          pointer
      vertical-align  top
      margin          5px
      size            20px, 20px
      display         inline-block
      kdfsprite()
      bg              position, -40px -480px
    &.disabled span.icon
      bg              position, -40px -520px
    &.active span.icon
      bg              position, -40px -500px
    &.active.disabled span.icon
        bg            position, -40px -540px

  .header
    button.new-domain-button
      height           25px
      .icon
        bg              position, -120px -460px
        padding         0
        margin          -4px 0 0 -10px
      &.active
        gradient        #666, #999
        .button-title
          color         white
          text-shadow   0 1px 0 #111
        .icon
          bg            position, -60px -500px

  .environments-header
    bg                  color, #fff

  header
    size                936px, auto
    line-height         22px
    font-weight         100
    font-size           21px
    margin              0 auto

    > *
      margin            0 auto
      max-width         936px
      overflow          visible

    h1
      padding           30px 0
      font-size         36px
      font-weight       300
      padding-left      0

    .content
      padding           14px 0

      .video
        width           260px
        height          120px
        margin          45px auto
        border-radius   10px
        r-sprite        environments, "play"

  .top-warning
    border-top          1px solid #f2f2f2
    padding             14px 0 20px
    font-size           19px
    color               #999
    // font-weight         200

    a
      color             logoBg
      // font-weight       400
      noTextDeco()
      &:hover
        border-bottom   1px solid logoBg

    .content
      width             936px
      margin            0 auto
      font-weight       200

  .action-area
    z-index             0
    top                 0
    padding-top         55px
    borderBox()
    abs()
    &.in
      height            100%
    .kdtabpaneview
      padding-bottom    64px
      borderBox()

  .kddia-scene
    left                0
    border-radius       0

  .record-form-view
    padding             0
    section
      padding           10px
      background        #f7f7f7
      shadow            inset 0 2px 3px -2px rgba(0,0,0,0.3)
      rel()

      .input-container
        width           22%
        float           left
        vendor          transition, width .3s ease \,\
                                    padding .3s ease \,\
                                    opacity .3s ease
        borderBox()

        &~.input-container
          padding-left  5px

        &.priority
          margin        none
          padding-left  0
          width         0
          opacity       0

        &.record-type
          width         16%
          .kdselectbox
            display     block

        &.add-record
          width         18%
          button
            display     block
            size        100%, 26px
        input
          size          100%, 26px

    &.mx-selected
      .priority
        width           13% !important
        padding-left    5px !important
        opacity         1   !important
      .host,
      .value
        width           20%
      .ttl
        width           13%


  .split-layout
    .header
      border-left       none

  .split-section-list
    li
      padding           15px
    .selected
      bg                color, rgba(0, 0, 0, .05)

    .domain-item
      cursor           pointer
      width            100%
      overflow         hidden

      .domain-detail
        color          #888
        font-size      11px
        line-height    16px

      .domain-title
        font-weight    normal
        font-size      15px
        color          #ff9600
        line-height    30px

  .kdsplitview-panel.panel-1
    border-left       1px solid #ddd

.domain-detail-tabs

  .kdtabpaneview
    height                auto
    width                 auto
    padding               10px

    .common-inner-nav
      background          #f8f8f8
      margin              0px !important
      height              100%

    &.dns-manager
      padding             0

      header
        padding           10px
        line-height       26px
        display           block
        vertical-align    middle

    &.routing
      padding             0
      span.arrow
        kdfsprite()
        display           block
        size              30px, 25px
        margin-left       -25px
        z-index           1
        abs               null, null, null, 50%

      .no-item
        text-align        center
        color             rgba(255,255,255,.3)
        text-shadow       0 -1px rgba(0, 0, 0, .4)


      .drop-area
        size              100%, 200px
        gradient          rgba(0,0,0,.4), rgba(0,0,0,.2)
        shadow            inset 0 1px 1px rgba(0,0,0,0.2)
        span.arrow
          bg              position, -130px -28px
          top             0
          opacity         .8
        .no-item
          margin-top      15px
          color           #ccc
          text-shadow     0 -1px 0 rgba(0,0,0,0.3)

      cite.bg-text
        color           rgba(255,255,255,.6)
        text-shadow     0 -1px rgba(0, 0, 0, .2)
        font-size       32px
        line-height     40px
        height          40px
        width           100%
        z-index         0
        text-align      center
        font-style      normal
        display         block
        margin-top      -20px
        abs             50%

      header
        padding           10px
        line-height       26px
        display           block
        vertical-align    middle
        shadow            0 2px 3px -2px rgba(0,0,0,0.3)
        a
          color           linkColor1
          noTextDeco      yes

        .kdselectbox
          margin          -4px 5px 0
          span.title
            font-size     12px

      .listview-wrapper
        min-height        200px
        padding           10px
        bg                color, rgba(0, 0, 0, .1)
        borderBox()
        cite.bg-text
          color           rgba(255,255,255,.3)
          text-shadow     0 -1px rgba(0, 0, 0, .2)

  .kdtabpaneview
    p.soon
      font-size       22px
      padding-top     20%
      text-align      center
      color           #aaa

  .kdtabhandlecontainer .kdtabhandle
    &.active
      vendor          box-sizing, content-box
    &:first-child
      margin-left     10px
  .drop-area
    .kdlistitemview-domain-vm
      bg              color, rgba(81, 199, 64, 0.8)
      color           white
      text-shadow     0 -1px 0 rgba(0, 0, 0, .4)

  .kdlistitemview-domain-vm
    margin            0 5px 5px 0
    padding           5px
    display           inline-block
    kalc              width, 33.3%\-4px
    height            auto
    cursor            pointer
    color             #555
    vertical-align    top
    bg                color, rgba(248, 226, 68, 0.9)
    shadow            0 1px 1px rgba(0, 0, 0, .3)
    text-shadow       0 1px 0 rgba(255, 255, 255, .4)
    rounded           2px
    borderBox()
    // &:nth-child(3n)
    //   margin-right    0

    .vm-icon
      size           30px, 30px
      opacity        .5
      kdfsprite()
      bg             position, -360px -390px

    .vm-name
      font-weight    normal
      word-break     break-all
      line-height    20px
      vertical-align top
      padding        5px

    .kdloader
      display         block
      margin          0 auto


  .vm-list

    .vm-item
      cursor           pointer
      height           50px
      margin           1px

      .vm-icon
        top            10px
        left           7px
        width          30px
        height         30px
        abs()

      .shared
        kdfsprite()
        bg position,   -360px -300px

      .personal
        kdfsprite()
        bg position,   -360px -390px

      .vm-title
        font-weight    bold
        color          #ff9600
        top            10px
        left           50px
        abs()

      .vm-domain
        font-size      10px
        color          #888
        top            26px
        left           50px
        abs()

      .vm-status
        left           35px
        top            35px
        width          5px
        height         5px
        abs()

      .vm-status
        bg             color, #B40404
      .vm-status-on
        bg             color, #04B404

      .on-off
        top            15px
        right          3px
        abs()

  .vm-details
    padding            10px

  .input-container
    width           220px
    float           left

  .fw-al-sw
    height     400px

  .fw-li-view
    padding    5px
    height     25px
    color      #fff
    border            1px solid #ccc
    text-transform    uppercase
    color             #000

    .personal
      kdfsprite()
      bg position,   -360px -390px

  .fw-al-view, .fw-rl-view
    margin-top        5px
    border            1px solid #ccc
    text-transform    uppercase
    width             60%

    .deny
      background    red
      color         #fff

    .allow
      background    green
      color         #fff


  .block-list-view
    margin-top    10px

    h3
      line-height    25px

  .fw-li-buttons
    .button-title
      text-transform    uppercase
      font-size         10px

    .kdbutton
      background    #fceabb

    .delete-button
      background    #99001D

  .rule-form-view
    margin-top    5px

  .input-wrapper
    margin-right     5px

  .rule-list-view
    padding          5px
    float            left
    width            35%

  .filter-list-view
    background       #f8f8f8
    padding          5px
    float            left
    width            50%

    .filter-form-view
      margin-bottom  10px

  .kdlistview-env-list

    h3.records-title
      font-size           13px
      color               #ff9200
      font-weight         normal
      border-bottom       1px solid #e6e6e6
      border-top          1px solid #e6e6e6
      text-shadow         0 1px 0 #fff
      background          #fafafa

    .kdlistitemview
      border-bottom       1px solid #ededed
      color               #888

    h3.records-title,
    .kdlistitemview
      width               100%
      padding             0 10px !important
      vendor              transition, background .1s linear
      borderBox()

      &:nth-child(2n)
        background        #fcfcfc
        border-bottom     1px solid #ededed

      .record-element
        float             left
        letter-spacing    normal
        padding           5px 0
        line-height       25px
        borderBox()

        .kdselectbox
          width           100%
          borderBox()

        &~.record-element
          padding-left    5px
          width           22%
          input
            size          100%, 26px

        &.record-type
          width           16%

        &.record-ttl,
        &.record-priority
          width           12%

        &.record-buttons
          width           120px
          background      #fff
          text-align      center
          top             0
          right           -120px
          padding         5px
          opacity         0
          border-left     1px dotted #ccc
          flex()
          vendor          transition, right .3s ease \,\
                                      opacity .3s ease
          abs()
          button
            display       block
            float         none
            width         100%
            size          100%, 26px

            &:nth-child(2n)
              margin-left 5px
      &:hover
        background        #f4f4f4
        .record-buttons
          opacity           1
          right             5px

    h3.records-title
      .record-element
        padding-top            10px !important
        &.record-buttons
          vendor               justify-content, center

    th, td
      vertical-align   top

    th
      background       #ff9600
      background       linear-gradient(#CC6300, #ff9600)
      border-left      1px solid rgba(0, 0, 0, 0.2)
      border-right     1px solid rgba(255, 255, 255, 0.1)
      color            #fff
      font-size        11px
      padding          9px 8px 7px 8px
      text-shadow      0 -1px 0 rgba(0, 0, 0, 0.6)

    tbody td
      border-bottom    1px solid #c6c9cc
      border-left      1px solid #e4e7eb
      border-right     1px solid rgba(255, 255, 255, 0.6)
      box-shadow       inset 0 1px 0 rgba(255, 255, 255, 0.6)
      padding          10px

    .slide-icon
      kdfsprite()
      bg position,     -121px -559px
      display          block
      abs()

    .filter-item
      height           45px
      cursor           pointer
      text-transform   uppercase

    td.filter-name
      width            40%

    td.filter-match
      width            40%

    td.action
      width            1%

    td.actions
      width            20%

      .on-off
        display        block

      .on-off a
        padding        7px 10px 6px

    tbody td.item, tbody tr:nth-child(even) td.item
      border-left      1px solid #c6c9cc

    .allow-icon
      width          10px
      height         10px
      margin-left    10px
      kdfsprite()
      bg position,   -25px -145px
      rel()
      top            6px
      left           -5px

    .deny-icon
      width          10px
      height         10px
      margin-left    10px
      kdfsprite()
      bg position,   -25px -125px
      rel()
      top            6px
      left           -5px



    .filter-icon
      width          40px
      height         40px
      margin-right   10px
      kdfsprite()
      bg position,   -780px -521px

    .filter-name
      font-weight    bold
      margin-left    10px
      margin-bottom  3px
      font-size      12px
      color          #ff9600


/*--- Add a domain -----*/
.kdmodal.domain-creation
  .kdmodal-title
    hidden()

  .kdmodal-buttons
    border-top      none

  form .status-message
    margin-bottom   0

  .status-message
    margin-bottom   20px
    padding         10px
    bg              color rgba(244, 204, 0, 0.5)
    line-height     1.7
    font-size       14px
    &.err
      bg            color #FF7379
      strong
        color       #444
    &.success
      bg            color, #E3EEDA
      strong
        color       #59824D

    strong
      font-weight   400
      font-family   monoFamily
      font-size     13px
    &:first-child
      strong
        background  rgba(0,0,0,0.1)
        padding     2px

  .kdtabhandlecontainer
    padding         0
    border-bottom   none
    bg              color white
    height          40px
    margin-bottom   30px
    .kdtabhandle
      height        40px
      line-height   40px
      padding       0 30px 0 2px
      border        none
      color         #444
      font-size     24px
      b
        font-weight 200
      &.active
        height      40px
        color       logoBg
        // border      none


.environments-add-domain-form
  input.kdinput
    background      #fff !important

    &.text
      padding-left  14px

  label
    font-size       14px
    color           #969696
    font-weight     500

  .kdselectbox.main-domain-select
    abs             5px 5px 0 0
    width           130px
    overflow        visible
    span.title
      line-height   32px !important
      max-width     100px
      text-overflow ellipsis


/*--- Scene -----*/

div.environments-scene

  // bg                    image, url("data:image/png;base64,iVBORw0KGgoAAAANSUhEUgAAAAoAAAAKCAYAAACNMs+9AAAAO0lEQVQYV2NkIA4YMxKhzhio5iwhhWBFIMPwKYQrwqcQRREuhRiKsCnEqghdIU5FyArxKoIpJKgIpBAAuKUJPnltMzUAAAAASUVORK5CYII=")
  bg                    image, url("data:image/png;base64,iVBORw0KGgoAAAANSUhEUgAAAAoAAAAKCAYAAACNMs+9AAAAQElEQVQYV2NkIALk5eUZMxJSB1I0adKks3gVwhSBDMOpEFkRToXoirAqxKYIQyEuRSgK8SmCKySkCKyQGEUghQAU3yWIL9S7NgAAAABJRU5ErkJggg==")
  background-color      transparent

  width                 964px
  margin                0 auto
  kalc                  height, 100% \- 49px

  canvas
    left                -6px
    top                 -2px

    // .zoom-slider
    //   right               50px
    //   bottom              0
    //   height              2px
    //   abs()

    //   .handle
    //     height            10px
    //     top               -4px

    // .zoom-controls
    //   size                177px, 13px
    //   right               24px
    //   bottom              15px
    //   abs()

    //   a.zoom-control
    //     display           block
    //     size              15px, 15px
    //     line-height       9px
    //     font-weight       bold
    //     color             #ddd
    //     font-size         14px
    //     text-align        center
    //     border            2px solid #ddd
    //     text-decoration   none
    //     rounded           100%
    //     borderBox()
    //     fl()

    //     &.zoomin
    //       line-height     11px
    //       fr()

    //     &:hover
    //       border-color    #bbb
    //       color           #bbb

    // .reset-view
    //   opacity             .6
    //   border              none
    //   background          white
    //   left                10px
    //   bottom              10px
    //   font-size           11px
    //   color               #666
    //   z-index             6
    //   abs()

    //   &:hover
    //     opacity           1

    span.icon
      kdfsprite()
      background-position -120px -580px
      size              12px, 12px
      position          relative
    span.button-title
      line-height       19px

div.environment-stack

  height                48px
  border                1px solid #BBB
  bg                    color #E9E9E9
  width                 583px
  margin                30px auto
  border-radius         3px
  vendor                transition, height .2s ease

  .stack-title
    height              auto
    padding             10px 12px
    font-weight         300
    font-size           22px
    border-bottom       1px solid #e2e2e2
    borderBox()

  .stack-button
    top                 0
    right               10px
    height              43px
    padding             0 10px
    abs()

  .stack-toggle
    &.on .icon.toggle
      r-sprite          'environments' '20-arrow-down'
    .icon.toggle
      r-sprite          'environments' '20-arrow-up'

  .stack-context
    right               50px
    .icon.cog
      r-sprite          'app' '20-cog-gray'
    .chevron-separator
    .chevron
      hidden()

  .stack-editor
    right               90px
    .icon.editor
      r-sprite          "environments", "codesnippet"

  &.hilite
    bg                  color, rgba(254, 255, 217, .6)
    vendor              transition, background-color .6s ease
  &.hilited
    bg                  color, #e9e9e9

div.environments-container

  width           230px
  height          100%
  overflow-y      hidden
  margin-top      10px
  padding         10px
  noTextSelection()
  borderBox()

  &.machines
    width         300px

  &::-webkit-scrollbar
    width         0

  &.firewall
    .kdheaderview
      background          #4E89D3

  &.domains
    .kdheaderview
      background          #4ED393

  &.machines
    .kdheaderview
      background          #EBA612

  &.extras
    .kdheaderview
      background          #FF676E

  .kdheaderview
    border        none
    font-weight   200
    color         white
    border-radius 2px
    height        33px
    font-size     18px

  .add-button
    width                     100%
    height                    30px
    border                    1px solid #e6e6e6
    border-radius             3px
    background                #EEE
    color                     #999
    font-weight               bold
    font-size                 16px
    padding-bottom            7px

    &:hover
      background              white

@-webkit-keyframes popHighlight
  0%
    -webkit-transform   scale(1)
  33%
    -webkit-transform   scale(1.02)
  66%
    -webkit-transform   scale(.998)
  100%
    -webkit-transform   scale(1)

@-moz-keyframes popHighlight
  0%
    -moz-transform      scale(1)
  33%
    -moz-transform      scale(1.02)
  66%
    -moz-transform      scale(.998)
  100%
    -moz-transform      scale(1)

@-webkit-keyframes animate-stripes {
    from {
        background-position: 0 0;
    }
    to {
       background-position: -50px 0;
    }
}

div.environments-item

  padding       8px

  cursor          default
  width           210px
  height          34px
  background      white
  border          1px solid #fff
  rounded         3px
<<<<<<< HEAD
  vendor          transition, opacity .3s ease
=======
  // vendor          transition, opacity .3s ease
>>>>>>> 6343d7be
  noTextSelection()
  borderBox()

  span.url
  span.state
  span.toggle
  span.terminal
    font-size   10px
    color       #aaa
    abs()

  &:hover
    .init-machine-view
      display   block

  .init-machine-view
    top         0
    left        0
    padding     10px
    box-sizing  border-box

    color       white

    font-size   12px
    line-height 14px

    display     none
    abs()

    &.hidden-all
      display   none !important

    button
      bottom    10px
      right     10px
      abs()

  // FIXME refactor with styl
  &.busy
<<<<<<< HEAD
    background-image: -webkit-gradient(linear, 0 0, 100% 100%,
=======
    background-image -webkit-gradient(linear, 0 0, 100% 100%,
>>>>>>> 6343d7be
        color-stop(.25, rgba(0, 0, 0, .03)),
        color-stop(.25, transparent),
        color-stop(.5, transparent),
        color-stop(.5, rgba(0, 0, 0, .03)),
        color-stop(.75, rgba(0, 0, 0, .03)),
        color-stop(.75, transparent),
<<<<<<< HEAD
        to(transparent));
    background-image:
=======
        to(transparent))

    background-image
>>>>>>> 6343d7be
        -moz-linear-gradient(-45deg,
            rgba(0, 0, 0, .03) 25%,
            transparent 25%,
            transparent 50%, rgba(0, 0, 0, .03) 50%,
            rgba(0, 0, 0, .03) 75%,
            transparent 75%, transparent
<<<<<<< HEAD
        );
    background-size: 50px 50px;
    -moz-background-size: 50px 50px;
    -webkit-background-size: 50px 50px;
    -webkit-animation: animate-stripes 2s linear infinite;

  .koding-on-off
    display     none


  &.loading

    div.progressbar-container
      display     block !important

    span.chevron
    span.terminal
    .koding-on-off
      display     none !important



  &.building

    div.progressbar-container
      .bar
        background    #FF7400 !important

  &.terminating

    div.progressbar-container
      .bar
        background    #E85F5F !important

  &.terminated
  &.notinitialized

    background      rgba(255,255,255,.5)
    border          1px solid #ccc

    span.state
      color       #E85F5F

  &.stopping

    span.url
      display     block

    div.progressbar-container
      .bar
        background    #E59611 !important

  &.stopped

    background      rgba(255,255,255,.5)
    border          1px solid #ccc

    .koding-on-off
      display     block

    span.state
      color       #E59611

  &.starting

    div.progressbar-container
      .bar
        background    #5AA486 !important

  &.running

    span.url
    span.terminal
    .koding-on-off
      display     block

    span.state
      color       #5AA486


  .koding-on-off
    right: 5px;
    position: absolute;
    top: 35px;

=======
        )
    background-size           50px 50px
    -moz-background-size      50px 50px
    -webkit-background-size   50px 50px
    -webkit-animation         animate-stripes 2s linear infinite

  .koding-on-off
    display     none
    right       5px
    top         35px
    abs()
>>>>>>> 6343d7be

  span.chevron
  span.terminal
    size          14px, 14px
    bottom        8px
    right         10px
    r-sprite      environments 'gear'
<<<<<<< HEAD
    display       none

  span.terminal
    // display       none
=======
    abs()

  span.terminal
    display       none
>>>>>>> 6343d7be
    r-sprite      environments 'terminal'
    cursor        pointer
    right         45px
    bottom        7px !important

  span.state
    left          14px

  span.url
    display       none
    size          auto, 14px
    text-align    right
    right         5px
    top           5px

  &.machine
    width         280px
    height        60px

  &:hover
    opacity       1
    border-color  #ccc
    .environments-joint
      opacity     1

  .status-indicator

    size          8px, 8px
    background    #ff9600
    border        1px solid #ff9600
    top           50%
    right         9px
    margin-top    -4px
    rounded       100%
    cursor        pointer
    vendor        transition, background .3s ease
    borderBox()
    abs()

  &.passivated
    opacity       0.5
    .status-indicator
      background  none

  &.highlight
    border        1px solid #aaa
    // vendor        animation, popHighlight .5s 1

  span.toggle
    size          6px, 100%
    background    #eee
    border-radius 2px 0 0 2px
    top           0
    left          0

  h3
    font-size     13px
    font-weight   200
    color         #333
    width         130px
    line-height   17px
    overflow      hidden
    white-space   nowrap
    text-overflow ellipsis
    padding-left  6px


  &.rule
    span.toggle
      background      #4E89D3

  &.domain

    opacity           .6

    button
      display         none
      top             6px
      right           6px
      abs()

    &.verified
      opacity         1
      button
        display       none !important

    &:hover
      opacity         1
      button
        display       block

    span.toggle
      background      #4ED393

  &.extras
    span.chevron
      display         none
    span.toggle
      background      #FF676E

  &.machine
    // height            50px

<<<<<<< HEAD
=======
    &.loading

      div.progressbar-container
        display     block !important

      span.terminal
      .koding-on-off
        display     none !important

    &.building

      div.progressbar-container
        .bar
          background    #FF7400 !important

    &.terminating

      div.progressbar-container
        .bar
          background    #E85F5F !important

    &.terminated
    &.notinitialized

      background      rgba(255,255,255,.5)
      border          1px solid #ccc

      span.state
        color       #E85F5F

    &.stopping

      span.url
        display     block

      div.progressbar-container
        .bar
          background    #E59611 !important

    &.stopped

      background      rgba(255,255,255,.5)
      border          1px solid #ccc

      .koding-on-off
        display     block

      span.state
        color       #E59611

    &.starting

      div.progressbar-container
        .bar
          background    #5AA486 !important

    &.running

      span.url
      span.terminal
      .koding-on-off
        display     block

      span.state
        color       #5AA486

>>>>>>> 6343d7be
    span.chevron
    span.terminal
      bottom          10px

    span.chevron
      r-sprite        environments 'gear'

    span.toggle
      background      #EBA612

    div.progressbar-container
      display         none
      top             42px
      left            14px
      height          8px
      width           253px
      border-radius   0
      abs()

      .bar
        background    #ccc
        border        none
        box-shadow    none
        border-radius 0

      span.light-label
        display       none

      span.dark-label
        margin-top    2px

      &:last-of-type
        left          14px

    .toggle-menu
      width           70px
      position        relative
      left            113px
      bottom          18px
      height          10px

div.environments-joint

  size              4px, 4px
  background-color  #ccc
  border            none
  opacity           0

  &.deleteMode
    size             14px,14px
    opacity          1
    z-index          2
    border           1px solid white
    borderBox()
    kdfsprite()
    bg               position,-84px -544px
    background-color rgba(169, 39, 84, 1.0)

  &.right
    right           -2px
    margin-top      -2px
    &.deleteMode
      margin-top    -7px
      right         -7px

  &.left
    left            -3px
    margin-top      -2px
    &.deleteMode
      left          -8px
      margin-top    -7px

.environments-cs-container
  width              182px
  padding            5px 3px 8px 3px
  height             15px

  .environments-cs-color
    size             17px, 17px
    float            left
    margin-left      5px
    background       #ccc
    cursor           pointer
    border           3px solid rgba(255, 255, 255, 0)
    vendor           transition, border-color .3s ease
    borderBox()
    &:hover
      border-color   rgba(255, 255, 255, .5)
    &.selected,
    &.selected:hover
      border-color   rgba(0, 0, 0, .3)

.kdmodal.environments-confirm-destroy
  .kdmodal-content
    div
      padding          20px


.add-vm-modal
  .add-vm-box
    background         #f3f7fa
    size               220px, 227px
    padding            25px 35px 0
    color              #50595a
    rounded            2px
    borderBox()
    fl()

    &~.add-vm-box
      margin-left      18px

    &.passive
      opacity          .3

    &.selected
      shadow           inset 0 0 0 3px rgba(17, 175, 94, .4)


    h3
      line-height      24px
      display          block
      border-bottom    1px solid #d7dcdf
      font-size        16px
      font-weight      500
      padding          6px 0 12px

      cite
        display        inline-block
        size           24px, 24px
        line-height    24px
        text-align     center
        color          #fff
        background     #646c6d
        rounded        50%
        font-size      12px
        font-weight    200
        margin         0 0 0 6px

    ul
      margin           20px 0 0
      font-weight      200
      line-height      34px
      font-size        14px

      strong
        font-weight    500
        font-size      16px

  h5.coming-soon-title
    display          block
    abs              0px 0px 0 0
    size             476px, 100%
    text-align       center
    line-height      227px
    font-size        22px
    color            rgba(80, 89, 90, 0.5)
    font-weight      400

// context menu
.jcontextmenu.environments

  .kdlistview-contextmenu.default
    border          1px solid #CFCFCF

  .kdlistitemview-contextitem.default.selected
  .kdlistitemview-contextitem.default.has-sub-items.expanded
    bg              color #ECECEC
    color           #222
    text-shadow     none

// recipe modal
.kdmodal.recipe

  pre
    color                    #222
    font-size                12px

.kdmodal.create-stack
  label
    width                     110px

.kdmodal.clone-stack-modal
  &.loading
    text-align                center
    .kdloader
      margin-bottom           20px
  .subscription-notice
    color                     #999
    margin-bottom             15px
  &.domain-names
    .kdtabhandlecontainer
      display                 none
    .label
      margin-bottom           20px
    .input-wrapper
      border                  1px solid #d7d7d7
      border-radius           6px
      padding-bottom          4px
    .environments-add-domain-form
      position                relative
      kdselectbox
        overflow              hidden
    .kdinput.text
      margin-left             270px
      size                    218px, 34px
      min-width               218px
      margin-top              4px
      font-size               14px
    .old-name
      color                   #606060
      overflow                hidden
      text-overflow           ellipsis
      width                   230px
      display                 inline-block
      position                absolute
      top                     0px
      left                    10px
      line-height             44px
      font-size               14px
    .icon
      r-sprite                "app", "login-right-arrow"
      display                 inline-block
      top                     12px
      left                    245px
      opacity                 .33
      abs()
  .buttons-container
    text-align                right
    button:last-child
      margin-left             10px


.kdbutton.create-stack
  abs()
  top                         19px
  right                       0
  text-transform              uppercase

.danger-modal
  strong
    font-weight               400
  .modalformline
    border-bottom             none !important
    margin-bottom             30px

.stack-progress
  h4
    font-weight               400
    margin                    15px 0 10px
    border-bottom             1px solid #EEE
  .item
    line-height               26px
    height                    26px
    font-weight               300
    position                  relative
    .kdloader
      abs()
      right                   0
      top                     5px
  .success
    abs()
    r-sprite                  "environments", "check"
    right                     0
    top                       8px
  .error
    abs()
    r-sprite                  "environments", "warning"
    right                     0
    top                       8px


.firewall-modal
  .close-icon
    display                   none
  .kdmodal-inner
    margin                    0
  .kdmodal-content
    margin                    0 !important
    position                  relative
  .section-label
    font-size                 16px
    color                     #209656
    font-weight               400
  .input-wrapper
    margin                    0 !important
  .kdselectbox
    width                     137px
    height                    35px !important
    overflow                  visible
    .title
      line-height             36px !important
      color                   #515151 !important
      font-weight             500 !important
      text-transform          uppercase
    .arrows
      top                     11px
  input[type=text]
    width                     484px
    height                    37px
    font-size                 14px
  .isenabled
    .kdlabel
      margin                  7px 11px 0 -17px
    .koding-on-off
      margin-top              4px
  .formline.half
    fl()
    &.name
      margin                  0 30px 30px 30px
  .kdformview .formline > label
    width                     55px
    min-width                 55px
    margin-top                7px
  .section-label.formline
    clear                     both
    &.first
      margin                  30px
    &.second
      border-top              1px solid #E2E2E2
      p
        margin                30px 0 20px 30px
  .headers
    .header-row
      margin                  0 30px
      h4
        color                 #919191
        border-bottom         1px solid #EEEEEE
        margin                0 1px 20px 1px
        line-height           20px
        text-transform        uppercase
        font-size             13px
        fl()
      .type
        width                 116px
      .value
        width                 262px
      .filter
        width                 171px
      .button
        width                 65px
  .container
    .kdlabel
      display                 none
    .kdformview.with-fields
      overflow                hidden
      margin                  0 0 10px 30px
    .type.half
      margin-right            15px
    .kdselectbox
      width                   100px
      &.action
        width                 160px
      &.countries
        width                 248px
        margin-right          15px
    input[type=text]
      width                   250px
      margin-right            15px
    .enabled.half
      margin                  4px 0 0 15px
  .add-rule
    width                     675px !important
    margin                    0 30px !important
    height                    35px !important
    border                    1px dashed #D3D3D3
    bg                        color, transparent !important
    &:focus
      vendor                  box-shadow, none !important
    span
      color                   #888 !important
      font-size               16px
      text-transform          uppercase
      font-size               14px
      &.button-title
        position              relative
        top                   2px
      &.plus
        r-sprite              "environments", "add"
        display               block
        padding               0
        position              relative
        left                  248px
        top                   -1px
  .kdbutton
    margin-bottom             30px !important
    height                    37px !important
    &.compact
      rounded                 8px
      span.button-title
        font-size             14px
        text-transform        uppercase
      &.green
        margin-right          30px
        padding               0 30px !important
      &.gray
        padding               0 19px !important
        background            transparent
        border                2px solid #A8A8A8
        span.button-title
          color               #818181
  .input-wrapper
    .delete-button
      rounded                 20px
      margin                  4px 0 0 12px
      bg                      color, #E1E1E1 !important
      r-sprite                "environments", "delete"
      pointer()
      &:hover
        bg                    color, #F06668 !important
  .undeletable
    .input-wrapper
      .delete-button
        opacity               .5
        cursor                not-allowed
        &:hover
          bg                  color, #E1E1E1 !important
  .kdnotification.error
    abs()
    top                       149px !important

  .beta
    height                    26px
    font-size                 12px
    top                       72px
    margin-left               30px
    color                     #919191
    abs()
    .icon
      r-sprite                'environments', 'disclaimer'
      display                 inline-block
      position                relative
      top                     5px
      margin-right            3px
      opacity                 .5

.env-deletion-modal
  b
    font-weight               400

.environments-item.rule.disabled
  bg                          color, rgba(255, 255, 255, .6) !important<|MERGE_RESOLUTION|>--- conflicted
+++ resolved
@@ -1086,11 +1086,7 @@
   background      white
   border          1px solid #fff
   rounded         3px
-<<<<<<< HEAD
-  vendor          transition, opacity .3s ease
-=======
   // vendor          transition, opacity .3s ease
->>>>>>> 6343d7be
   noTextSelection()
   borderBox()
 
@@ -1130,118 +1126,22 @@
 
   // FIXME refactor with styl
   &.busy
-<<<<<<< HEAD
-    background-image: -webkit-gradient(linear, 0 0, 100% 100%,
-=======
     background-image -webkit-gradient(linear, 0 0, 100% 100%,
->>>>>>> 6343d7be
         color-stop(.25, rgba(0, 0, 0, .03)),
         color-stop(.25, transparent),
         color-stop(.5, transparent),
         color-stop(.5, rgba(0, 0, 0, .03)),
         color-stop(.75, rgba(0, 0, 0, .03)),
         color-stop(.75, transparent),
-<<<<<<< HEAD
-        to(transparent));
-    background-image:
-=======
         to(transparent))
 
     background-image
->>>>>>> 6343d7be
         -moz-linear-gradient(-45deg,
             rgba(0, 0, 0, .03) 25%,
             transparent 25%,
             transparent 50%, rgba(0, 0, 0, .03) 50%,
             rgba(0, 0, 0, .03) 75%,
             transparent 75%, transparent
-<<<<<<< HEAD
-        );
-    background-size: 50px 50px;
-    -moz-background-size: 50px 50px;
-    -webkit-background-size: 50px 50px;
-    -webkit-animation: animate-stripes 2s linear infinite;
-
-  .koding-on-off
-    display     none
-
-
-  &.loading
-
-    div.progressbar-container
-      display     block !important
-
-    span.chevron
-    span.terminal
-    .koding-on-off
-      display     none !important
-
-
-
-  &.building
-
-    div.progressbar-container
-      .bar
-        background    #FF7400 !important
-
-  &.terminating
-
-    div.progressbar-container
-      .bar
-        background    #E85F5F !important
-
-  &.terminated
-  &.notinitialized
-
-    background      rgba(255,255,255,.5)
-    border          1px solid #ccc
-
-    span.state
-      color       #E85F5F
-
-  &.stopping
-
-    span.url
-      display     block
-
-    div.progressbar-container
-      .bar
-        background    #E59611 !important
-
-  &.stopped
-
-    background      rgba(255,255,255,.5)
-    border          1px solid #ccc
-
-    .koding-on-off
-      display     block
-
-    span.state
-      color       #E59611
-
-  &.starting
-
-    div.progressbar-container
-      .bar
-        background    #5AA486 !important
-
-  &.running
-
-    span.url
-    span.terminal
-    .koding-on-off
-      display     block
-
-    span.state
-      color       #5AA486
-
-
-  .koding-on-off
-    right: 5px;
-    position: absolute;
-    top: 35px;
-
-=======
         )
     background-size           50px 50px
     -moz-background-size      50px 50px
@@ -1253,7 +1153,6 @@
     right       5px
     top         35px
     abs()
->>>>>>> 6343d7be
 
   span.chevron
   span.terminal
@@ -1261,17 +1160,10 @@
     bottom        8px
     right         10px
     r-sprite      environments 'gear'
-<<<<<<< HEAD
-    display       none
-
-  span.terminal
-    // display       none
-=======
     abs()
 
   span.terminal
     display       none
->>>>>>> 6343d7be
     r-sprite      environments 'terminal'
     cursor        pointer
     right         45px
@@ -1375,8 +1267,6 @@
   &.machine
     // height            50px
 
-<<<<<<< HEAD
-=======
     &.loading
 
       div.progressbar-container
@@ -1443,7 +1333,6 @@
       span.state
         color       #5AA486
 
->>>>>>> 6343d7be
     span.chevron
     span.terminal
       bottom          10px

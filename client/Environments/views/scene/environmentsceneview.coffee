class EnvironmentScene extends KDDiaScene

  containerMap =
    EnvironmentRuleContainer    : 'rules'
    EnvironmentExtraContainer   : 'extras'
    EnvironmentDomainContainer  : 'domains'
    EnvironmentMachineContainer : 'machines'

  itemMap      =
    EnvironmentRuleItem         : 'rule'
    EnvironmentExtraItem        : 'extra'
    EnvironmentDomainItem       : 'domain'
    EnvironmentMachineItem      : 'machine'

  constructor:->
    super
      cssClass  : 'environments-scene'
      lineWidth : 2
<<<<<<< HEAD
=======
      lineColor : "#4ED393"
>>>>>>> ca6799c1

    @boxes = {}

    sc = KD.getSingleton 'appStorageController'
    @appStorage = sc.storage 'EnvironmentsScene', '1.0.1'

  disconnect:(dia, joint)->

    removeConnection = => KDDiaScene::disconnect.call this, dia, joint
    targetConnection = @findTargetConnection dia, joint
    return unless targetConnection
    {source, target} = targetConnection

    items = parseItems source, target
    return  if Object.keys(items).length < 2
    {domain, machine, rule, extra} = items

    if domain and machine
      jDomain = domain.dia.getData().domain # JDomain
      vmName  = machine.dia.getData().title # JVM.hostnameAlias
      jDomain.unbindVM hostnameAlias: vmName, (err)=>
        return KD.showError err  if err
        jDomain.hostnameAlias.splice jDomain.hostnameAlias.indexOf(vmName), 1
        removeConnection()
    else if domain and rule
      removeConnection()
    else if machine and extra
      removeConnection()

  connect:(source, target, internal = no)->

    createConnection = => KDDiaScene::connect.call this, source, target, !internal

    return createConnection()  if internal

    if not @allowedToConnect source, target
      return new KDNotificationView
        title : "It's not allowed connect this two joint."

    items = parseItems source, target
    return  if Object.keys(items).length < 2
    {domain, machine, rule, extra} = items

    return  if rule or extra
      new KDNotificationView
        title : "Assigning #{if rule then 'rules' else 'resources'} will be available soon."

    if domain and machine and not KD.checkFlag 'nostradamus'
      if domain.dia.getData().domain.hostnameAlias.length > 0
        return new KDNotificationView
          title : "A domain name can only be bound to one VM."

    if domain and machine
      jDomain = domain.dia.getData().domain # JDomain
      vmName  = machine.dia.getData().title # JVM.hostnameAlias
      jDomain.bindVM hostnameAlias: vmName, (err)=>
        return  if KD.showError err
        jDomain.hostnameAlias.push vmName
        createConnection()
    else if domain and rule
      createConnection()
    else if machine and extra
      createConnection()

  updateConnections:->

<<<<<<< HEAD
=======
    @reset no

>>>>>>> ca6799c1
    for _mkey, machine of @boxes.machines.dias
      for _dkey, domain of @boxes.domains.dias
        if domain.getData().aliases and machine.getData().title in domain.getData().aliases
          @connect {dia : domain , joint : 'right'}, \
                   {dia : machine, joint : 'left' }, yes
        for _rkey, rule of @boxes.rules.dias
          if rule.getData().title is "Allow All"
            @connect {dia : rule,   joint : 'right'}, \
                     {dia : domain, joint : 'left' }, yes

    {dias} = @boxes.rules
    rule = dias[Object.keys(dias).first]
    for _dkey, domain of @boxes.domains.dias
      @connect {dia : rule,   joint : 'right'}, \
               {dia : domain, joint : 'left' }, yes

  createApproveModal:(items, action)->
    return unless KD.isLoggedIn()
      new KDNotificationView
        title : "You need to login to change domain settings."
    return new EnvironmentApprovalModal {action}, items

  addContainer:(container, pos)->
    pos ?= x: 10 + @containers.length * 230, y: 0
    super container, pos

    {name} = container.constructor
    label  = containerMap[name] or name
    container._initialPosition = pos
    @boxes[label] = container

  parseItems = (source, target)->
    items = {}
    for item in [source, target]
      items[itemMap[item.dia.constructor.name]] = item
    return items

  type = (item)->
    itemMap[item.dia.constructor.name] or null

  # viewAppended:->
  #   super

    # @addSubView @slider = new KDSliderBarView
    #   cssClass   : 'zoom-slider'
    #   minValue   : 0.3
    #   maxValue   : 1.0
    #   interval   : 0.1
    #   width      : 120
    #   snap       : no
    #   snapOnDrag : no
    #   drawBar    : yes
    #   showLabels : no
    #   handles    : [1]

    # handle   = @slider.handles.first

    # @addSubView zoomControls = new KDCustomHTMLView
    #   cssClass   : "zoom-controls"

    # zoomControls.addSubView zoomOut = new KDCustomHTMLView
    #   tagName    : "a"
    #   cssClass   : "zoom-control zoomout"
    #   partial    : "-"
    #   click      : -> handle.setValue handle.value-0.1

    # zoomControls.addSubView zoomIn = new KDCustomHTMLView
    #   tagName    : "a"
    #   cssClass   : "zoom-control zoomin"
    #   partial    : "+"
    #   click      : -> handle.setValue handle.value+0.1

    # @slider.on 'ValueIsChanging', (value)=>
    #   do _.throttle => @setScale value

    # @slider.on 'ValueChanged', (handle)=>
    #   @appStorage.setValue 'zoomLevel', handle.value

    # @addSubView resetView = new KDButtonView
    #   cssClass   : "reset-view"
    #   title      : "Reset layout"
    #   icon       : yes
    #   callback   : @bound 'resetLayout'

    # @appStorage.ready =>
    #   zoomLevel = @appStorage.getValue 'zoomLevel'
    #   @slider.setValue zoomLevel  if zoomLevel

  # resetLayout:->
  #   box.resetPosition()  for _key, box of @boxes
  #   @slider.setValue 1

class EnvironmentApprovalModal extends KDModalView

  getContentFor = (items, action)->
    content     = 'God knows.'

    titles = {}
    for title in ['domain', 'machine', 'rule', 'extra']
      titles[title] = items[title].dia.getData().title  if items[title]

    if action is 'create'

      if titles.domain? and titles.machine?
        content = """Do you want to assign <b>#{titles.domain}</b>
                     to <b>#{titles.machine}</b> machine?"""
      else if titles.domain? and titles.rule?
        content = """Do you want to enable <b>#{titles.rule}</b> rule
                     for <b>#{titles.domain}</b> domain?"""
      else if titles.machine? and titles.extra?
        content = """Do you want to add <b>#{titles.extra}</b>
                     to <b>#{titles.machine}</b> machine?"""

    else if action is 'delete'

      if titles.domain? and titles.machine?
        content = """Do you want to remove <b>#{titles.domain}</b>
                     domain from <b>#{titles.machine}</b> machine?"""
      else if titles.domain? and titles.rule?
        content = """Do you want to disable <b>#{titles.rule}</b> rule
                     for <b>#{titles.domain}</b> domain?"""
      else if titles.machine? and titles.extra?
        content = """Do you want to remove <b>#{titles.extra}</b>
                     from <b>#{titles.machine}</b> machine?"""

    return "<div class='modalformline'><p>#{content}</p></div>"

  constructor:(options={}, data)->

    options.title       or= "Are you sure?"
    options.overlay      ?= yes
    options.overlayClick ?= no
    options.buttons       =
      Yes                 :
        loader            :
          color           : "#444444"
          diameter        : 12
        cssClass          : if options.action is 'delete' \
                            then "modal-clean-red" else "modal-clean-green"
        callback          : =>
          @buttons.Yes.showLoader()
          @emit 'Approved'
      Cancel              :
        cssClass          : "modal-cancel"
        callback          : =>
          @emit 'Cancelled'
          @cancel()

    options.content = getContentFor data, options.action

    super options, data<|MERGE_RESOLUTION|>--- conflicted
+++ resolved
@@ -16,10 +16,7 @@
     super
       cssClass  : 'environments-scene'
       lineWidth : 2
-<<<<<<< HEAD
-=======
       lineColor : "#4ED393"
->>>>>>> ca6799c1
 
     @boxes = {}
 
@@ -86,20 +83,13 @@
 
   updateConnections:->
 
-<<<<<<< HEAD
-=======
     @reset no
 
->>>>>>> ca6799c1
     for _mkey, machine of @boxes.machines.dias
       for _dkey, domain of @boxes.domains.dias
         if domain.getData().aliases and machine.getData().title in domain.getData().aliases
           @connect {dia : domain , joint : 'right'}, \
                    {dia : machine, joint : 'left' }, yes
-        for _rkey, rule of @boxes.rules.dias
-          if rule.getData().title is "Allow All"
-            @connect {dia : rule,   joint : 'right'}, \
-                     {dia : domain, joint : 'left' }, yes
 
     {dias} = @boxes.rules
     rule = dias[Object.keys(dias).first]

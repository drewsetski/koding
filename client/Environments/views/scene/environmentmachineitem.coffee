class EnvironmentMachineItem extends EnvironmentItem

  constructor:(options={}, data)->

    options.cssClass           = 'machine'
    options.joints             = ['left', 'right']
    options.staticJoints       = ['right']

    options.allowedConnections =
      EnvironmentDomainItem : ['right']
      EnvironmentExtraItem  : ['left']

    super options, data

    @terminalIcon = new KDCustomHTMLView
      tagName     : "span"
      cssClass    : "terminal"
      click       : @bound "openTerminal"

  contextMenuItems : ->
    colorSelection = new ColorSelection selectedColor : @getOption 'colorTag'
    colorSelection.on "ColorChanged", @bound 'setColorTag'

    vmName = @getData().hostnameAlias
    vmAlwaysOnSwitch = new VMAlwaysOnToggleButtonView null, {vmName}
    items =
<<<<<<< HEAD
      customView4        : vmAlwaysOnSwitch
      'Re-initialize VM' :
        disabled         : KD.isGuest()
        callback         : ->
=======
      customView4         : vmAlwaysOnSwitch
      'Re-initialize VM'  :
        disabled          : KD.isGuest()
        callback          : ->
>>>>>>> cc548f26
          KD.getSingleton("vmController").reinitialize vmName
          @destroy()
      'Open VM Terminal'  :
        callback          : =>
          @openTerminal()
          @destroy()
        separator         : yes
      'Update init script':
        separator         : yes
        callback          : @bound "showInitScriptEditor"
      'Delete'            :
        disabled          : KD.isGuest()
        separator         : yes
        action            : 'delete'
      customView3         : colorSelection

    return items

  openTerminal:->
    vmName = @getData().hostnameAlias
    KD.getSingleton("router").handleRoute "/Terminal", replaceState: yes
    KD.getSingleton("appManager").open "Terminal", params: {vmName}, forceNew: yes

  confirmDestroy:->
    KD.getSingleton('vmController').remove @getData().hostnameAlias, @bound "destroy"
<<<<<<< HEAD
=======

  showInitScriptEditor: ->
    modal =  new EditorModal
      editor              :
        title             : "VM Init Script Editor"
        content           : @data.meta?.initScript or ""
        saveMessage       : "VM init script saved"
        saveFailedMessage : "Couldn't save VM init script"
        saveCallback      : (script, modal) =>
          KD.remote.api.JVM.updateInitScript @data.hostnameAlias, script, (err, res) =>
            if err
              modal.emit "SaveFailed"
            else
              modal.emit "Saved"
              @data.meta or= {}
              @data.meta.initScript = Encoder.htmlEncode modal.editor.getValue()
>>>>>>> cc548f26

  pistachio:->
    title = @getData().hostnameAlias
    [vm]  = title.split "."

    """
      <div class='details'>
        <span class='toggle'></span>
        <h3>#{vm}</h3>
        <a href="http://#{title}" target="_blank" title="#{title}">
          <span class='url'></span>
        </a>
        {{> @terminalIcon}}
        {{> @chevron}}
      </div>
    """<|MERGE_RESOLUTION|>--- conflicted
+++ resolved
@@ -24,17 +24,10 @@
     vmName = @getData().hostnameAlias
     vmAlwaysOnSwitch = new VMAlwaysOnToggleButtonView null, {vmName}
     items =
-<<<<<<< HEAD
-      customView4        : vmAlwaysOnSwitch
-      'Re-initialize VM' :
-        disabled         : KD.isGuest()
-        callback         : ->
-=======
       customView4         : vmAlwaysOnSwitch
       'Re-initialize VM'  :
         disabled          : KD.isGuest()
         callback          : ->
->>>>>>> cc548f26
           KD.getSingleton("vmController").reinitialize vmName
           @destroy()
       'Open VM Terminal'  :
@@ -60,8 +53,6 @@
 
   confirmDestroy:->
     KD.getSingleton('vmController').remove @getData().hostnameAlias, @bound "destroy"
-<<<<<<< HEAD
-=======
 
   showInitScriptEditor: ->
     modal =  new EditorModal
@@ -78,7 +69,6 @@
               modal.emit "Saved"
               @data.meta or= {}
               @data.meta.initScript = Encoder.htmlEncode modal.editor.getValue()
->>>>>>> cc548f26
 
   pistachio:->
     title = @getData().hostnameAlias

--- conflicted
+++ resolved
@@ -1,10 +1,7 @@
 class EnvironmentMachineItem extends EnvironmentItem
 
-<<<<<<< HEAD
-=======
   # TODO: move functionality to delegate ~ GG
 
->>>>>>> 6343d7be
   stateClasses = ""
   for state in Object.keys Machine.State
     stateClasses += "#{state.toLowerCase()} "
@@ -244,7 +241,6 @@
               provisioner.update content: { script }, (err, res)->
                 modal.emit if err then "SaveFailed" else "Saved"
 
-<<<<<<< HEAD
             else
 
               {JProvisioner} = KD.remote.api
@@ -314,77 +310,6 @@
               title   = "Installed successfully!"
               content = "You can now safely close this Terminal."
             else
-=======
-            else
-
-              {JProvisioner} = KD.remote.api
-              JProvisioner.create
-                type    : "shell"
-                content : { script }
-              , (err, newProvisioner)->
-
-                return  if KD.showError err
-
-                machine.jMachine.setProvisioner newProvisioner.slug, (err)->
-                  modal.emit if err then "SaveFailed" else "Saved"
-
-                  unless KD.showError err
-                    machine.provisioners = [ newProvisioner.slug ]
-                    provisioner          = newProvisioner
-                    showInformation provisioner, modal
-
-
-      showInformation provisioner, modal
-
-
-  runBuildScript: ->
-
-    machine = @getData()
-
-    { status: { state } } = machine
-    unless state is Machine.State.Running
-      return new KDNotificationView
-        title : "Machine is not running."
-
-    envVariables = ""
-    for key, value of @parent.getData().config or {}
-      envVariables += """export #{key}="#{value}"\n"""
-
-    @reviveProvisioner (err, provisioner)=>
-
-      if err or not provisioner
-        return new KDNotificationView
-          title : "Failed to fetch build script."
-
-      {content: {script}} = provisioner
-      script = Encoder.htmlDecode script
-
-      path = provisioner.slug.replace "/", "-"
-      path = "/tmp/init-#{path}"
-      machine.fs.create { path }, (err, file)=>
-
-        if err or not file
-          return new KDNotificationView
-            title : "Failed to upload build script."
-
-        script  = "#{envVariables}\n\n#{script}\n"
-        script += "\necho $?|kdevent;rm -f #{path};exit"
-
-        file.save script, (err)=>
-          return if KD.showError err
-
-          modal = @openTerminal
-            command       : "bash #{path};exit"
-            readOnly      : yes
-            destroyOnExit : no
-
-          modal.once "terminal.event", (data)->
-
-            if data is "0"
-              title   = "Installed successfully!"
-              content = "You can now safely close this Terminal."
-            else
->>>>>>> 6343d7be
               title   = "An error occured."
               content = """Something went wrong while running build script.
                            Please try again."""

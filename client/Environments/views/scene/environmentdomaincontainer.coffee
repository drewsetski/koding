class EnvironmentDomainContainer extends EnvironmentContainer

  constructor:(options={}, data)->
    options.cssClass  = 'domains'
    options.itemClass = EnvironmentDomainItem
    options.title     = 'domains'
    super options, data

    # Plus button on domainsContainer opens up the domainCreateModal
    @on 'PlusButtonClicked', =>
      return unless KD.isLoggedIn()
        new KDNotificationView title: "You need to login to add a new domain."

      domainCreateForm = @getDomainCreateForm()

      new KDModalView
        title          : "Add Domain"
        view           : domainCreateForm
        width          : 700
        buttons        :
          createButton :
            title      : "Create"
            style      : "modal-clean-green"
            callback   : =>
              domainCreateForm.createSubDomain()

  addDomain: (domain)->

    @addItem
      title       : domain.domain
      description : $.timeago domain.createdAt
      activated   : yes
      aliases     : domain.hostnameAlias
      domain      : domain

  loadItems:->

    new Promise (resolve, reject)=>

<<<<<<< HEAD
      KD.singletons.vmController.fetchGroupVMs yes, (err, vms)=>
=======
      KD.whoami().fetchDomains (err, domains)=>
>>>>>>> ca6799c1

        @removeAllItems()

        if err or not domains or domains.length is 0
          warn "Failed to fetch domains", err  if err
          return resolve()

<<<<<<< HEAD
          if domain
            @addItem
              title       : domain.domain
              description : $.timeago domain.createdAt
              activated   : yes
              aliases     : domain.hostnameAlias
              domain      : domain
=======
        domains.forEach (domain, index)=>
          @addDomain domain
          if index is domains.length - 1 then resolve()

  getDomainCreateForm: ->
    domainCreateForm = new DomainCreateForm
>>>>>>> ca6799c1

    @on "itemRemoved", domainCreateForm.bound "updateDomains"
    domainCreateForm.on "DomainSaved", (domain) =>
      @addDomain domain
      @emit "itemAdded"

    return domainCreateForm<|MERGE_RESOLUTION|>--- conflicted
+++ resolved
@@ -37,11 +37,7 @@
 
     new Promise (resolve, reject)=>
 
-<<<<<<< HEAD
-      KD.singletons.vmController.fetchGroupVMs yes, (err, vms)=>
-=======
       KD.whoami().fetchDomains (err, domains)=>
->>>>>>> ca6799c1
 
         @removeAllItems()
 
@@ -49,22 +45,12 @@
           warn "Failed to fetch domains", err  if err
           return resolve()
 
-<<<<<<< HEAD
-          if domain
-            @addItem
-              title       : domain.domain
-              description : $.timeago domain.createdAt
-              activated   : yes
-              aliases     : domain.hostnameAlias
-              domain      : domain
-=======
         domains.forEach (domain, index)=>
           @addDomain domain
           if index is domains.length - 1 then resolve()
 
   getDomainCreateForm: ->
     domainCreateForm = new DomainCreateForm
->>>>>>> ca6799c1
 
     @on "itemRemoved", domainCreateForm.bound "updateDomains"
     domainCreateForm.on "DomainSaved", (domain) =>

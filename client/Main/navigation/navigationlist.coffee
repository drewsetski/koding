class NavigationList extends KDListView

  constructor:->
    super

    @viewWidth = 55

    @on 'ItemWasAdded', (view)=>

      view.once 'viewAppended', =>

        view._index ?= @getItemIndex view
        view.setX view._index * @viewWidth
        @_width = @viewWidth * (@items.length + 1)
        KD.utils.defer -> view.unsetClass 'no-anim'

      lastChange = 0

      view.on 'DragInAction', (x, y)=>

        return  if x + view._x > @_width or x + view._x < 0

        if view.data.type isnt 'persistent' and y > 125
        then view.setClass 'remove'
        else view.unsetClass 'remove'

        if x > @viewWidth
          current = Math.floor x / @viewWidth
        else if x < -@viewWidth
          current = Math.ceil  x / @viewWidth
        else
          current = 0

        if current > lastChange
          @moveItemToIndex view, view._index+1
          lastChange = current
        else if current < lastChange
          @moveItemToIndex view, view._index-1
          lastChange = current

      view.on 'DragFinished', =>


        view.unsetClass 'no-anim remove'

        if view.data.type isnt 'persistent' and view.getY() > 125
          view.setClass 'explode'
<<<<<<< HEAD
          KD.utils.wait 500, =>
            @removeItem view
            @updateItemPositions()
            KD.singletons.dock.removeItem view
=======
          KD.utils.wait 500, => @removeApp view
>>>>>>> 18ff8fd7
        else
          KD.utils.wait 200, -> view.unsetClass 'on-top'
          view.setX view._index * @viewWidth
          view.setY 0
          KD.singletons.dock.saveItemOrders @items

        lastChange  = 0


  removeApp:(view)->

    @removeItem view
    @updateItemPositions()
    KD.singletons.dock.saveItemOrders @items


  updateItemPositions:(exclude)->
    for _item, index in @items
      _item._index = index
      _item.setX index * @viewWidth  unless exclude is _item

  moveItemToIndex:(item, index)->
    super item, index
    @updateItemPositions item<|MERGE_RESOLUTION|>--- conflicted
+++ resolved
@@ -45,14 +45,7 @@
 
         if view.data.type isnt 'persistent' and view.getY() > 125
           view.setClass 'explode'
-<<<<<<< HEAD
-          KD.utils.wait 500, =>
-            @removeItem view
-            @updateItemPositions()
-            KD.singletons.dock.removeItem view
-=======
           KD.utils.wait 500, => @removeApp view
->>>>>>> 18ff8fd7
         else
           KD.utils.wait 200, -> view.unsetClass 'on-top'
           view.setX view._index * @viewWidth
@@ -66,7 +59,7 @@
 
     @removeItem view
     @updateItemPositions()
-    KD.singletons.dock.saveItemOrders @items
+    KD.singletons.dock.removeItem view
 
 
   updateItemPositions:(exclude)->

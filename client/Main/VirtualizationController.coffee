--- conflicted
+++ resolved
@@ -238,11 +238,7 @@
 
     return  if not force and (waiting.push callback) > 1
 
-<<<<<<< HEAD
-    KD.remote.api.JVM.fetchVms (err, vms) =>
-=======
     KD.remote.api.JVM.fetchVmsByContext (err, vms)=>
->>>>>>> 206f66f3
       @vms = vms  unless err
       if force
       then callback err, vms

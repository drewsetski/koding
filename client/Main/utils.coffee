--- conflicted
+++ resolved
@@ -668,14 +668,10 @@
       else if not duration and to
         from = new Date().getTime() / 1000
         to   = to
-<<<<<<< HEAD
-        niceify to - from
-=======
         niceify to - from
 
   # Chrome apps open links in a new browser window. OAuth authentication
   # relies on `window.opener` to be present to communicate back to the
   # parent window, which isn't available in a chrome app. Therefore, we
   # disable/change oauth behavior based on this flag: SA.
-  oauthEnabled: -> window.name isnt "chromeapp"
->>>>>>> 60fa923f
+  oauthEnabled: -> window.name isnt "chromeapp"
class SocialApiController extends KDController

  constructor: (options = {}, data) ->

    @openedChannels = {}
    @_cache         = {}

    super options, data

    KD.getSingleton('mainController').ready @bound 'openGroupChannel'


  getPrefetchedData: (dataPath) ->

    return [] unless KD.socialApiData
    return [] unless data = KD.socialApiData[dataPath]

    fn = switch dataPath
      when 'popularTopics', 'followedChannels' then mapChannels
      when 'publicFeed', 'pinnedMessages'      then mapActivities
      when 'privateMessages'                   then mapPrivateMessages

    return fn(data) or []


  openGroupChannel: ->
    # to - do refactor this part to use same functions with other parts
    groupsController = KD.singleton "groupsController"
    groupsController.ready =>
      {slug} = groupsController.getCurrentGroup()

      subscriptionData =
        serviceType: 'socialapi'
        group      : slug
        channelType: "group"
        channelName: slug
        isExclusive: yes

      channelName    = generateChannelName
        name         : slug
        typeConstant : 'group'
        groupName    : slug

      brokerChannel = KD.remote.subscribe channelName, subscriptionData
      @forwardMessageEvents brokerChannel, this, ["MessageAdded", "MessageRemoved"]
      @openedChannels[channelName] = {delegate: brokerChannel, channel: this}
      @emit "ChannelRegistered-#{channelName}", this

  onChannelReady: (channel, callback) ->
    channelName = generateChannelName channel
    if channel = @openedChannels[channelName]?.channel
    then callback channel
    else @once "ChannelRegistered-#{channelName}", callback

  mapActivity = (data) ->

    return  unless data
    return  unless plain = data.message

    {accountOldId, replies, interactions} = data
    {createdAt, deletedAt, updatedAt}     = plain

    plain._id = plain.id

    {payload} = plain
    delete plain.payload

    m = new KD.remote.api.SocialMessage plain
    m.account = mapAccounts(accountOldId)[0]

    m.replies      = mapActivities data.replies or []
    m.repliesCount = data.repliesCount
    m.isFollowed   = data.isFollowed

    # this is sent by the server when
    # response for pinned messages
    m.unreadRepliesCount = data.unreadRepliesCount

    m.interactions    = interactions or
      like            :
        actorsCount   : 0
        actorsPreview : []
        isInteracted  : no

    m.meta      =
      createdAt : new Date createdAt
      deletedAt : new Date deletedAt
      updatedAt : new Date updatedAt

    if payload
      m.link       =
        link_url   : payload.link_url
        link_embed :
          try JSON.parse Encoder.htmlDecode payload.link_embed
          catch e then null

    new MessageEventManager {}, m

    return m

  mapActivities = (messages)->
    # if no result, no need to do something
    return messages unless messages
    # get messagees from result set if they are not at the first level
    messages = messages.messageList if messages.messageList
    messages = [].concat(messages)
    revivedMessages = []
    {SocialMessage} = KD.remote.api
    revivedMessages = (mapActivity message for message in messages)
    return revivedMessages

  mapActivities: mapActivities

  getCurrentGroup = (callback)->
    groupsController = KD.getSingleton "groupsController"
    groupsController.ready ->
      callback  KD.getSingleton("groupsController").getCurrentGroup()

  mapPrivateMessages: mapPrivateMessages
  mapPrivateMessages = (messages)->
    messages = [].concat(messages)
    return [] unless messages?.length > 0

    mappedChannels = []

    for channelContainer in messages
      message             = mapActivity channelContainer.lastMessage
      channel             = mapChannel channelContainer
      channel.lastMessage = message

      mappedChannels.push channel

    return mappedChannels

  mapAccounts = (accounts)->
    return [] unless accounts
    mappedAccounts = []
    accounts = [].concat(accounts)

    for account in accounts
      mappedAccounts.push {_id: account, constructorName : "JAccount"}
    return mappedAccounts


  mapChannel = (channel) ->

    data                     = channel.channel
    data._id                 = data.id
    data.isParticipant       = channel.isParticipant
    data.participantCount    = channel.participantCount
    data.participantsPreview = mapAccounts channel.participantsPreview
    data.unreadCount         = channel.unreadCount
    data.lastMessage         = mapActivity channel.lastMessage  if channel.lastMessage

    return new KD.remote.api.SocialChannel data


  mapChannels = (channels)->

    return channels  unless channels

    channels        = [].concat channels
    revivedChannels = (mapChannel channel  for channel in channels)

    # bind all events
    registerAndOpenChannels revivedChannels

    return revivedChannels


  mapChannels: mapChannels



  forwardMessageEvents = (source, target,  events)->
    events.forEach (event) ->
      source.on event, (message, rest...) ->
        message = mapActivity message
        target.emit event, message, rest...

  forwardMessageEvents : forwardMessageEvents

  registerAndOpenChannels = (socialApiChannels)->
    {socialapi} = KD.singletons

    getCurrentGroup (group)->
      for socialApiChannel in socialApiChannels
        channelName = generateChannelName socialApiChannel
        continue  if socialapi.openedChannels[channelName]
        socialapi.openedChannels[channelName] = {} # placeholder to avoid duplicate registration

        subscriptionData =
          serviceType: 'socialapi'
          group      : group.slug
          channelType: socialApiChannel.typeConstant
          channelName: channelName
          isExclusive: yes

        KD.remote.subscribe channelName, subscriptionData, (brokerChannel)->
          {name} = brokerChannel
          socialapi.openedChannels[name] = {delegate: brokerChannel, channel: socialApiChannel}
          forwardMessageEvents brokerChannel, socialApiChannel, [
            "MessageAdded",
            "MessageRemoved"
          ]

          socialapi.emit "ChannelRegistered-#{name}", socialApiChannel

  generateChannelName = ({name, typeConstant, groupName}) ->
    return "socialapi.#{groupName}-#{typeConstant}-#{name}"

  messageRequesterFn = (options)->
    options.apiType = "message"
    return requester options

  channelRequesterFn = (options)->
    options.apiType = "channel"
    return requester options

  requester = (req) ->
    (options, callback)->
      {fnName, validate, mapperFn, defaults, apiType} = req
      # set default mapperFn
      mapperFn or= (value) -> return value
      if validate?.length > 0
        errs = []
        for property in validate
          errs.push property unless options[property]
        if errs.length > 0
          msg = "#{errs.join(', ')} fields are required for #{fnName}"
          return callback {message: msg}

      _.defaults options, defaults  if defaults

      api = {}
      if apiType is "channel"
        api = KD.remote.api.SocialChannel
      else
        api = KD.remote.api.SocialMessage

      api[fnName] options, (err, result)->
        return callback err if err
        return callback null, mapperFn result

  cacheItem: (item) ->

    {typeConstant, id} = item

    @_cache[typeConstant]     ?= {}
    @_cache[typeConstant][id]  = item

    return item

  retrieveCachedItem: (type, id) ->

    return item  if item = @_cache[type]?[id]

    if type is 'topic'
      for own id_, topic of @_cache.topic when topic.name is id
        item = topic

    if not item and type is 'activity'
      for own id_, post of @_cache.post when post.slug is id
        item = post

    return item


  cacheable: (type, id, force, callback) ->

    [callback, force] = [force, no]  unless callback

    if not force and item = @retrieveCachedItem(type, id)

      return callback null, item

    kallback = (err, data) =>

      return callback err  if err

      callback null, @cacheItem data

    return switch type
      when 'topic'                     then @channel.byName {name: id}, kallback
      when 'activity'                  then @message.bySlug {slug: id}, kallback
      when 'channel', 'privatemessage' then @channel.byId {id}, kallback
      when 'post', 'message'           then @message.byId {id}, kallback
      else callback { message: 'not implemented in revive' }


  message:
    byId                 : messageRequesterFn
      fnName             : 'byId'
      validateOptionsWith: ['id']
      mapperFn           : mapActivity

    bySlug               : messageRequesterFn
      fnName             : 'bySlug'
      validateOptionsWith: ['slug']
      mapperFn           : mapActivity

    edit                 : messageRequesterFn
      fnName             : 'edit'
      validateOptionsWith: ['id', 'body']
      mapperFn           : mapActivity

    post                 : messageRequesterFn
      fnName             : 'post'
      validateOptionsWith: ['body']
      mapperFn           : mapActivity

    reply                : messageRequesterFn
      fnName             : 'reply'
      validateOptionsWith: ['body', 'messageId']
      mapperFn           : mapActivity

    delete               : messageRequesterFn
      fnName             : 'delete'
      validateOptionsWith: ['id']

    like                 : messageRequesterFn
      fnName             : 'like'
      validateOptionsWith: ['id']

    unlike               : messageRequesterFn
      fnName             : 'unlike'
      validateOptionsWith: ['id']

    listReplies          : messageRequesterFn
      fnName             : 'listReplies'
      validateOptionsWith: ['messageId']
      mapperFn           : mapActivities

    listLikers           : messageRequesterFn
      fnName             : 'listLikers'
      validateOptionsWith: ['id']

    sendPrivateMessage   : messageRequesterFn
      fnName             : 'sendPrivateMessage'
<<<<<<< HEAD
      validateOptionsWith: ['body']
=======
      validateOptionsWith: ['body', 'recipients']
>>>>>>> 3671007a
      mapperFn           : mapPrivateMessages

    fetchPrivateMessages : messageRequesterFn
      fnName             : 'fetchPrivateMessages'
      mapperFn           : mapPrivateMessages

    revive               : mapActivity

  channel:
    byId                 : channelRequesterFn
      fnName             : 'byId'
      validateOptionsWith: ['id']
      mapperFn           : mapChannel

    byName               : channelRequesterFn
      fnName             : 'byName'
      validateOptionsWith: ['name']
      mapperFn           : mapChannel

    list                 : channelRequesterFn
      fnName             : 'fetchChannels'
      mapperFn           : mapChannels

    fetchActivities      : channelRequesterFn
      fnName             : 'fetchActivities'
      validateOptionsWith: ["id"]
      mapperFn           : mapActivities

    fetchPopularPosts    : channelRequesterFn
      fnName             : 'fetchPopularPosts'
      validateOptionsWith: ['channelName']
      defaults           : type: 'weekly'
      mapperFn           : mapActivities

    fetchPopularTopics   : channelRequesterFn
      fnName             : 'fetchPopularTopics'
      defaults           : type: 'weekly'
      mapperFn           : mapChannels

    fetchPinnedMessages  : channelRequesterFn
      fnName             : 'fetchPinnedMessages'
      validateOptionsWith: []
      mapperFn           : mapActivities

    pin                  : channelRequesterFn
      fnName             : 'pinMessage'
      validateOptionsWith: ['messageId']

    unpin                : channelRequesterFn
      fnName             : 'unpinMessage'
      validateOptionsWith: ['messageId']

    follow               : channelRequesterFn
      fnName             : 'follow'
      validateOptionsWith: ['channelId']

<<<<<<< HEAD
=======
    addParticipant       : channelRequesterFn
      fnName             : 'follow'
      validateOptionsWith: ['channelId']

    addParticipants      : (callback)->

      callback message : 'Cihangir needs to create the endpoint first :)'


>>>>>>> 3671007a
    unfollow             : channelRequesterFn
      fnName             : 'unfollow'
      validateOptionsWith: ['channelId']

    fetchFollowedChannels: channelRequesterFn
      fnName             : 'fetchFollowedChannels'
      mapperFn           : mapChannels

    searchTopics         : channelRequesterFn
      fnName             : 'searchTopics'
      validateOptionsWith: ['name']
      mapperFn           : mapChannels

    fetchProfileFeed     : channelRequesterFn
      fnName             : 'fetchProfileFeed'
      validateOptionsWith: ['targetId']
      mapperFn           : mapActivities

    glancePinnedPost     : channelRequesterFn
      fnName             : 'glancePinnedPost'
      validateOptionsWith: ["messageId"]

    updateLastSeenTime   : channelRequesterFn
      fnName             : 'updateLastSeenTime'
      validateOptionsWith: ["channelId"]

    revive               : mapChannel<|MERGE_RESOLUTION|>--- conflicted
+++ resolved
@@ -337,11 +337,7 @@
 
     sendPrivateMessage   : messageRequesterFn
       fnName             : 'sendPrivateMessage'
-<<<<<<< HEAD
-      validateOptionsWith: ['body']
-=======
       validateOptionsWith: ['body', 'recipients']
->>>>>>> 3671007a
       mapperFn           : mapPrivateMessages
 
     fetchPrivateMessages : messageRequesterFn
@@ -398,8 +394,6 @@
       fnName             : 'follow'
       validateOptionsWith: ['channelId']
 
-<<<<<<< HEAD
-=======
     addParticipant       : channelRequesterFn
       fnName             : 'follow'
       validateOptionsWith: ['channelId']
@@ -409,7 +403,6 @@
       callback message : 'Cihangir needs to create the endpoint first :)'
 
 
->>>>>>> 3671007a
     unfollow             : channelRequesterFn
       fnName             : 'unfollow'
       validateOptionsWith: ['channelId']

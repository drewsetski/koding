class MainController extends KDController
  ###

  * EMITTED EVENTS
    - AppIsReady
    - AccountChanged                [account, firstLoad]
    - pageLoaded.as.loggedIn        [account, connectedState, firstLoad]
    - pageLoaded.as.loggedOut       [account, connectedState, firstLoad]
    - accountChanged.to.loggedIn    [account, connectedState, firstLoad]
    - accountChanged.to.loggedOut   [account, connectedState, firstLoad]

  ###

  Promise.longStackTraces()

  connectedState = connected : no

  constructor:(options = {}, data)->

    options.failWait  = 10000            # duration in miliseconds to show a connection failed modal

    super options, data

    @appStorages = {}

    @createSingletons()
    @setFailTimer()
    @attachListeners()

    @detectIdleUser()
    @startCachingAssets()  unless KD.isLoggedIn()

  createSingletons:->

    KD.registerSingleton "mainController",            this

    KD.registerSingleton "kontrol",                   new KodingKontrol

    KD.registerSingleton 'appManager',   appManager = new ApplicationManager
    KD.registerSingleton 'notificationController',    new NotificationController
    KD.registerSingleton 'linkController',            new LinkController
    KD.registerSingleton 'display',                   new ContentDisplayController
    KD.registerSingleton 'kiteController',            new KiteController
    KD.registerSingleton 'router',           router = new KodingRouter
    KD.registerSingleton 'localStorageController',    new LocalStorageController
    KD.registerSingleton 'oauthController',           new OAuthController
    KD.registerSingleton 'groupsController',          new GroupsController
    KD.registerSingleton 'activityController',        new ActivityController
    KD.registerSingleton 'paymentController',         new PaymentController
    KD.registerSingleton 'vmController',              new VirtualizationController
    KD.registerSingleton 'locationController',        new LocationController
    KD.registerSingleton 'badgeController',           new BadgeController
    KD.registerSingleton 'helpController',            new HelpController
    KD.registerSingleton 'troubleshoot',              new Troubleshoot
    KD.registerSingleton 'appStorageController',      new AppStorageController
    KD.registerSingleton 'localSync',                 new LocalSyncController
    KD.registerSingleton 'dock',                      new DockController
    KD.registerSingleton 'mainView',             mv = new MainView domId : 'kdmaincontainer'
    KD.registerSingleton 'mainViewController',  mvc = new MainViewController view : mv
    KD.registerSingleton 'kodingAppsController',      new KodingAppsController
<<<<<<< HEAD
    KD.registerSingleton 'socialapi',                 new SocialApiController
=======
    KD.registerSingleton "socialapi",                 new SocialApiController
>>>>>>> e6563f20

    router.listen()
    @mainViewController = mvc
    mv.appendToDomBody()

    @ready =>
      KD.registerSingleton 'widgetController',        new WidgetController
      KD.registerSingleton 'onboardingController',    new OnboardingController

      @emit 'AppIsReady'

      console.timeEnd 'Koding.com loaded'

    @forwardEvents KD.remote, ['disconnected', 'reconnected']

  accountChanged:(account, firstLoad = no)->
    account = KD.remote.revive account  unless account instanceof KD.remote.api.JAccount
    KD.userAccount = account
    connectedState.connected = yes

    @on 'pageLoaded.as.loggedIn', (account)-> # ignore othter parameters
      KD.utils.setPreferredDomain account if account

    (KD.getSingleton 'kontrol').reauthenticate()  if KD.useNewKites

    account.fetchMyPermissionsAndRoles (err, { permissions, roles }) =>
      return warn err  if err
      KD.config.roles       = roles
      KD.config.permissions = permissions

      @ready @emit.bind this, "AccountChanged", account, firstLoad

      @emit 'ready'

      # this emits following events
      # -> "pageLoaded.as.loggedIn"
      # -> "pageLoaded.as.loggedOut"
      # -> "accountChanged.to.loggedIn"
      # -> "accountChanged.to.loggedOut"
      eventPrefix = if firstLoad then "pageLoaded.as" else "accountChanged.to"
      eventSuffix = if KD.isLoggedIn() then "loggedIn" else "loggedOut"
      @emit "#{eventPrefix}.#{eventSuffix}", account, connectedState, firstLoad

  doLogout:->
    mainView = KD.getSingleton("mainView")
    KD.logout()
    storage = new LocalStorage 'Koding'

    KD.remote.api.JUser.logout (err) =>
      mainView._logoutAnimation()
      KD.singletons.localSync.removeLocalContents()

      wc = KD.singleton 'windowController'
      wc.clearUnloadListeners()

      KD.utils.wait 1000, =>
        @swapAccount replacementAccount: null
        storage.setValue 'loggingOut', '1'
        location.reload()

  attachListeners:->
    # @on 'pageLoaded.as.(loggedIn|loggedOut)', (account)=>
    #   log "pageLoaded", KD.isLoggedIn()

    # TODO: this is a kludge we needed.  sorry for this.  Move it someplace better C.T.
    wc = KD.singleton 'windowController'
    @utils.wait 15000, ->
      KD.remote.api?.JSystemStatus.on 'forceReload', ->
        window.removeEventListener 'beforeunload', wc.bound 'beforeUnload'
        location.reload()

    # async clientId change checking procedures causes
    # race conditions between window reloading and post-login callbacks
    cookieChangeHandler = do (cookie = Cookies.get 'clientId') => =>
      cookieExists = cookie?
      cookieMatches = cookie is (Cookies.get 'clientId')
      cookie = Cookies.get 'clientId'

      if cookieExists and not cookieMatches
        return @isLoggingIn off  if @isLoggingIn() is on

        window.removeEventListener 'beforeunload', wc.bound 'beforeUnload'
        @emit "clientIdChanged"

        # window location path is set to last route to ensure visitor is not
        # redirected to another page
        @utils.defer ->
          lastRoute = localStorage?.routeToBeContinued or KD.getSingleton("router").visitedRoutes.last

          if lastRoute and /^\/(?:Reset|Register|Verify|Confirm)\//.test lastRoute
            lastRoute = "/Activity"

          {entryPoint} = KD.config
          KD.getSingleton('router').handleRoute lastRoute or '/Activity', {replaceState: yes, entryPoint}
          localStorage?.removeItem "routeToBeContinued"

        @utils.wait 3000, cookieChangeHandler
    # Note: I am using wait instead of repeat, for the subtle difference.  See this StackOverflow answer for more info:
    #       http://stackoverflow.com/questions/729921/settimeout-or-setinterval/731625#731625
    @utils.wait 3000, cookieChangeHandler

  swapAccount: (options, callback) ->
    return { message: 'Login failed!' } unless options

    { account, replacementToken } = options

    { maxAge, secure } = KD.config.sessionCookie

    if replacementToken and replacementToken isnt Cookies.get 'clientId'
      Cookies.set 'clientId', replacementToken, { maxAge, secure }

    if account
      @accountChanged account
      if callback
        @once 'AccountChanged', (account) -> callback null, options

  handleLogin: (credentials, callback) ->
    { JUser } = KD.remote.api

    @isLoggingIn on

    credentials.username = credentials.username.toLowerCase().trim()

    JUser.login credentials, (err, result) =>
      return callback err  if err
      @swapAccount result, callback

  handleFinishRegistration: (formData, callback) ->
    { JUser } = KD.remote.api

    @isLoggingIn on

    JUser.finishRegistration formData, (err, result) =>
      return callback err  if err
      @swapAccount result, callback

  handleOauthAuth : (formData, callback)->
    { JUser } = KD.remote.api

    @isLoggingIn on

    # Same oauth flow is used for login and registering, however
    # after auth code paths differs.
    JUser.authenticateWithOauth formData, (err, result) =>
      return callback err          if err
      return callback err, result  if result.isNewUser
      return callback err, result  if formData.isUserLoggedIn

      @swapAccount result, callback

  isLoggingIn: (isLoggingIn) ->

    storage = new LocalStorage 'Koding'
    if storage.getValue('loggingOut') is '1'
      storage.unsetKey 'loggingOut'
      return yes
    if isLoggingIn?
      @_isLoggingIn = isLoggingIn
    else
      @_isLoggingIn ? no

  setFailTimer: do->
    notification = null
    fail  = ->

      notification = new KDNotificationView
        title         : "Couldn't connect to backend!"
        type          : "tray"
        closeManually : no
        content       : """We don't know why, but your browser couldn't reach our server.
                           <br>Still trying but if you want you can click here to refresh the page."""
        duration      : 0
        click         : -> location.reload yes

    checkConnectionState = ->
      unless connectedState.connected
        KD.logToExternalWithTime "Connect to backend"
        fail()

    return ->
      @utils.wait @getOptions().failWait, checkConnectionState
      @on "AccountChanged", -> notification.destroy()  if notification

  detectIdleUser: (threshold = KD.config.userIdleMs) ->
    idleDetector = new IdleUserDetector { threshold }
    @forwardEvents idleDetector, ['userIdle', 'userBack']


  startCachingAssets:->

    KD.utils.defer ->

      images = [
        '/a/images/city.jpg'
        '/a/images/home-pat.png'
        '/a/images/edu-pat.png'
        '/a/images/biz-pat.png'
        '/a/images/pricing-pat.png'
        '/a/images/ss-activity.jpg'
        '/a/images/ss-terminal.jpg'
        '/a/images/ss-teamwork.jpg'
        '/a/images/ss-environments.jpg'
        "/a/images/unsplash/#{LoginView.backgroundImageNr}.jpg"
      ]

      for src in images
        image     = new Image
        image.src = src<|MERGE_RESOLUTION|>--- conflicted
+++ resolved
@@ -58,11 +58,7 @@
     KD.registerSingleton 'mainView',             mv = new MainView domId : 'kdmaincontainer'
     KD.registerSingleton 'mainViewController',  mvc = new MainViewController view : mv
     KD.registerSingleton 'kodingAppsController',      new KodingAppsController
-<<<<<<< HEAD
     KD.registerSingleton 'socialapi',                 new SocialApiController
-=======
-    KD.registerSingleton "socialapi",                 new SocialApiController
->>>>>>> e6563f20
 
     router.listen()
     @mainViewController = mvc

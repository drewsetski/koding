class MainView extends KDView

  constructor:->

    super

    @notifications = []

  viewAppended:->

    @bindPulsingRemove()
    @bindTransitionEnd()
    @createHeader()
    @createDock()
    @createAccountArea()
    @createMainPanels()
    @createMainTabView()
    @setStickyNotification()

    @utils.defer => @emit 'ready'

  bindPulsingRemove:->

    router     = KD.getSingleton 'router'
    appManager = KD.getSingleton 'appManager'

    appManager.once 'AppCouldntBeCreated', removePulsing

    appManager.on 'AppCreated', (appInstance)->
      options = appInstance.getOptions()
      {title, name, appEmitsReady} = options
      routeArr = location.pathname.split('/')
      routeArr.shift()
      checkedRoute = if routeArr.first is "Develop" \
                     then routeArr.last else routeArr.first

      if checkedRoute is name or checkedRoute is title
        if appEmitsReady
          appView = appInstance.getView()
          appView.ready removePulsing
        else removePulsing()

  addBook:->
    # @addSubView new BookView delegate : this

  _logoutAnimation:->
    {body}        = document

    turnOffLine   = new KDCustomHTMLView
      cssClass    : "turn-off-line"
    turnOffDot    = new KDCustomHTMLView
      cssClass    : "turn-off-dot"

    turnOffLine.appendToDomBody()
    turnOffDot.appendToDomBody()

    body.style.background = "#000"
    @setClass               "logout-tv"


  createMainPanels:->

    @addSubView @panelWrapper = new KDView
      tagName  : "section"
      domId    : "main-panel-wrapper"

  createHeader:->

    {entryPoint} = KD.config

    @addSubView @header = new KDView
      tagName : "header"
      domId   : "main-header"

    @header.clear()

    @header.addSubView @headerContainer = new KDCustomHTMLView
      cssClass  : "inner-container"

    @logo = new KDCustomHTMLView
      tagName   : "a"
      domId     : "koding-logo"
      cssClass  : if entryPoint?.type is 'group' then 'group' else ''
      partial   : '<cite></cite>'
      click     : (event)=>
        KD.utils.stopDOMEvent event
        if KD.isLoggedIn()
        then KD.getSingleton('router').handleRoute "/Activity", {entryPoint}
        else location.replace '/'

<<<<<<< HEAD
    @innerContainer.addSubView @logo

    groupLogo = KD.currentGroup?.logo or ""
    @logo.setCss 'background-image', "url(#{groupLogo})"
=======
    @headerContainer.addSubView @logo

    groupLogo = ""
    if KD.currentGroup?.logo
      groupLogo = KD.utils.proxifyUrl KD.currentGroup.logo,
        crop         : yes
        width        : 55
        height       : 55

      @logo.setCss 'background-image', "url(#{groupLogo})"
      @logo.setClass 'custom'
>>>>>>> ca6799c1

    @logo.setClass KD.config.environment


<<<<<<< HEAD
    @innerContainer.addSubView @logotype = new KDCustomHTMLView
=======
    @headerContainer.addSubView @logotype = new KDCustomHTMLView
>>>>>>> ca6799c1
      tagName   : "a"
      cssClass  : "logotype"
      partial   : "Koding"
      click     : (event)=>
        KD.utils.stopDOMEvent event
        KD.getSingleton('router').handleRoute "/", {entryPoint}

<<<<<<< HEAD


    # REFACTOR NOTE: login link

    # wrapper.addSubView loginLink = new CustomLinkView
    #   title       : 'Login'
    #   cssClass    : 'header-sign-in'
    #   attributes  :
    #     href      : '/Login'
    #   click       : (event)->
    #     KD.utils.stopDOMEvent event
    #     KD.getSingleton('router').handleRoute "/Login"

    # REFACTOR NOTE: this put the group name next to logo

    # if entryPoint?.slug? and entryPoint.type is "group"
    #   KD.remote.cacheable entryPoint.slug, (err, models)=>
    #     if err then callback err
    #     else if models?
    #       [group] = models
    #       @logo.updatePartial "<cite></cite>#{group.title}"

=======
>>>>>>> ca6799c1
  createDock:->

    @headerContainer.addSubView KD.singleton('dock').getView()


  createAccountArea:->

    @accountArea = new KDCustomHTMLView
      cssClass : 'account-area'

    @headerContainer.addSubView @accountArea

    unless KD.isLoggedIn()
      @loginLink = new CustomLinkView
        cssClass    : 'header-sign-in'
        title       : 'Login'
        attributes  :
          href      : '/Login'
        click       : (event)->
          KD.utils.stopDOMEvent event
          KD.getSingleton('router').handleRoute "/Login"
      @accountArea.addSubView @loginLink

      mc = KD.getSingleton "mainController"
      mc.on "accountChanged.to.loggedIn", =>
        @loginLink.destroy()
        @createLoggedInAccountArea()

      return

    @createLoggedInAccountArea()

  createLoggedInAccountArea:->
    @accountArea.destroySubViews()

    @accountArea.addSubView @accountMenu = new AvatarAreaIconMenu
    @accountMenu.accountChanged KD.whoami()

    @accountArea.addSubView @avatarArea  = new AvatarArea {}, KD.whoami()
    @accountArea.addSubView @searchIcon  = new KDCustomHTMLView
      domId      : 'fatih-launcher'
      cssClass   : 'search acc-dropdown-icon'
      tagName    : 'a'
      attributes :
        title    : 'Search'
        href     : '#'
      click      : (event)=>
        KD.utils.stopDOMEvent event
        # log 'run fatih'

        @accountArea.setClass "search-open"
        @searchInput.setFocus()

        KD.getSingleton("windowController").addLayer @searchInput

        @searchInput.once "ReceivedClickElsewhere", =>
          if not @searchInput.getValue()
            @accountArea.unsetClass "search-open"

      partial    : "<span class='icon'></span>"

    @accountArea.addSubView @searchForm = new KDCustomHTMLView
      cssClass   : "search-form-container"

    handleRoute = (searchRoute, text)->
      if group = KD.getSingleton("groupsController").getCurrentGroup()
        groupSlug = if group.slug is "koding" then "" else "/#{group.slug}"
      else
        groupSlug = ""

      toBeReplaced =  if text is "" then "?q=:text:" else ":text:"

      # inject search text
      searchRoute = searchRoute.replace toBeReplaced, text
      # add group slug
      searchRoute = "#{groupSlug}#{searchRoute}"

      KD.getSingleton("router").handleRoute searchRoute

    search = (text) ->
      currentApp  = KD.getSingleton("appManager").getFrontApp()
      if currentApp and searchRoute = currentApp.options.searchRoute
        return handleRoute searchRoute, text
      else
        return handleRoute "/Activity?q=:text:", text

    @searchForm.addSubView @searchInput = new KDInputView
      placeholder  : "Search here..."
      keyup      : (event)=>
        text = @searchInput.getValue()
        # if user deleted everything in textbox
        # clear the search result
        if text is "" and @searchInput.searched
          search("")
          @searchInput.searched = false

        # 13 is ENTER
        if event.keyCode is 13
          search text
          @searchInput.searched = true

        # 27 is ESC
        if event.keyCode is 27
          @accountArea.unsetClass "search-open"
          @searchInput.setValue ""
          @searchInput.searched = false


  createMainTabView:->

    @appSettingsMenuButton = new AppSettingsMenuButton
    @appSettingsMenuButton.hide()

    @mainTabView = new MainTabView
      domId               : "main-tab-view"
      listenToFinder      : yes
      delegate            : this
      slidingPanes        : no
      hideHandleContainer : yes

    @mainTabView.on "PaneDidShow", =>
      appManager   = KD.getSingleton "appManager"

      return  unless appManager.getFrontApp()

      appManifest  = appManager.getFrontAppManifest()
      forntAppName = appManager.getFrontApp().getOptions().name
      menu         = appManifest?.menu or KD.getAppOptions(forntAppName)?.menu
      if Array.isArray menu
        menu = items: menu
      if menu?.items?.length
        @appSettingsMenuButton.setData menu
        @appSettingsMenuButton.show()
      else
        @appSettingsMenuButton.hide()

    @mainTabView.on "AllPanesClosed", ->
      KD.getSingleton('router').handleRoute "/Activity"

    @panelWrapper.addSubView @mainTabView
    @panelWrapper.addSubView @appSettingsMenuButton

  setStickyNotification:->

    return if not KD.isLoggedIn() # don't show it to guests

    {JSystemStatus} = KD.remote.api

    JSystemStatus.on 'restartScheduled', @bound 'handleSystemMessage'

    KD.utils.wait 2000, =>
      KD.remote.api.JSystemStatus.getCurrentSystemStatuses (err, statuses)=>
        if err then log 'current system status:',err
        else if statuses and Array.isArray statuses
          {daisy} = Bongo
          queue   = statuses.map (status)=>=>
            @createGlobalNotification status
            KD.utils.wait 500, -> queue.next()

          daisy queue.reverse()

  handleSystemMessage:(message)->

    @createGlobalNotification message  if message.status is 'active'

  hideAllNotifications:->

    notification.hide() for notification in @notifications

  createGlobalNotification:(message, options = {})->

    typeMap =
      'restart' : 'warn'
      'reload'  : ''
      'info'    : ''
      'red'     : 'err'
      'yellow'  : 'warn'
      'green'   : ''

    options.type      or= typeMap[message.type]
    options.showTimer  ?= message.type isnt 'restart'
    options.cssClass    = KD.utils.curry "header-notification", options.type
    options.cssClass    = KD.utils.curry options.cssClass, 'fx'  if options.animated

    @notifications.push notification = new GlobalNotificationView options, message

    @header.addSubView notification
    @hideAllNotifications()

    notification.once 'KDObjectWillBeDestroyed', =>
      for n, i in @notifications
        if n.getId() is notification.getId()
          @notifications[i-1]?.show()
          break

    KD.utils.wait 177, notification.bound 'show'


  enableFullscreen: ->
    @setClass "fullscreen no-anim"
    @emit "fullscreen", yes
    KD.getSingleton("windowController").notifyWindowResizeListeners()

  disableFullscreen: ->
    @unsetClass "fullscreen no-anim"
    @emit "fullscreen", no
    KD.getSingleton("windowController").notifyWindowResizeListeners()

  isFullscreen: -> @hasClass "fullscreen"

  toggleFullscreen: ->
    if @isFullscreen() then @disableFullscreen() else @enableFullscreen()

  removePulsing = ->

    loadingScreen = document.getElementById 'main-loading'

    return unless loadingScreen

    logo = loadingScreen.children[0]
    logo.classList.add 'out'

    KD.utils.wait 750, ->

      loadingScreen.classList.add 'out'

      KD.utils.wait 750, ->

        loadingScreen.parentElement.removeChild loadingScreen

        return if KD.isLoggedIn()

        cdc      = KD.singleton('display')
        mainView = KD.getSingleton 'mainView'

        return unless Object.keys(cdc.displays).length

        for own id, display of cdc.displays
          top      = display.$().offset().top
          duration = 400
          KDScrollView::scrollTo.call mainView, {top, duration}
          break<|MERGE_RESOLUTION|>--- conflicted
+++ resolved
@@ -88,12 +88,6 @@
         then KD.getSingleton('router').handleRoute "/Activity", {entryPoint}
         else location.replace '/'
 
-<<<<<<< HEAD
-    @innerContainer.addSubView @logo
-
-    groupLogo = KD.currentGroup?.logo or ""
-    @logo.setCss 'background-image', "url(#{groupLogo})"
-=======
     @headerContainer.addSubView @logo
 
     groupLogo = ""
@@ -105,16 +99,11 @@
 
       @logo.setCss 'background-image', "url(#{groupLogo})"
       @logo.setClass 'custom'
->>>>>>> ca6799c1
 
     @logo.setClass KD.config.environment
 
 
-<<<<<<< HEAD
-    @innerContainer.addSubView @logotype = new KDCustomHTMLView
-=======
     @headerContainer.addSubView @logotype = new KDCustomHTMLView
->>>>>>> ca6799c1
       tagName   : "a"
       cssClass  : "logotype"
       partial   : "Koding"
@@ -122,31 +111,6 @@
         KD.utils.stopDOMEvent event
         KD.getSingleton('router').handleRoute "/", {entryPoint}
 
-<<<<<<< HEAD
-
-
-    # REFACTOR NOTE: login link
-
-    # wrapper.addSubView loginLink = new CustomLinkView
-    #   title       : 'Login'
-    #   cssClass    : 'header-sign-in'
-    #   attributes  :
-    #     href      : '/Login'
-    #   click       : (event)->
-    #     KD.utils.stopDOMEvent event
-    #     KD.getSingleton('router').handleRoute "/Login"
-
-    # REFACTOR NOTE: this put the group name next to logo
-
-    # if entryPoint?.slug? and entryPoint.type is "group"
-    #   KD.remote.cacheable entryPoint.slug, (err, models)=>
-    #     if err then callback err
-    #     else if models?
-    #       [group] = models
-    #       @logo.updatePartial "<cite></cite>#{group.title}"
-
-=======
->>>>>>> ca6799c1
   createDock:->
 
     @headerContainer.addSubView KD.singleton('dock').getView()

--- conflicted
+++ resolved
@@ -8,16 +8,6 @@
 */
 }
 .avatararea-popup
-<<<<<<< HEAD
-  height                    auto
-  border                    none
-  overflow                  visible
-  bottom                    64px
-  width                     280px
-  display                   none
-  z-index                   1000
-  shadow                    0 5px 20px rgba(0,0,0,.5)
-=======
   size                    232px, auto
   bottom                  59px
   left                    26px
@@ -26,147 +16,13 @@
   display                 none
   shadow                  0 2px 13px rgba(0, 0, 0, 0.5)
   borderBox()
->>>>>>> 6c48710f
   fix()
 
   &.active
     display               block
 
-<<<<<<< HEAD
-  .kdview.kdlistview
-    margin                  0
-  .tab
-    cursor                  pointer
-    border-bottom           none
-    abs()
-    top                     -54px
-    right                   0
-    text-align              center
-    z-index                 1
-    size                    45px 55px
-    bg                      color #222428
-    span
-      margin-top            22px
-      size                  20px, 20px
-      blockMid()
-  .content
-    shadow                  0 0 21px 10px rgba(0,0,0,0.18)
-    size                    100%, auto
-    bg                      color #222428
-    rounded                 5px
-    borderBox()
-
-  &.notifications
-    right                   295px
-    .tab span
-      margin                19px 0 0 3px
-      r-sprite              app account-notifications
-
-  &.group-switcher
-    left                    59px
-    width                   238px
-    rounded                 5px
-    &.submenu
-    &.submenu .content
-      rounded               5px
-    .tab
-      hidden()
-    .content
-      margin-top            2px
-      bg                    color, #212932
-      color                 rgba(255, 255, 255, .8)
-      shadow                none
-
-    a.separator
-      border-top            1px solid #2F3435
-
-    .bb
-      border-bottom         1px solid #2F3435
-
-    .kdscrollview
-      max-height            322px !important
-
-
-    .avatararea-popup-list li a.avatararea-group-name
-    a.bottom
-      display               block
-      padding               10px 12px
-      color                 white
-      font-size             13px
-      line-height           20px
-      font-weight           300
-      text-decoration       none
-      &:hover
-        text-decoration     none
-        bg                  color, logoBg
-      span
-        font-weight         300
-        color               white
-
-    .avatararea-popup-list
-      li
-        padding             0
-        border-bottom       none
-        &:hover
-          text-decoration   none
-          bg                color, logoBg
-        &~li
-          border-top        none
-        a.fr
-          abs()
-          top               7px
-          right             10px
-        span.avatar
-          border            1px solid #e3e3e3
-          margin-right      10px
-          size              20px, 20px
-
-        .custom-link-view.admin-icon
-          display           block
-          padding           10px 12px
-          top               0
-          right             0
-          abs()
-
-        .custom-link-view .icon
-          size              20px 20px
-          display           block
-          kdfsprite()
-
-        .avatararea-group-name
-          padding-right     40px
-
-        &:hover
-          .custom-link-view .icon.dashboard-page
-            r-sprite        app '20-cog-white'
-
-        .custom-link-view .icon.dashboard-page
-          r-sprite          app '20-cog'
-          opacity           .5
-
-        .avatararea-group-logo
-          margin            4px 8px 0 6px
-          rounded           4px
-          size              30px 30px
-          border            none
-          bg                size cover
-          fl()
-
-        .buttons
-          fr()
-          button span.accept
-            bg              position, -80px -500px
-          button span.ignore
-            bg              position, -80px -480px
-
-  .sublink
-    font-size             11px
-    padding               7px 12px
-    font-weight           400
-=======
   .content
     padding               13px
->>>>>>> 6c48710f
     width                 auto
 
     > a

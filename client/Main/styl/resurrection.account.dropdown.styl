--- conflicted
+++ resolved
@@ -75,11 +75,7 @@
       max-height            322px !important
 
 
-<<<<<<< HEAD
-    .avatararea-popup-list li a
-=======
     .avatararea-popup-list li a.avatararea-group-name
->>>>>>> ca6799c1
     a.bottom
       display               block
       padding               10px 12px
@@ -99,12 +95,9 @@
       li
         padding             0
         border-bottom       none
-<<<<<<< HEAD
-=======
         &:hover
           text-decoration   none
           bg                color, logoBg
->>>>>>> ca6799c1
         &~li
           border-top        none
         a.fr
@@ -117,11 +110,8 @@
           size              20px, 20px
 
         .custom-link-view.admin-icon
-<<<<<<< HEAD
-=======
           display           block
           padding           10px 12px
->>>>>>> ca6799c1
           top               0
           right             0
           abs()
@@ -131,16 +121,6 @@
           display           block
           kdfsprite()
 
-<<<<<<< HEAD
-        .custom-link-view .icon.new-page
-          bg                position, -180px -518px
-          display           inline-block
-          vertical-align    top
-          margin-left       2px
-          opacity           .5
-
-=======
->>>>>>> ca6799c1
         .avatararea-group-name
           padding-right     40px
 
@@ -155,12 +135,9 @@
         .avatararea-group-logo
           margin            4px 8px 0 6px
           rounded           4px
-<<<<<<< HEAD
-=======
           size              30px 30px
           border            none
           bg                size cover
->>>>>>> ca6799c1
           fl()
 
         .buttons

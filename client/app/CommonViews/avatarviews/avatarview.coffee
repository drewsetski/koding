--- conflicted
+++ resolved
@@ -63,7 +63,6 @@
 
     @$('cite').addClass flags
 
-<<<<<<< HEAD
     @setDomAttributes href: "/#{profile.nickname}"
     
     if @getOptions().showStatus
@@ -74,9 +73,6 @@
         @setClass "animate"
 
       @setDomAttributes "data-onlineStatus": onlineStatus
-=======
-    @setAttribute "href", "/#{profile.nickname}"
->>>>>>> 127a62fc
 
   viewAppended:->
     super

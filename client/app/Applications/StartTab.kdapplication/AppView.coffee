class StartTabMainView extends JView

  constructor:(options, data)->

    options.cssClass or= 'start-tab'

    super

    @appIcons = {}
    @listenWindowResize()

    mainView = @getSingleton('mainView')
    
<<<<<<< HEAD
    mainView.sidebar.finderResizeHandle.on "DragInAction", =>
      log "DragInAction", mainView.contentPanel.getWidth()
    
    mainView.sidebar.finderResizeHandle.on "DragFinished", =>
      @utils.wait 301, =>
        log "DragFinished", mainView.contentPanel.getWidth()
=======
    # mainView.sidebar.finderResizeHandle.on "DragInAction", =>
    #   log "DragInAction", mainView.contentPanel.getWidth()
    
    # mainView.sidebar.finderResizeHandle.on "DragFinished", =>
    #   @utils.wait 301, =>
    #     log "DragFinished", mainView.contentPanel.getWidth()
>>>>>>> f1c23af9
    
    @loader = new KDLoaderView
      size          :
        width       : 128
        height      : 128
      loaderOptions :
        diameter    : 128
        # speed       : 1
        density     : 70
        color       : "#ff9200"

    @button = new KDButtonView
      cssClass : "editor-button"
      title    : "refresh apps"
      callback : =>
        @button.hide()
        @loader.show()
        @removeAppIcons()
        @fetchApps (apps)=> @putAppIcons apps

    @button.hide()

    @clear = new KDButtonView
      cssClass : "editor-button"
      title    : "clear appstorage"
      callback : =>
        @loader.show()
        @removeAppIcons()
        appManager.fetchStorage "KodingApps", "1.0", (err, storage)=>
          storage.update $set : { "bucket.apps" : {} }, =>
            @loader.hide()
            log arguments, "kodingAppsController storage cleared"
    
    @appItemContainer = new AppItemContainer
      cssClass : 'app-item-container'
      delegate : @
    
    @recentFilesWrapper = new KDView
      cssClass : 'file-container'
  
  viewAppended:->

    super
    @addApps()
    # @addRealApps()
    @addSplitOptions()
    @addRecentFiles()

  _windowDidResize:->

    

  addApps:->
    
    for app in apps
      @appItemContainer.addSubView new StartTabOldAppView 
        tab       : @
      , app
  
  pistachio:->
    """
    <h1 class="kdview start-tab-header">To start from a new file, select an editor <span>or open an existing file from your file tree</span></h1>
    <div class='hidden'>{{> @loader}}</div>
    <div class='app-button-holder hidden'>
      {{> @button}}
      {{> @clear}}
    </div>
    {{> @appItemContainer}}
    <div class='start-tab-split-options expanded'>
      <h3>Start with a workspace</h3>
    </div>
    <div class='start-tab-recent-container'>
      <h3>Recent files:</h3>
      {{> @recentFilesWrapper}}
    </div>
    """
  
  fetchApps:(callback)->

    @getSingleton("kodingAppsController").fetchApps (apps)=>
      callback apps
      appManager.fetchStorage "KodingApps", "1.0", (err, storage)->
        storage.update {
          $set: { "bucket.apps" : apps }
        }, => log arguments,"kodingAppsController storage updated"

  addRealApps:->
    
    @loader.show()
    
    kallback = (apps)=>
      @loader.hide()
      @putAppIcons apps
    
    appManager.fetchStorage "KodingApps", "1.0", (err, storage)=>
      if err then warn err
      else
        apps = storage.getAt "bucket.apps"
        if Object.keys(apps).length > 0
          KodingAppsController.apps = apps
          kallback apps
        else
          @fetchApps (apps)=> kallback apps
  
  removeAppIcons:->
    
    @appItemContainer.destroySubViews()
    @appIcons = {}

  putAppIcons:(apps)->

    @button.show()
    @loader.hide()
    for app, manifest of apps
      do (app, manifest)=>
        @appItemContainer.addSubView @appIcons[manifest.name] = new StartTabAppView
          click   : (pubInst, event)=>
            if event.metaKey
              pubInst.showLoader()
              delete KDApps[manifest.name]
              @getSingleton("kodingAppsController").getApp manifest.name, =>
                pubInst.hideLoader()
            else
              pubInst.showLoader()
              @runApp manifest, =>
                pubInst.hideLoader()
        , manifest

  runApp:(manifest, callback)->

    @getSingleton("kodingAppsController").getApp manifest.name, (appScript)=>
      mainView = @getSingleton('mainView')
      mainView.mainTabView.showPaneByView
        name         : manifest.name
        hiddenHandle : no
        type         : "application"
      , (appView = new KDView)
      callback?()
      eval appScript
      return appView

  addSplitOptions:->
    for splitOption in getSplitOptions()
      option = new KDCustomHTMLView
        tagName   : 'a'
        cssClass  : 'start-tab-split-option'
        partial   : splitOption.partial
        click     : -> appManager.notify()
      @addSubView option, '.start-tab-split-options'

  addRecentFiles:->

    @recentFileViews = {}
    
    appManager.fetchStorage 'Finder', '1.0', (err, storage)=>

      storage.on "update", => @updateRecentFileViews()

      if err
        error "couldn't fetch the app storage.", err
      else
        recentFilePaths = storage.getAt('bucket.recentFiles')
        @updateRecentFileViews()
        @getSingleton('mainController').on "NoSuchFile", (file)=>
          recentFilePaths.splice recentFilePaths.indexOf(file.path), 1
          # log "updating storage", recentFilePaths.length
          storage.update { 
            $set: 'bucket.recentFiles': recentFilePaths
          }, => log "storage updated"
          

  updateRecentFileViews:()->
    
    appManager.fetchStorage 'Finder', '1.0', (err, storage)=>

      recentFilePaths = storage.getAt('bucket.recentFiles')
      # log "updating views", recentFilePaths.length
    
      for path, view of @recentFileViews
        @recentFileViews[path].destroy()
        delete @recentFileViews[path]
    
      if recentFilePaths?.length
        recentFilePaths.forEach (filePath)=>
          @recentFileViews[filePath] = new StartTabRecentFileView {}, filePath
          @recentFilesWrapper.addSubView @recentFileViews[filePath]
      else
        @recentFilesWrapper.hide()

  createSplitView:(type)->

  getSplitOptions = ->
    [
      {
        partial               : '<span class="fl w50"></span><span class="fr w50"></span>'
        splitType             : 'vertical'
        splittingFromStartTab : yes
        splits                : [1,1]
      },
      {
        partial               : '<span class="fl h50 w50"></span><span class="fr h50 w50"></span><span class="h50 full-b"></span>'
        splitType             : 'horizontal'
        secondSplitType       : 'vertical'
        splittingFromStartTab : yes
        splits                : [2,1]
      },
      {
        partial               : '<span class="h50 full-t"></span><span class="fl w50 h50"></span><span class="fr w50 h50"></span>'
        splitType             : 'horizontal'
        secondSplitType       : 'vertical'
        splittingFromStartTab : yes
        splits                : [1,2]
      },
      {
        partial               : '<span class="fl w50 h50"></span><span class="fr w50 full-r"></span><span class="fl w50 h50"></span>'
        splitType             : 'vertical'
        secondSplitType       : 'horizontal'
        splittingFromStartTab : yes
        splits                : [2,1]
      },
      {
        partial               : '<span class="fl w50 full-l"></span><span class="fr w50 h50"></span><span class="fr w50 h50"></span>'
        splitType             : 'vertical'
        secondSplitType       : 'horizontal'
        splittingFromStartTab : yes
        splits                : [1,2]
      },
      {
        partial               : '<span class="fl w50 h50"></span><span class="fr w50 h50"></span><span class="fl w50 h50"></span><span class="fr w50 h50"></span>'
        splitType             : 'vertical'
        secondSplitType       : 'horizontal'
        splittingFromStartTab : yes
        splits                : [2,2]
      },
    ]

  apps = [
    {
      name      : 'Ace Editor'
      type      : 'Code Editor'
      appToOpen : 'Ace'
      image     : '../images/icn-ace.png'
    },
    {
      name      : 'CodeMirror'
      type      : 'Code Editor'
      appToOpen : 'CodeMirror'
      image     : '../images/icn-codemirror.png'
      disabled  : yes
    },
    {
      name      : 'yMacs'
      type      : 'Code Editor'
      appToOpen : 'YMacs'
      image     : '../images/icn-ymacs.png'
      disabled  : yes
    },
    {
      name      : 'Pixlr'
      type      : 'Image Editor'
      appToOpen : 'Pixlr'
      image     : '../images/icn-pixlr.png'
      disabled  : yes
    },
    {
      name      : 'Get more...'
      appToOpen : 'Apps'
      image     : '../images/icn-appcatalog.png'
      catalog   : yes
    }
  ]


class AppItemContainer extends KDView
  parentDidResize:->
    # log @getDelegate().getHeight()

class StartTabAppView extends JView

  constructor:(options, data)->

    options.tagName    = 'figure'
    options.attributes = href : '#'
    
    if data.disabled? 
      options.cssClass += ' disabled'
    else if data.catalog? 
      options.cssClass += ' appcatalog'

    super options, data
    
    @imgHolder = new KDView
      tagName : "p"
      partial : "<img src=\"#{@getData().icns['512']}\" />"

    @loader = new KDLoaderView
      size          :
        width       : 40

  showLoader:->
  
    @loader.show()
    @imgHolder.$().css "opacity", "0.5"

  hideLoader:->

    @loader.hide()
    @imgHolder.$().css "opacity", "1"

  pistachio:->
    """
      {{> @loader}}
      {{> @imgHolder}}
      <strong>{{ #(name)}} {{ #(version)}}</strong>
      <span>{{ #(type)}}</span>
    """

class StartTabOldAppView extends KDView
  
  constructor:(options, data)->
    newClass = if data.disabled? then 'start-tab-item disabled' else if data.catalog? then 'start-tab-item appcatalog' else 'start-tab-item'
    options = $.extend
      tagName     : 'figure'
      cssClass    : newClass
    , options
    super options, data
    
  viewAppended:->
    @setTemplate @pistachio()
    @template.update()
    
  pistachio:->
    {image} = @getData()
    """
      <img src="#{image}" />
      <strong>{{ #(name)}}</strong>
      <span>{{ #(type)}}</span>
    """
    
  click:(event)->
    {appToOpen, disabled} = @getData()
    {tab}                 = @getOptions()
    if appToOpen isnt "Apps"
      appManager.replaceStartTabWithApplication appToOpen, tab unless disabled
    else 
      appManager.openApplication appToOpen


class StartTabRecentFileView extends JView
  constructor:(options, data)->
    options = $.extend
      tagName     : 'a'
      cssClass    : 'start-tab-recent-file'
      tooltip     :
        title     : "<p class='file-path'>#{data}</p>"
        template  : '<div class="twipsy-arrow"></div><div class="twipsy-inner twipsy-inner-wide"></div>'
    , options
    super options, data
    
  pistachio:->
    path = @getData()
    name = (path.split '/')[(path.split '/').length - 1]
    extension = __utils.getFileExtension name
    fileType  = __utils.getFileType extension
    
    """
      <div class='finder-item file clearfix'>
        <span class='icon #{fileType} #{extension}'></span>
        <span class='title'>#{name}</span>
      </div>
    """
    
  click:(event)->
    # appManager.notify()
    file = FSHelper.createFileFromPath @getData()
    file.fetchContents (err, contents)=>
      if err
        if /No such file or directory/.test err
          @getSingleton('mainController').emit "NoSuchFile", file
          new KDNotificationView
            title     : "This file is deleted in server!"
            type      : "mini"
            container : @parent
            cssClass  : "error"
      else
        file.contents = contents
        appManager.openFile file
      
      <|MERGE_RESOLUTION|>--- conflicted
+++ resolved
@@ -11,21 +11,12 @@
 
     mainView = @getSingleton('mainView')
     
-<<<<<<< HEAD
-    mainView.sidebar.finderResizeHandle.on "DragInAction", =>
-      log "DragInAction", mainView.contentPanel.getWidth()
-    
-    mainView.sidebar.finderResizeHandle.on "DragFinished", =>
-      @utils.wait 301, =>
-        log "DragFinished", mainView.contentPanel.getWidth()
-=======
     # mainView.sidebar.finderResizeHandle.on "DragInAction", =>
     #   log "DragInAction", mainView.contentPanel.getWidth()
     
     # mainView.sidebar.finderResizeHandle.on "DragFinished", =>
     #   @utils.wait 301, =>
     #     log "DragFinished", mainView.contentPanel.getWidth()
->>>>>>> f1c23af9
     
     @loader = new KDLoaderView
       size          :

class AppsMainView extends KDView

  constructor:(options = {}, data)->

    options.ownScrollBars ?= yes

    super options,data

  createCommons:->

    @addSubView header = new HeaderViewSection
      type  : "big"
      title : "App Catalog"

  showContentDisplay:(content,contentType)->
    contentDisplayController = @getSingleton "contentDisplayController"
    controller = new ContentDisplayControllerApps null, content
    contentDisplay = controller.getView()
    contentDisplayController.emit "ContentDisplayWantsToBeShown",contentDisplay

<<<<<<< HEAD
  _windowDidResize:()=>
=======
  _windowDidResize:()->
    # @appsSplitView.setRightColumnClass()
    # @appsSplitView.panels[1].$(".listview-wrapper").height @appsSplitView.getHeight() - 28
>>>>>>> 9b35428f
<|MERGE_RESOLUTION|>--- conflicted
+++ resolved
@@ -18,10 +18,6 @@
     contentDisplay = controller.getView()
     contentDisplayController.emit "ContentDisplayWantsToBeShown",contentDisplay
 
-<<<<<<< HEAD
-  _windowDidResize:()=>
-=======
   _windowDidResize:()->
     # @appsSplitView.setRightColumnClass()
     # @appsSplitView.panels[1].$(".listview-wrapper").height @appsSplitView.getHeight() - 28
->>>>>>> 9b35428f

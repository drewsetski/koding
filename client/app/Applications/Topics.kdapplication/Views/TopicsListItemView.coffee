class TopicsListItemView extends KDListItemView

  constructor:(options = {}, data)->
    options.type = "topics"
    super options,data

    @titleLink = new KDCustomHTMLView
      tagName     : 'a'
      pistachio   : '{{#(title)}}'
      click       : (event) =>
        event?.stopPropagation()
        event?.preventDefault()
        @titleReceivedClick()
        no
    , data

    if options.editable
      @editButton = new KDCustomHTMLView
        tagName     : 'a'
        cssClass    : 'edit-topic'
        pistachio   : '<span class="icon"></span>Edit'
        click       : (event) =>
          @getSingleton('mainController').emit 'TopicItemEditLinkClicked', @
      , null
    else
      @editButton = new KDCustomHTMLView tagName : 'span', cssClass : 'hidden'

    @followButton = new FollowButton {cssClass: 'topic'}, data

<<<<<<< HEAD
  titleReceivedClick:(event)->
    tag = @getData()
    KD.getSingleton('router').handleRoute(
      "/Topics/#{tag.slug}"
      state: tag
    )
    #tag = @getData()
    #KD.getSingleton("appManager").tell "Topics", "createContentDisplay", tag
=======
  titleReceivedClick:(event)-> @emit 'TaggedContentRequested'
>>>>>>> 4e4cfb89

  viewAppended:->
    @setClass "topic-item"

    @setTemplate @pistachio()
    @template.update()

  setFollowerCount:(count)->
    @$('.followers a').html count

  expandItem:->
    return unless @_trimmedBody
    list = @getDelegate()
    $item   = @$()
    $parent = list.$()
    @$clone = $clone = $item.clone()

    pos = $item.position()
    pos.height = $item.outerHeight(no)
    $clone.addClass "clone"
    $clone.css pos
    $clone.css "background-color" : "white"
    $clone.find('.topictext article').html @getData().body
    $parent.append $clone
    $clone.addClass "expand"
    $clone.on "mouseleave",=>@collapseItem()

  collapseItem:->
    return unless @_trimmedBody
    # @$clone.remove()

  pistachio:->
    """
    <div class="topictext">
      {{> @editButton}}
      {h3{> @titleLink}}
      {article{#(body)}}
      <div class="topicmeta clearfix">
        <div class="topicstats">
          <p class="posts">
            <span class="icon"></span>
            <a href="#">{{#(counts.post) or 0}}</a> Posts
          </p>
          <p class="followers">
            <span class="icon"></span>
            <a href="#">{{#(counts.followers) or 0}}</a> Followers
          </p>
        </div>
        <div class="button-container">{{> @followButton}}</div>
      </div>
    </div>
    """

class ModalTopicsListItem extends TopicsListItemView

  constructor:(options,data)->

    super options,data

    @titleLink = new TagLinkView
      expandable : no
      click      : => @getDelegate().emit "CloseTopicsModal"
    , data

  pistachio:->
    """
    <div class="topictext">
      <div class="topicmeta">
        <div class="button-container">{{> @followButton}}</div>
        {{> @titleLink}}
        <div class="stats">
          <p class="posts">
            <span class="icon"></span>{{#(counts.post) or 0}} Posts
          </p>
          <p class="fers">
            <span class="icon"></span>{{#(counts.followers) or 0}} Followers
          </p>
        </div>
      </div>
    </div>
    """

class TopicsListItemViewEditable extends TopicsListItemView

  constructor:(options = {}, data)->

    options.editable = yes
    options.type     = "topics"

    super options, data<|MERGE_RESOLUTION|>--- conflicted
+++ resolved
@@ -27,18 +27,7 @@
 
     @followButton = new FollowButton {cssClass: 'topic'}, data
 
-<<<<<<< HEAD
-  titleReceivedClick:(event)->
-    tag = @getData()
-    KD.getSingleton('router').handleRoute(
-      "/Topics/#{tag.slug}"
-      state: tag
-    )
-    #tag = @getData()
-    #KD.getSingleton("appManager").tell "Topics", "createContentDisplay", tag
-=======
   titleReceivedClick:(event)-> @emit 'TaggedContentRequested'
->>>>>>> 4e4cfb89
 
   viewAppended:->
     @setClass "topic-item"

###
  todo:

    - put search replace
    - fix setSoftWrap it goes back to off when you reopen the settings

###


class Ace extends KDView

  constructor:(options, file)->

    super options, file
    @lastSavedContents = ""
    @appStorage = @getSingleton('mainController').getAppStorageSingleton 'Ace', '1.0'

  setDomElement:(cssClass)->

    @domElement = $ "<figure class='kdview'><div id='editor#{@getId()}' class='code-wrapper'></div></figure>"

  viewAppended:->

    @hide()
    @appStorage.fetchStorage (storage)=>
      require ['ace/ace'], (ace)=>
        @fetchContents (err, contents)=>
          notification?.destroy()
          @editor = ace.edit "editor#{@getId()}"
          @prepareEditor()
          @utils.defer => @emit "ace.ready"
          @setContents contents if contents
          @editor.gotoLine 0
          @focus()
          @show()

  prepareEditor:->

    @setTheme()
    @setSyntax()
    @setEditorListeners()
    @appStorage.fetchStorage (storage)=>
      @setUseSoftTabs         @appStorage.getValue('useSoftTabs')         ? yes
      @setShowGutter          @appStorage.getValue('showGutter')          ? yes
      @setUseWordWrap         @appStorage.getValue('useWordWrap')         ? no
      @setShowPrintMargin     @appStorage.getValue('showPrintMargin')     ? no
      @setHighlightActiveLine @appStorage.getValue('highlightActiveLine') ? yes
      @setShowInvisibles      @appStorage.getValue('showInvisibles')      ? no
      @setSoftWrap            @appStorage.getValue('softWrap')            or 'off'
      @setFontSize            @appStorage.getValue('fontSize')            ? 12
      @setTabSize             @appStorage.getValue('tabSize')             ? 4

  setEditorListeners:->

    @editor.getSession().selection.on 'changeCursor', (cursor)=>
      @emit "ace.change.cursor", @editor.getSession().getSelection().getCursor()

    @editor.commands.addCommand
      name    : 'find'
      bindKey :
        win   : 'Ctrl-F'
        mac   : 'Command-F'
      exec    : => @showFindReplaceView no

    @editor.commands.addCommand
      name    : 'replace'
      bindKey :
        win   : 'Ctrl-Shift-F'
        mac   : 'Command-Shift-F'
      exec    : => @showFindReplaceView yes

    @editor.commands.addCommand
      name    : 'save'
      bindKey :
        win   : 'Ctrl-S'
        mac   : 'Command-S'
      exec    : => @requestSave()

    @editor.commands.addCommand
      name    : 'save as'
      bindKey :
        win   : 'Ctrl-Shift-S'
        mac   : 'Command-Shift-S'
      exec    : => @requestSaveAs()

    file = @getData()

    file.on "fs.save.finished", (err,res)=>
      unless err
        @notify "Successfully saved!", "success"
        @lastSavedContents = @lastContentsSentForSave

    file.on "fs.save.started", =>
      @lastContentsSentForSave = @getContents()

  showFindReplaceView: (openReplaceView) ->
    {findAndReplaceView} = @getDelegate()
    selectedText         = @editor.session.getTextRange @editor.getSelectionRange()
    findAndReplaceView.setViewHeight openReplaceView
    findAndReplaceView.setTextIntoFindInput selectedText
<<<<<<< HEAD
=======
    findAndReplaceView.on "FindAndReplaceViewClosed", => @focus()
>>>>>>> 0c9fc226

  ###
  FS REQUESTS
  ###

  requestSave:->

    contents = @getContents()
    return @notify "Nothing to save!" unless contents isnt @lastSavedContents
    @emit "ace.requests.save", contents

  requestSaveAs:->

    contents = @getContents()
    @emit "ace.requests.saveAs", contents

  fetchContents:(callback)->

    file = @getData()
    unless /localfile:/.test file.path
      @notify "Loading...", null, null, 10000
      file.fetchContents callback
    else
      callback null, file.contents or ""

  ###
  GETTERS
  ###

  getContents:-> @editor.getSession().getValue()

  getTheme:-> @editor.getTheme().replace "ace/theme/", ""

  getSyntax:-> @syntaxMode

  getUseSoftTabs:->
    @appStorage.getValue('useSoftTabs') ? @editor.getSession().getUseSoftTabs()

  getShowGutter:->
    @appStorage.getValue('showGutter') ? @editor.renderer.getShowGutter()

  getShowPrintMargin:->
    @appStorage.getValue('showPrintMargin') ? @editor.getShowPrintMargin()

  getHighlightActiveLine:->
    @appStorage.getValue('highlightActiveLine') ? @editor.getHighlightActiveLine()

  getShowInvisibles:->
    @appStorage.getValue('showInvisibles') ? @editor.getShowInvisibles()

  getFontSize:->
    @appStorage.getValue('fontSize') ? parseInt @$("#editor#{@getId()}").css("font-size") ? 12, 10

  getTabSize:->
    @appStorage.getValue('tabSize') ? @editor.getSession().getTabSize()

  getUseWordWrap:->
    @appStorage.getValue('useWordWrap') ? @editor.getSession().getUseWrapMode()

  getSoftWrap:->

    limit = @appStorage.getValue('softWrap') ? @editor.getSession().getWrapLimitRange().max
    if limit then limit
    else
      if @getUseWordWrap() then "free" else "off"

  getSettings:->
    theme               : @getTheme()
    syntax              : @getSyntax()
    useSoftTabs         : @getUseSoftTabs()
    showGutter          : @getShowGutter()
    useWordWrap         : @getUseWordWrap()
    showPrintMargin     : @getShowPrintMargin()
    highlightActiveLine : @getHighlightActiveLine()
    showInvisibles      : @getShowInvisibles()
    fontSize            : @getFontSize()
    tabSize             : @getTabSize()
    softWrap            : @getSoftWrap()

  ###
  SETTERS
  ###

  setContents:(contents)-> @editor.getSession().setValue contents

  setTheme:(themeName)->
    themeName or= @appStorage.getValue('theme') or 'merbivore_soft'
    require ["ace/theme/#{themeName}"], (callback) =>
      @editor.setTheme "ace/theme/#{themeName}"
      @appStorage.setValue 'theme', themeName, =>
        callback

  setSyntax:(mode)->

    file = @getData()
    mode or= file.syntax

    unless mode
      ext  = FSItem.getFileExtension file.path
      for name, [language, extensions] of __aceSettings.syntaxAssociations
        if ///^(?:#{extensions})$///i.test ext
          mode = name
      mode or= "text"

    require ["ace/mode/#{mode}"], ({Mode})=>
      @editor.getSession().setMode new Mode
      @syntaxMode = mode

  setUseSoftTabs:(value)->

    @editor.getSession().setUseSoftTabs value
    @appStorage.setValue 'useSoftTabs', value

  setShowGutter:(value)->

    @editor.renderer.setShowGutter value
    @appStorage.setValue 'showGutter', value

  setShowPrintMargin:(value)->

    @editor.setShowPrintMargin value
    @appStorage.setValue 'showPrintMargin', value

  setHighlightActiveLine:(value)->

    @editor.setHighlightActiveLine value
    @appStorage.setValue 'highlightActiveLine', value

  # setHighlightSelectedWord:(value)-> @editor.setHighlightActiveLine value

  setShowInvisibles:(value)->

    @editor.setShowInvisibles value
    @appStorage.setValue 'showInvisibles', value

  setFontSize:(value, store = yes)->

    @$("#editor#{@getId()}").css 'font-size', "#{value}px"
    if store
      @appStorage.setValue 'fontSize', value

  setTabSize:(value)->
    @editor.getSession().setTabSize +value
    @appStorage.setValue 'tabSize', value

  setUseWordWrap:(value)->

    @editor.getSession().setUseWrapMode value
    @appStorage.setValue 'useWordWrap', value

  setSoftWrap:(value)->
    softWrapValueMap =
      'off'  : [ null, 80 ]
      '40'   : [ 40,   40 ]
      '80'   : [ 80,   80 ]
      'free' : [ null, 80 ]

    [limit, margin] = softWrapValueMap[value]

    @editor.getSession().setWrapLimitRange limit, limit
    @editor.renderer.setPrintMarginColumn margin
    @setUseWordWrap no if value is "off"

    @appStorage.setValue 'softWrap', value

  focus: -> @editor?.focus()

  ###
  HELPERS
  ###

  notification = null
  notify:(msg, style, details, duration)->

    notification.destroy() if notification

    style or= 'error' if details

    notification = new KDNotificationView
      title     : msg or "Something went wrong"
      type      : "mini"
      cssClass  : "editor #{style}"
      container : @parent
      duration  : duration or if details then 5000 else 2500
      details   : details
      click     : ->
        if notification.getOptions().details
          details = new KDNotificationView
            title     : "Error details"
            content   : notification.getOptions().details
            type      : "growl"
            duration  : 0
            click     : -> details.destroy()

          @getSingleton('windowController').addLayer details

          details.on 'ReceivedClickElsewhere', =>
            details.destroy()<|MERGE_RESOLUTION|>--- conflicted
+++ resolved
@@ -98,10 +98,7 @@
     selectedText         = @editor.session.getTextRange @editor.getSelectionRange()
     findAndReplaceView.setViewHeight openReplaceView
     findAndReplaceView.setTextIntoFindInput selectedText
-<<<<<<< HEAD
-=======
     findAndReplaceView.on "FindAndReplaceViewClosed", => @focus()
->>>>>>> 0c9fc226
 
   ###
   FS REQUESTS

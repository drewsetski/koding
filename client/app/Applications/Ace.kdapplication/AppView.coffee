###
  todo:

    - make save dialog a view with pistachio
    - put listeners in methods
    - make this splittable

###

class AceView extends JView

  constructor:(options, file)->

    super

    @listenWindowResize()

    @editorHeader = new KDView
      cssClass : "editor-header header-buttons"

    @editorHeader.addSubView @headerButtonContainer = new KDView
      cssClass : "header-buttons"

    @saveButton = new KDButtonViewWithMenu
      title         : "Save"
      style         : "editor-button save-menu"
      type          : "contextmenu"
      delegate      : @
      menu          : @getSaveMenu.bind @
      callback      : ()=>
        @ace.requestSave()
    @saveButton.disable()

    @caretPosition = new KDCustomHTMLView
      tagName       : "div"
      cssClass      : "caret-position section"
      partial       : "<span>1</span>:<span>1</span>"

    @ace = new Ace delegate: @, file

    @advancedSettings = new KDButtonViewWithMenu
      style         : 'editor-advanced-settings-menu'
      icon          : yes
      iconOnly      : yes
      iconClass     : "cog"
      type          : "contextmenu"
      delegate      : @
      itemClass     : AceSettingsView
      click         : (pubInst, event)-> @contextMenu event
      menu          : @getAdvancedSettingsMenuItems.bind @
    @advancedSettings.disable()

    publicUrlCheck = /.*\/(.*\.koding.com)\/website\/(.*)/
    @previewButton = new KDButtonView
      style     : "editor-button"
      icon      : yes
      iconOnly  : yes
      iconClass : "preview"
      callback  : =>
        publicPath = @getData().path.replace publicUrlCheck, 'http://$1/$2'
        return if publicPath is @getData().path
<<<<<<< HEAD
        KD.getSingleton("appManager").openFileWithApplication publicPath, "Viewer"
=======
        KD.getSingleton("appManager").open "Viewer", (appInstance)->
          appInstance.open publicPath
>>>>>>> 4e4cfb89

    @previewButton.hide() unless publicUrlCheck.test(@getData().path)
    @previewButton.disable()

    @compileAndRunButton = new KDButtonView
      style     : "editor-button"
      title     : "Compile & Run"
      loader    :
        color   : "#444444"
        diameter: 12
      callback  : =>
        manifest = KodingAppsController.getManifestFromPath @getData().path
        @ace.notify "Compiling...", null, yes
        @getSingleton('kodingAppsController').compileApp manifest.name, (err)=>
          if not err
            @ace.notify "App compiled!", "success"
          else
            @ace.notify "Trying to run old version..."
          @getSingleton('kodingAppsController').runApp manifest
          @compileAndRunButton.hideLoader()

    @compileAndRunButton.hide() unless /\.kdapp\//.test @getData().path
    @compileAndRunButton.disable()

    @findAndReplaceView = new AceFindAndReplaceView delegate: @
    @findAndReplaceView.hide()

    @headerButtonContainer.addSubView @compileAndRunButton
    @headerButtonContainer.addSubView @previewButton
    @headerButtonContainer.addSubView @saveButton

    @setViewListeners()

  setViewListeners:->

    @ace.on "ace.ready", =>
      @saveButton.enable()
      @advancedSettings.enable()
      @previewButton.enable()
      @compileAndRunButton.enable()

    @ace.on "ace.changeSetting", (setting, value)=>
      @ace["set#{setting.capitalize()}"]? value

    @advancedSettings.emit "ace.settingsView.setDefaults", @ace

    $spans = @caretPosition.$('span')

    @ace.on "ace.change.cursor", (cursor)=>
      $spans.eq(0).text ++cursor.row
      $spans.eq(1).text ++cursor.column

    @ace.on "ace.requests.saveAs", (contents)=>
      @openSaveDialog()

    @ace.on "ace.requests.save", (contents)=>
      if /localfile:/.test @getData().path
        @openSaveDialog()
      else
        @getData().emit "file.requests.save", contents

  viewAppended:->

    super
    @_windowDidResize()

  pistachio:->

    """
    {{> @editorHeader}}
    <div class="kdview editor-main">
      {{> @ace}}
      <div class="editor-bottom-bar clearfix">
        {{> @caretPosition}}
        {{> @advancedSettings}}
      </div>
      {{> @findAndReplaceView}}
    </div>
    """

  getAdvancedSettingsMenuItems:->

    settings      :
      type        : 'customView'
      view        : new AceSettingsView
        delegate  : @ace

  getSaveMenu:->

    "Save as..." :
      id         : 13
      parentId   : null
      callback   : =>
        @openSaveDialog()

  _windowDidResize:->

    height = @getHeight() - 10
    editorHeight = height - @$('.editor-header').height()
    bottomBarHeight = @$('.editor-bottom-bar').height()
    @$('.editor-main').height editorHeight
    @ace.setHeight editorHeight - bottomBarHeight - 10

  openSaveDialog: (callback) ->

    file = @getData()
    @addSubView saveDialog = new KDDialogView
      cssClass      : "save-as-dialog"
      duration      : 200
      topOffset     : 0
      overlay       : yes
      height        : "auto"
      buttons       :
        Save        :
          style     : "modal-clean-gray"
          callback  : ()=>
            [node] = @finderController.treeController.selectedNodes
            name   = @inputFileName.getValue()

            if name is '' or /^([a-zA-Z]:\\)?[^\x00-\x1F"<>\|:\*\?/]+$/.test(name) is false
              # @_message 'Wrong file name', "Please type valid file name"
              @ace.notify "Please type valid file name!", "error"
              return

            unless node
              @ace.notify "Please select a folder to save!", "error"
              return

            parent = node.getData()
            file.emit "file.requests.saveAs", @ace.getContents(), name, parent.path
            saveDialog.hide()
        Cancel :
          style     : "modal-cancel"
          callback  : ()->
            saveDialog.hide()

    saveDialog.addSubView wrapper = new KDView
      cssClass : "kddialog-wrapper"

    wrapper.addSubView form = new KDFormView

    form.addSubView labelFileName = new KDLabelView
      title : "Filename:"

    form.addSubView @inputFileName = inputFileName = new KDInputView
      label        : labelFileName
      defaultValue : file.name

    form.addSubView labelFinder = new KDLabelView
      title : "Select a folder:"

    saveDialog.show()
    inputFileName.setFocus()

    @finderController = new NFinderController
      treeItemClass     : NFinderItem
      nodeIdPath        : "path"
      nodeParentIdPath  : "parentPath"
      dragdrop          : yes
      foldersOnly       : yes
      contextMenu       : no

    finder = @finderController.getView()

    form.addSubView finderWrapper = new KDView cssClass : "save-as-dialog file-container",null
    finderWrapper.addSubView finder
    finderWrapper.setHeight 200<|MERGE_RESOLUTION|>--- conflicted
+++ resolved
@@ -59,12 +59,8 @@
       callback  : =>
         publicPath = @getData().path.replace publicUrlCheck, 'http://$1/$2'
         return if publicPath is @getData().path
-<<<<<<< HEAD
-        KD.getSingleton("appManager").openFileWithApplication publicPath, "Viewer"
-=======
         KD.getSingleton("appManager").open "Viewer", (appInstance)->
           appInstance.open publicPath
->>>>>>> 4e4cfb89
 
     @previewButton.hide() unless publicUrlCheck.test(@getData().path)
     @previewButton.disable()

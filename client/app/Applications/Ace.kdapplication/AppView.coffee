###
  todo:

    - make save dialog a view with pistachio
    - put listeners in methods
    - make this splittable

###

class AceView extends JView

  constructor:(options, file)->

    super

    @listenWindowResize()

    @saveButton = new KDButtonViewWithMenu
      title         : "Save"
      style         : "editor-button save-menu"
      type          : "contextmenu"
      delegate      : @
      menu          : @getSaveMenu.bind @
      callback      : ()=>
        @ace.requestSave()

    @caretPosition = new KDCustomHTMLView
      tagName       : "div"
      cssClass      : "caret-position section"
      partial       : "<span>1</span>:<span>1</span>"

    @ace = new Ace {}, file

    @advancedSettings = new KDButtonViewWithMenu
      style         : 'editor-advanced-settings-menu'
      icon          : yes
      iconOnly      : yes
      iconClass     : "cog"
      type          : "contextmenu"
<<<<<<< HEAD
      delegate      : @ace
      itemClass  : AceSettingsView
=======
      delegate      : @
      itemClass     : AceSettingsView
>>>>>>> ead7ad25
      click         : (pubInst, event)-> @contextMenu event
      menu          : @getAdvancedSettingsMenuItems.bind @


    publicUrlCheck = /.*\/(.*\.koding.com)\/website\/(.*)/
    @previewButton = new KDButtonView
      style     : "editor-button"
      icon      : yes
      iconOnly  : yes
      iconClass : "preview"
      callback  : =>
        publicPath = @getData().path.replace publicUrlCheck, 'http://$1/$2'
        return if publicPath is @getData().path
        appManager.openFileWithApplication publicPath, "Viewer"

    @previewButton.hide() unless publicUrlCheck.test(@getData().path)

    @compileButton = new KDButtonView
      style     : "editor-button"
      icon      : yes
      iconOnly  : yes
      iconClass : "compile"
      callback  : =>
        @getSingleton('kodingAppsController').compileApp @getData().path, =>
          @ace.notify "App compiled!", "success"

    @compileButton.hide() unless /\.kdapp\//.test @getData().path

    @setViewListeners()

  setViewListeners:->

    @ace.on "ace.changeSetting", (setting, value)=>
      @ace["set#{setting.capitalize()}"]? value

    @advancedSettings.emit "ace.settingsView.setDefaults", @ace

    $spans = @caretPosition.$('span')

    @ace.on "ace.change.cursor", (cursor)=>
      $spans.eq(0).text ++cursor.row
      $spans.eq(1).text ++cursor.column

    @ace.on "ace.requests.saveAs", (contents)=>
      @openSaveDialog()

    @ace.on "ace.requests.save", (contents)=>
      if /localfile:/.test @getData().path
        @openSaveDialog()
      else
        @getData().emit "file.requests.save", contents

  viewAppended:->

    super
    @_windowDidResize()

  pistachio:->

    """
    <div class="kdview editor-header">
      <div class="kdview header-buttons">
        {{> @compileButton}}
        {{> @previewButton}}
        {{> @saveButton}}
      </div>
    </div>
    <div class="kdview editor-main">
      {{> @ace}}
      <div class="editor-bottom-bar clearfix">
        {{> @caretPosition}}
        {{> @advancedSettings}}
      </div>
    </div>
    """

  getAdvancedSettingsMenuItems:->

    settings      :
      type        : 'customView'
      view        : new AceSettingsView
        delegate  : @ace
<<<<<<< HEAD

=======
>>>>>>> ead7ad25

  getSaveMenu:->

    "Save as..." :
      id         : 13
      parentId   : null
      callback   : =>
        @openSaveDialog()

  _windowDidResize:->

    height = @getHeight() - 10
    editorHeight = height - @$('.editor-header').height()
    bottomBarHeight = @$('.editor-bottom-bar').height()
    @$('.editor-main').height editorHeight
    @ace.setHeight editorHeight - bottomBarHeight

  openSaveDialog: (callback) ->

    file = @getData()
    @addSubView saveDialog = new KDDialogView
      cssClass      : "save-as-dialog"
      duration      : 200
      topOffset     : 0
      overlay       : yes
      height        : "auto"
      buttons       :
        Save        :
          style     : "modal-clean-gray"
          callback  : ()=>
            [node] = @finderController.treeController.selectedNodes
            name   = @inputFileName.getValue()

            if name is '' or /^([a-zA-Z]:\\)?[^\x00-\x1F"<>\|:\*\?/]+$/.test(name) is false
              @_message 'Wrong file name', "Please type valid file name"
              @ace.notify "Please type valid file name!", "error"
              return

            unless node
              @ace.notify "Please select a folder to save!", "error"
              return

            parent = node.getData()
            file.emit "file.requests.saveAs", @ace.getContents(), name, parent.path
            saveDialog.hide()
        Cancel :
          style     : "modal-cancel"
          callback  : ()->
            saveDialog.hide()

    saveDialog.addSubView wrapper = new KDView
      cssClass : "kddialog-wrapper"

    wrapper.addSubView form = new KDFormView

    form.addSubView labelFileName = new KDLabelView
      title : "Filename:"

    form.addSubView @inputFileName = inputFileName = new KDInputView
      label        : labelFileName
      defaultValue : file.name

    form.addSubView labelFinder = new KDLabelView
      title : "Select a folder:"

    saveDialog.show()
    inputFileName.setFocus()

    @finderController = new NFinderController
      treeItemClass     : NFinderItem
      nodeIdPath        : "path"
      nodeParentIdPath  : "parentPath"
      dragdrop          : yes
      foldersOnly       : yes
      contextMenu       : no

    finder = @finderController.getView()

    form.addSubView finderWrapper = new KDView cssClass : "save-as-dialog file-container",null
    finderWrapper.addSubView finder
    finderWrapper.setHeight 200<|MERGE_RESOLUTION|>--- conflicted
+++ resolved
@@ -37,13 +37,8 @@
       iconOnly      : yes
       iconClass     : "cog"
       type          : "contextmenu"
-<<<<<<< HEAD
-      delegate      : @ace
-      itemClass  : AceSettingsView
-=======
       delegate      : @
       itemClass     : AceSettingsView
->>>>>>> ead7ad25
       click         : (pubInst, event)-> @contextMenu event
       menu          : @getAdvancedSettingsMenuItems.bind @
 
@@ -126,10 +121,6 @@
       type        : 'customView'
       view        : new AceSettingsView
         delegate  : @ace
-<<<<<<< HEAD
-
-=======
->>>>>>> ead7ad25
 
   getSaveMenu:->
 

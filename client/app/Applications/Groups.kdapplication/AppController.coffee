--- conflicted
+++ resolved
@@ -374,20 +374,6 @@
 
       forms["Permissions"].addSubView permissionsLoader = new KDLoaderView
         size          :
-<<<<<<< HEAD
-          width       : 32
-      permissionsLoader.show()
-      group.fetchPermissions (err, permissionSet)->
-        permissionsLoader.hide()
-        unless err
-          forms["Permissions"].addSubView new PermissionsModal {
-            privacy: group.privacy
-            permissionSet
-          }, group
-        else
-          forms['Permissions'].addSubView new KDView
-            partial : 'No access'
-=======
           width       : 32 
 
       addPermissionsView = (newPermissions)=>
@@ -422,7 +408,6 @@
 
       permissionsLoader.show()
       addPermissionsView()
->>>>>>> 12a9e56a
 
 
   editPermissions:(group)->

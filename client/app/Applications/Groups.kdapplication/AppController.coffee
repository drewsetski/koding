class GroupsAppController extends AppController

  KD.registerAppClass this,
    name         : "Groups"
    route        : "/Groups"
    hiddenHandle : yes
    navItem      :
      title      : "Groups"
      path       : "/Groups"
      order      : 40

  @privateGroupOpenHandler =(event)->
    event.preventDefault()
    @emit 'PrivateGroupIsOpened', @getData()

  [
    ERROR_UNKNOWN
    ERROR_NO_POLICY
    ERROR_APPROVAL_REQUIRED
    ERROR_PERSONAL_INVITATION_REQUIRED
    ERROR_MULTIUSE_INVITATION_REQUIRED
    ERROR_WEBHOOK_CUSTOM_FORM
    ERROR_POLICY
  ] = [403010, 403001, 403002, 403003, 403004, 403005, 403009]

  constructor:(options = {}, data)->

    options.view    = new GroupsMainView
      cssClass      : "content-page groups"
    options.appInfo =
      name          : "Groups"

    super options, data

    @listItemClass = GroupsListItemView
    @controllers   = {}
    @isReady       = no
    KD.getSingleton('windowController').on "FeederListViewItemCountChanged", (count, itemClass, filterName)=>
      if @_searchValue and itemClass is @listItemClass then @setCurrentViewHeader count

    @utils.defer @bound 'init'

  init:->
    mainController = KD.getSingleton 'mainController'
    router         = KD.getSingleton 'router'
    {entryPoint}   = KD.config
    mainController.on 'NavigationLinkTitleClick', (pageInfo)=>
      return unless pageInfo.path
      if pageInfo.topLevel
      then router.handleRoute "#{pageInfo.path}"
      else router.handleRoute "#{pageInfo.path}", {entryPoint}

    @groups = {}
    @currentGroupData = new GroupData

  getCurrentGroup:->
    throw 'FIXME: array should never be passed'  if Array.isArray @currentGroupData.data
    return @currentGroupData.data

  openGroupChannel:(group, callback=->)->
    @groupChannel = KD.remote.subscribe "group.#{group.slug}",
      serviceType : 'group'
      group       : group.slug
      isExclusive : yes
    @groupChannel.on "MemberJoinedGroup", (member)=>
      @emit "MemberJoinedGroup", member
    @groupChannel.once 'setSecretNames', callback

  changeGroup:(groupName='', callback=->)->

    groupName or= 'koding' # KD.defaultSlug
    return callback()  if @currentGroupName is groupName

    oldGroupName        = @currentGroupName
    @currentGroupName   = groupName

    if oldGroupName?
      location.reload()

    else unless groupName is oldGroupName
      KD.remote.cacheable groupName, (err, models)=>
        if err then callback err
        else if models?
          [group] = models
          if group.bongo_.constructorName isnt 'JGroup'
            @isReady = yes
          else
            @setGroup groupName
            @currentGroupData.setGroup group
            @isReady = yes
            callback null, groupName, group
            @emit 'GroupChanged', groupName, group
            @openGroupChannel group, => @emit 'GroupChannelReady'
            KD.track "Groups", "ChangeGroup", groupName

  getUserArea:->
    @userArea ? group:
      if KD.config.entryPoint?.type is 'group'
      then KD.config.entryPoint.slug
      else (KD.getSingleton 'groupsController').currentGroupName

  setUserArea:(userArea)->
    @userArea = userArea

  getGroupSlug:-> @currentGroupName

  setGroup:(groupName)->
    @currentGroupName = groupName
    @setUserArea {
      group: groupName, user: KD.whoami().profile.nickname
    }

  onboardingText =
    everything : """
      <h3 class='title'>Koding groups are a simple way to connect and interact with people who share
      your interests.</h3>

      <p>When you join a group such as your univeristy or your company, you can share virtual
      machines, collaborate on projects and stay up to date on the activites of others in your
      group.</p>

      <h3 class='title'>Easy to get started</h3>

      <p>Groups are free to create. You decide who can join, what actions they can do inside the
      group and what they see.</p>
      """
    pending   : """
      <h3 class='title'>Groups that you are waiting for an invitation will be listed here.</h3>
      <p>When you ask for an invitation to a group, an admin of that group should accept your request and send you an invitation link in order you to gain access to that group.</p>
      """
    requested : """
      <h3 class='title'>These are the groups that you requested access...</h3>
      <p>...but still waiting for a group admin to approve.</p>
      <p>When you request access to a group, an admin of that group should accept your request. If the admin approves you'll gain access to the group right away and you'll see it under 'My Groups'.</p>
      """

  createFeed:(view, loadFeed = no)->

    KD.getSingleton("appManager").tell 'Feeder', 'createContentFeedController', {
      itemClass             : @listItemClass
      limitPerPage          : 20
      useHeaderNav          : yes
      listCssClass          : "groups"
      help                  :
        subtitle            : "Learn About Groups"
        tooltip             :
          title             : "<p class=\"bigtwipsy\">Groups are the basic unit of Koding society.</p>"
          placement         : "above"
      onboarding            :
        everything          : onboardingText.everything
        pending             : onboardingText.pending
        requested           : onboardingText.requested
      filter                :
        everything          :
          title             : "All groups"
          optional_title    : if @_searchValue then "<span class='optional_title'></span>" else null
          dataSource        : (selector, options, callback)=>
            {JGroup} = KD.remote.api
            if @_searchValue
              @setCurrentViewHeader "Searching for <strong>#{@_searchValue}</strong>..."
              JGroup.byRelevance @_searchValue, options, (err, items, rest...)=>
                callback err, items, rest...
                # to trigger dataEnd
                unless err
                  ids = (item.getId?() for item in items)
                  callback null, null, ids
            else
              JGroup.streamModels selector, options, callback
          dataEnd           :({resultsController}, ids)=>
            {everything} = resultsController.listControllers
            @markGroupRelationship everything, ids
          dataError         :(controller, err)->
            log "Seems something broken:", controller, err

        mine                :
          title             : "My groups"
          loggedInOnly      : yes
          dataSource        : (selector, options, callback)=>
            KD.whoami().fetchGroups (err, items)=>
              ids = []
              for item in items
                item.followee = true
                ids.push item.group.getId()
              callback err, (item.group for item in items)
              callback err, null, ids
          dataEnd           :({resultsController}, ids)=>
            {mine} = resultsController.listControllers
            @markGroupRelationship mine, ids

        pending             :
          title             : "Invitation pending"
          loggedInOnly      : yes
          dataSource        : (selector, options, callback)=>
            KD.whoami().fetchGroupsWithPendingInvitations options, (err, groups)->
              callback err, groups
              callback err, null, (group.getId() for group in groups)
          dataEnd           :({resultsController}, ids)=>
            {pending} = resultsController.listControllers
            @markPendingGroupInvitations pending, ids

        requested             :
          title             : "Request pending"
          loggedInOnly      : yes
          dataSource        : (selector, options, callback)=>
            KD.whoami().fetchGroupsWithPendingRequests options, (err, groups)->
              callback err, groups
              callback err, null, (group.getId() for group in groups)
          dataEnd           :({resultsController}, ids)=>
            {requested} = resultsController.listControllers
            @markPendingRequestGroups requested, ids

        # recommended         :
        #   title             : "Recommended"
        #   dataSource        : (selector, options, callback)=>
        #     callback 'Coming soon!'
      sort                  :
        'counts.members'    :
          title             : "Most popular"
          direction         : -1
        'meta.modifiedAt'   :
          title             : "Latest activity"
          direction         : -1
        'counts.posts'      :
          title             : "Most activity"
          direction         : -1
    }, (controller)=>
      view.addSubView @_lastSubview = controller.getView()
      @feedController = controller
      @feedController.resultsController.on 'ItemWasAdded', @bound 'monitorGroupItemOpenLink'
      @feedController.loadFeed() if loadFeed
      @emit 'ready'

  markGroupRelationship:(controller, ids)->
    fetchRoles =
      member: (view)-> view.markMemberGroup()
      admin : (view)-> view.markGroupAdmin()
      owner : (view)-> view.markOwnGroup()
    for as, callback of fetchRoles
      do (as, callback)->
        KD.remote.api.JGroup.fetchMyMemberships ids, as, (err, groups)->
          return error err if err
          controller.forEachItemByIndex groups, callback

    KD.whoami().fetchGroupsWithPendingRequests groupIds:ids, (err, groups)=>
      @markPendingRequestGroups controller, (group.getId() for group in groups)

    KD.whoami().fetchGroupsWithPendingInvitations groupIds:ids, (err, groups)=>
      @markPendingGroupInvitations controller, (group.getId() for group in groups)

  markPendingRequestGroups:(controller, ids)->
    controller.forEachItemByIndex ids, (view)-> view.markPendingRequest()

  markPendingGroupInvitations:(controller, ids)->
    controller.forEachItemByIndex ids, (view)-> view.markPendingInvitation()

  monitorGroupItemOpenLink:(item)->
    item.on 'PrivateGroupIsOpened', @bound 'openPrivateGroup'

  getErrorModalOptions =(err)->
    defaultOptions =
      buttons       :
        Cancel      :
          cssClass  : "modal-clean-red"
          callback  : (event)-> @getDelegate().destroy()
    customOptions = switch err.accessCode
      when ERROR_NO_POLICY
        {
          title     : 'Sorry, this group does not have a membership policy!'
          content   : """
                      <div class='modalformline'>
                        The administrators have not yet defined a membership
                        policy for this private group.  No one may join this
                        group until a membership policy has been defined.
                      </div>
                      """
        }
      when ERROR_UNKNOWN
        {
          title     : 'Sorry, an unknown error has occurred!'
          content   : """
                      <div class='modalformline'>
                        Please try again later.
                      </div>
                      """
        }
      when ERROR_POLICY
        {
          title     : 'This is a private group'
          content   :
            """
            <div class="modalformline">#{err.message}</div>
            """
        }

    if err.accessCode is ERROR_POLICY
      defaultOptions.buttons['Request access'] =
        cssClass    : 'modal-clean-green'
        loader      :
          color     : "#ffffff"
          diameter  : 12
        callback    : -> @getDelegate().emit 'AccessIsRequested'

    _.extend defaultOptions, customOptions

  removePaneByName:(tabView, paneName)->
    tabs = tabView.tabView
    invitePane = tabs.getPaneByName paneName
    tabs.removePane invitePane if invitePane

  showErrorModal:(group, err)->
    KD.track "Groups", "GroupOpeningError", err.accessCode if err
    modal = new KDModalView getErrorModalOptions err
    modal.on 'AccessIsRequested', =>
      KD.getSingleton('staticGroupController')?.emit 'AccessIsRequested', group

  showRequestAccessModal:(group, policy, callback=->)->

    if policy.explanation
      title   = "Request Access"
      content = __utils.applyMarkdown policy.explanation
      success = "Your request has been sent to the group's admin."
    else if policy.approvalEnabled
      title   = 'Request Access'
      content = 'Membership to this group requires administrative approval.'
      success = "Thanks! You'll be notified when group's admin accepts you."
    else
      title   = 'Request an Invite'
      content = 'Membership to this group requires an invitation.'
      success = "Your request has been sent to the group's admin."

    modal = new KDModalView
      title          : title
      overlay        : yes
      width          : 300
      height         : 'auto'
      content        : "<div class='modalformline'><p>#{content}</p></div>"
      buttons        :
        request      :
          title      : title
          loader     :
            color    : "#ffffff"
            diameter : 12
          style      : 'modal-clean-green'
          callback   : (event)->
            group.requestAccess (err)->
              modal.buttons.request.hideLoader()
              if err
                KD.showError err
                return callback err

              new KDNotificationView title: success
              modal.destroy()
              callback null

  joinGroup:(group)->
    group.join (err, response)=>
      return KD.showError err  if err
      KD.track "Groups", "JoinedGroup", group.slug
      new KDNotificationView
        title : "You've successfully joined the group!"
      KD.getSingleton('mainController').emit 'JoinedGroup'

  acceptInvitation:(group, callback)->
    KD.whoami().acceptInvitation group, (err, res)=>
      KD.track "Groups", "AcceptInvitation", group.slug
      mainController = KD.getSingleton "mainController"
      mainController.once "AccountChanged", callback.bind this, err, res
      mainController.accountChanged KD.whoami()

  ignoreInvitation:(group, callback)->
    KD.track "Groups", "IgnoreInvitation", group.slug
    KD.whoami().ignoreInvitation group, callback

  cancelGroupRequest:(group, callback)->
    KD.track "Groups", "CancelInvitation", group.slug
    KD.whoami().cancelRequest group, callback

  openPrivateGroup:(group)->
    group.canOpenGroup (err, hasPermission)=>
      if err
        @showErrorModal group, err
      else if hasPermission
        @openGroup group

  _createGroupHandler =(formData, callback)->

    if formData.privacy in ['by-invite', 'by-request', 'same-domain']
      formData.requestType = formData.privacy
      formData.privacy     = 'private'

    KD.remote.api.JGroup.create formData, (err, group)=>
      if err
        callback? err
        new KDNotificationView
          title: err.message
          duration: 1000
      else
        callback no
        @showGroupCreatedModal group

  _updateGroupHandler =(group, formData)->
    group.modify formData, (err)->
      if err
        new KDNotificationView
          title: err.message
          duration: 1000
      else
        new KDNotificationView
          title: 'Group was updated!'
          duration: 1000

<<<<<<< HEAD
  showGroupSubmissionView:->

    getGroupType = ->
      modal.modalTabs.forms["Select group type"].inputs.type.getValue()

    getPrivacyDefault = ->
      switch getGroupType()
        when 'educational'  then 'by-request'
        when 'company'      then 'by-invite'
        when 'project'      then 'public'
        when 'custom'       then 'public'

    getVisibilityDefault = ->
      switch getGroupType()
        when 'educational'  then 'visible'
        when 'company'      then 'hidden'
        when 'project'      then 'visible'
        when 'custom'       then 'visible'

    applyDefaults =->
      {Privacy,Visibility} = modal.modalTabs.forms["General Settings"].inputs
      Privacy.setValue getPrivacyDefault()
      Visibility.setValue getVisibilityDefault()

    modal = new GroupCreationModal
=======
  showGroupSubmissionView:-> new GroupCreationModal
>>>>>>> 795b5bbd

  handleError =(err, buttons)->
    unless buttons
      new KDNotificationView title: err.message
    else

      modalOptions =
        title   : "Error#{if err.code then " #{code}" else ""}"
        content : "<div class='modalformline'><p>#{err.message}</p></div>"
        buttons : {}
        cancel  : err.cancel

      Object.keys(buttons).forEach (buttonTitle)->
        buttonOptions = buttons[buttonTitle]
        oldCallback = buttonOptions.callback
        buttonOptions.callback = -> oldCallback modal

        modalOptions.buttons[buttonTitle] = buttonOptions

      modal = new KDModalView modalOptions

  cancelMembershipPolicyChange:(policy, membershipPolicyView, modal)->
    membershipPolicyView.enableInvitations.setValue policy.invitationsEnabled

  updateMembershipPolicy:(group, policy, formData, membershipPolicyView, callback)->
    group.modifyMembershipPolicy formData, (err)->
      unless err
        policy.emit 'MembershipPolicyChangeSaved'
        new KDNotificationView {title:"Membership policy has been updated."}
      KD.showError err

  editPermissions:(group)->
    group.getData().fetchPermissions (err, permissionSet)->
      if err
        new KDNotificationView title: err.message
      else
        permissionsModal = new PermissionsModal {
          privacy: group.getData().privacy
          permissionSet
        }, group

  loadView:(mainView, firstRun = yes, loadFeed = no)->

    if firstRun
      mainView.on "searchFilterChanged", (value) =>
        return if value is @_searchValue
        @_searchValue = Encoder.XSSEncode value
        @_lastSubview.destroy?()
        @loadView mainView, no, yes
      mainView.createCommons()

    @createFeed mainView, loadFeed

  openGroup:(group)->
    {slug, title} = group
    modal = new KDModalView
      title           : title
      content         : "<div class='modalformline'>You are about to open a third-party group.</div>"
      height          : "auto"
      overlay         : yes
      buttons         :
        cancel        :
          style       : 'modal-cancel'
          callback    : -> modal.destroy()
    modal.buttonHolder.addSubView new CustomLinkView
      href    : "/#{slug}/Activity"
      target  : slug
      title   : 'Open group'
      # click   : (event)->
      #   event.preventDefault()
      #   KD.getSingleton('windowManager').open @href, slug

  setCurrentViewHeader:(count)->
    if typeof 1 isnt typeof count
      @getView().$(".feeder-header span.optional_title").html count
      return no
    if count >= 20 then count = '20+'
    # return if count % 20 is 0 and count isnt 20
    # postfix = if count is 20 then '+' else ''
    count   = 'No' if count is 0
    result  = "#{count} result" + if count isnt 1 then 's' else ''
    title   = "#{result} found for <strong>#{@_searchValue}</strong>"
    @getView().$(".feeder-header").html title

  createContentDisplay:(group, callback)->

    unless KD.config.roles? and 'admin' in KD.config.roles
      routeSlug = if group.slug is KD.defaultSlug then '/' else "/#{group.slug}/"
      return KD.getSingleton('router').handleRoute "#{routeSlug}Activity"

    @groupView = groupView = new GroupView
      cssClass : "group-content-display"
      delegate : @getView()
    , group

    @prepareReadmeTab()
    @prepareSettingsTab()
    @preparePermissionsTab()
    @prepareMembersTab()
    # @prepareBundleTab()
    # @prepareVocabularyTab()

    if 'private' is group.privacy
      @prepareMembershipPolicyTab()
      @prepareInvitationsTab()

    contentDisplay = @showContentDisplay @groupView
    callback? contentDisplay


  showContentDisplay:(groupView)->
    contentDisplayController = KD.getSingleton "contentDisplayController"
    contentDisplayController.emit "ContentDisplayWantsToBeShown", groupView
    groupView.on 'PrivateGroupIsOpened', @bound 'openPrivateGroup'
    return groupView

  showGroupCreatedModal:(group)->
    group.fetchMembershipPolicy (err, policy)=>
      return new KDNotificationView title: 'An error occured, however your group has been created!' if err

      @feedController.reload() if @feedController

      groupUrl    = "//#{location.host}/#{group.slug}"
      privacyExpl = if group.privacy is 'public'
      then 'Koding users can join anytime without approval'
      else if policy.invitationsEnabled
      then 'and only invited users can join'
      else 'Koding users can only join with your approval'

      body  = """
        <div class="modalformline">Your group can be accessed via <a id="go-to-group-link" class="group-link" href="#{groupUrl}" target="#{group.slug}">#{location.protocol}#{groupUrl}</a></div>
        <div class="modalformline">It is <strong>#{group.visibility}</strong> in group listings.</div>
        <div class="modalformline">It is <strong>#{group.privacy}</strong>, #{privacyExpl}.</div>
        <div class="modalformline">You can manage your group settings from the group dashboard anytime.</div>
        <a id="go-to-dashboard-link" class="hidden" href="#{groupUrl}/Dashboard" target="#{group.slug}">#{groupUrl}/Dashboard</a>
        """
      modal = new KDModalView
        title        : "#{group.title} has been created!"
        content      : body
        buttons      :
          dashboard  :
            title    : 'Go to Dashboard'
            style    : 'modal-clean-green'
            callback : ->
              document.getElementById('go-to-dashboard-link').click()
              modal.destroy()
          group      :
            title    : 'Go to Group'
            style    : 'modal-clean-gray'
            callback : ->
              document.getElementById('go-to-group-link').click()
              modal.destroy()
          dismiss    :
            title    : 'Dismiss'
            style    : 'modal-cancel'
            callback : -> modal.destroy()

  # old load view
  # loadView:(mainView, firstRun = yes)->

  #   if firstRun
  #     mainView.on "searchFilterChanged", (value) =>
  #       return if value is @_searchValue
  #       @_searchValue = Encoder.XSSEncode value
  #       @_lastSubview.destroy?()
  #       @loadView mainView, no

  #     mainView.createCommons()

  #   KD.whoami().fetchRole? (err, role) =>
  #     if role is "super-admin"
  #       @listItemClass = GroupsListItemViewEditable
  #       if firstRun
  #         KD.getSingleton('mainController').on "EditPermissionsButtonClicked", (groupItem)=>
  #           @editPermissions groupItem
  #         KD.getSingleton('mainController').on "EditGroupButtonClicked", (groupItem)=>
  #           groupData = groupItem.getData()
  #           groupData.canEditGroup (err, hasPermission)=>
  #             unless hasPermission
  #               new KDNotificationView title: 'Access denied'
  #             else
  #               @showGroupSubmissionView groupData
  #         KD.getSingleton('mainController').on "MyRolesRequested", (groupItem)=>
  #           groupItem.getData().fetchRoles console.log.bind console

  #     @createFeed mainView
  #   # mainView.on "AddATopicFormSubmitted",(formData)=> @addATopic formData<|MERGE_RESOLUTION|>--- conflicted
+++ resolved
@@ -409,35 +409,7 @@
           title: 'Group was updated!'
           duration: 1000
 
-<<<<<<< HEAD
-  showGroupSubmissionView:->
-
-    getGroupType = ->
-      modal.modalTabs.forms["Select group type"].inputs.type.getValue()
-
-    getPrivacyDefault = ->
-      switch getGroupType()
-        when 'educational'  then 'by-request'
-        when 'company'      then 'by-invite'
-        when 'project'      then 'public'
-        when 'custom'       then 'public'
-
-    getVisibilityDefault = ->
-      switch getGroupType()
-        when 'educational'  then 'visible'
-        when 'company'      then 'hidden'
-        when 'project'      then 'visible'
-        when 'custom'       then 'visible'
-
-    applyDefaults =->
-      {Privacy,Visibility} = modal.modalTabs.forms["General Settings"].inputs
-      Privacy.setValue getPrivacyDefault()
-      Visibility.setValue getVisibilityDefault()
-
-    modal = new GroupCreationModal
-=======
   showGroupSubmissionView:-> new GroupCreationModal
->>>>>>> 795b5bbd
 
   handleError =(err, buttons)->
     unless buttons

class GroupCreationModal extends KDModalView

  GROUP_TYPES = [
    { title : "University/School", value : "educational" }
    { title : "Company",           value : "company" }
    { title : "Project",           value : "project" }
    { title : "Other",             value : "custom" }
  ]

  constructor:(options = {}, data)->

    options.title    or= 'Create a new group'
    options.height   or= 'auto'
    options.cssClass or= "group-admin-modal compose-message-modal admin-kdmodal"
    options.width     ?= 684
    options.overlay   ?= yes

    super options, data

    @plans = []

  fetchRecurlyPlans:(callback)-> KD.remote.api.JRecurlyPlan.getPlans "group", "vm", callback

  charge:(plan, callback)-> plan.subscribe { pin: '0000' }, callback

  viewAppended:->

    @addSubView @typeSelector = new KDFormViewWithFields
      fields         :
        label        :
          itemClass  : KDCustomHTMLView
          tagName    : 'h2'
          cssClass   : 'heading'
          partial    : "<span>1</span> What will be this group for?"
        selector     :
          name       : "type"
          itemClass  : GroupCreationSelector
          cssClass   : "group-type"
          radios     : GROUP_TYPES
          change     : =>
            @hostSelector?.show()
            @setPositions()

    @fetchRecurlyPlans (err, plans)=>

      plans.sort (a, b)-> a.feeMonthly - b.feeMonthly
      @plans = plans  if plans

      # fix this one on radios value cannot have some chars and that's why i keep index as the value
      hostTypes    = plans.map (plan, i)-> { title : plan.product.item.slice(1), value : i }
      descriptions = plans.map (plan, i)->
        res = null
        try
          res = JSON.parse plan.desc.replace /&quot;/g, '"'
        catch e
          res =
            title     : ""
            desc      : plan.desc
            meta      :
              goodFor : 0
        return res

      log ">>>>", descriptions

      @addSubView @hostSelector = new KDFormViewWithFields
        cssClass                 : 'hidden'
        buttons                  :
          submit                 :
            title                : "Pay & Create the Group"
            style                : "modal-clean-gray hidden"
            type                 : "button"
<<<<<<< HEAD
            callback             : @bound "submit"
=======
            callback             : =>

              # Copy account creator's billing information
              KD.remote.api.JRecurlyPlan.getUserAccount (err, data)=>
                if err or not data
                  data = {}

                # These will go into Recurly module
                delete data.cardNumber
                delete data.cardMonth
                delete data.cardYear
                delete data.cardCV

                modal = createAccountPaymentMethodModal data, (newData, onError, onSuccess)=>

                  # These will go into Recurly module
                  newData.username    = 'group_unnamed'
                  newData.ipAddress   = '0.0.0.0'
                  newData.firstName   = 'Group'
                  newData.lastName    = 'Unnamed'
                  newData.email       = 'group@example.com'
                  newData.pin         = 'xxx'
                  newData.accountCode = yes

                  {selector}   = @hostSelector.inputs
                  index        = parseInt selector.getValue(), 10

                  selectedPlan = plans[index]
                  selectedPlan.subscribe newData, (err, subscription)->
                    if err
                      # Show error messages here.
                      onError()
                    else
                      # DONE
                      console.log "Subscribed user account:", subscription.userCode
                      onSuccess()

>>>>>>> f9393c51
        fields                   :
          label                  :
            itemClass            : KDCustomHTMLView
            tagName              : 'h2'
            cssClass             : 'heading'
            partial              : "<span>2</span> How big should the host server be?"
          selector               :
            name                 : "host"
            itemClass            : GroupCreationSelector
            cssClass             : "host-type"
            radios               : hostTypes
            change               : @bound "hostChanged"
          desc                   :
            itemClass            : KDCustomHTMLView
            cssClass             : "hidden"
            partial              : """
              <p></p>
              <p></p>
              <p></p>
              <p></p>
              <p></p>
              """




  hostChanged:->
    {submit}         = @hostSelector.buttons
    {desc, selector} = @hostSelector.inputs
    descField        = @hostSelector.fields.desc

    descField.show()
    desc.show()

    index      = parseInt selector.getValue(), 10
    monthlyFee = (@plans[index].feeMonthly/100).toFixed(2)

    submit.setTitle "Pay & Create the Group for $#{monthlyFee}/mo"
    submit.show()
    desc.$('p').addClass 'hidden'
    desc.$('p').eq(index).removeClass 'hidden'

    @setPositions()

  submit:->
    log "collect data and submit here"<|MERGE_RESOLUTION|>--- conflicted
+++ resolved
@@ -69,47 +69,7 @@
             title                : "Pay & Create the Group"
             style                : "modal-clean-gray hidden"
             type                 : "button"
-<<<<<<< HEAD
             callback             : @bound "submit"
-=======
-            callback             : =>
-
-              # Copy account creator's billing information
-              KD.remote.api.JRecurlyPlan.getUserAccount (err, data)=>
-                if err or not data
-                  data = {}
-
-                # These will go into Recurly module
-                delete data.cardNumber
-                delete data.cardMonth
-                delete data.cardYear
-                delete data.cardCV
-
-                modal = createAccountPaymentMethodModal data, (newData, onError, onSuccess)=>
-
-                  # These will go into Recurly module
-                  newData.username    = 'group_unnamed'
-                  newData.ipAddress   = '0.0.0.0'
-                  newData.firstName   = 'Group'
-                  newData.lastName    = 'Unnamed'
-                  newData.email       = 'group@example.com'
-                  newData.pin         = 'xxx'
-                  newData.accountCode = yes
-
-                  {selector}   = @hostSelector.inputs
-                  index        = parseInt selector.getValue(), 10
-
-                  selectedPlan = plans[index]
-                  selectedPlan.subscribe newData, (err, subscription)->
-                    if err
-                      # Show error messages here.
-                      onError()
-                    else
-                      # DONE
-                      console.log "Subscribed user account:", subscription.userCode
-                      onSuccess()
-
->>>>>>> f9393c51
         fields                   :
           label                  :
             itemClass            : KDCustomHTMLView
@@ -154,5 +114,40 @@
 
     @setPositions()
 
-  submit:->
-    log "collect data and submit here"+  submit:=>
+
+
+              # Copy account creator's billing information
+              KD.remote.api.JRecurlyPlan.getUserAccount (err, data)=>
+                if err or not data
+                  data = {}
+
+                # These will go into Recurly module
+                delete data.cardNumber
+                delete data.cardMonth
+                delete data.cardYear
+                delete data.cardCV
+
+                modal = createAccountPaymentMethodModal data, (newData, onError, onSuccess)=>
+
+                  # These will go into Recurly module
+                  newData.username    = 'group_unnamed'
+                  newData.ipAddress   = '0.0.0.0'
+                  newData.firstName   = 'Group'
+                  newData.lastName    = 'Unnamed'
+                  newData.email       = 'group@example.com'
+                  newData.pin         = 'xxx'
+                  newData.accountCode = yes
+
+                  {selector}   = @hostSelector.inputs
+                  index        = parseInt selector.getValue(), 10
+
+                  selectedPlan = plans[index]
+                  selectedPlan.subscribe newData, (err, subscription)->
+                    if err
+                      # Show error messages here.
+                      onError()
+                    else
+                      # DONE
+                      console.log "Subscribed user account:", subscription.userCode
+                      onSuccess()

--- conflicted
+++ resolved
@@ -148,11 +148,7 @@
   
   fetchTeasers:(selector,options,callback)->
     options.collection = 'activities'
-<<<<<<< HEAD
-    $.ajax 'https://api.koding.com/1.1'
-=======
     $.ajax KD.apiUri+'/1.0'
->>>>>>> 560e74b9
       data      :
         data    : JSON.stringify(options)
         env     : KD.env

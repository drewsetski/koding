--- conflicted
+++ resolved
@@ -94,11 +94,7 @@
       #   callback      : (treeItem, event)=> @changeTab "codeshare", treeItem.getData().title
       "Discussion"    :
         type          : "discussion"
-<<<<<<< HEAD
-        disabled      : yes
-=======
         disabled      : no
->>>>>>> fc8b1735
         callback      : (treeItem, event)=> @changeTab "discussion", treeItem.getData().title
       # "Link"          :
       #   disabled      : no

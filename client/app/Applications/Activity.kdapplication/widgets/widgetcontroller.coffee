--- conflicted
+++ resolved
@@ -128,11 +128,7 @@
       updateTimeout = @utils.wait 20000, =>
         @emit 'OwnActivityHasFailed', data
 
-<<<<<<< HEAD
-      appManager.tell 'Activity', 'fetchCurrentGroup', (currentGroup)=>
-=======
       KD.getSingleton("appManager").tell 'Activity', 'fetchCurrentGroup', (currentGroup)=>
->>>>>>> 3f55b874
         data.group = currentGroup
         KD.remote.api[constructorName].create data, (err, activity)=>
           callback? err, activity

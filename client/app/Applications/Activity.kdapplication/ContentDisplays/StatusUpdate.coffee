--- conflicted
+++ resolved
@@ -1,10 +1,6 @@
 class ContentDisplayStatusUpdate extends ActivityContentDisplay
 
-<<<<<<< HEAD
-  constructor:(options = {}, data)->
-=======
   constructor:(options = {}, data={})->
->>>>>>> fc8b1735
 
     options.tooltip or=
       title     : "Status Update"
@@ -13,8 +9,6 @@
 
     super options,data
 
-<<<<<<< HEAD
-=======
     embedOptions = $.extend {}, options, {
       hasDropdown : no
       delegate : @
@@ -25,7 +19,6 @@
       @embedBox = new EmbedBox @embedOptions, data?.link
     else
       @embedBox = new KDView
->>>>>>> fc8b1735
     origin =
       constructorName  : data.originType
       id               : data.originId
@@ -153,12 +146,8 @@
       </span>
       <div class='activity-item-right-col'>
         <h3 class='hidden'></h3>
-<<<<<<< HEAD
-        <p>{{@utils.applyTextExpansions #(body)}}</p>
-=======
         <p class="status-body">{{@applyTextExpansions #(body)}}</p>
         {{> @embedBox}}
->>>>>>> fc8b1735
         <footer class='clearfix'>
           <div class='type-and-time'>
             <span class='type-icon'></span> by {{> @author}}

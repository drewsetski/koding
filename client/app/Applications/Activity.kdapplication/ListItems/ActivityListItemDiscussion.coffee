class DiscussionActivityItemView extends ActivityItemChild

  constructor:(options, data)->

    options = $.extend
      cssClass    : "activity-item discussion"
      tooltip     :
        title     : "Discussion"
        offset    : 3
        selector  : "span.type-icon"
    ,options

    super options,data

    @actionLinks = new DiscussionActivityActionsView
      delegate : @commentBox.opinionList
      cssClass : "reply-header"
    , data

<<<<<<< HEAD
    if data.repliesCount > 0
      @opinionBox = new DiscussionActivityOpinionView
        cssClass    : "activity-opinion-list comment-container"
      , data
    else
      @opinionBox = new KDCustomHTMLView
        tagName     : "div"
        cssClass    : "opinion-first-box"

      @opinionBox.addSubView @opinionFirstLink = new KDCustomHTMLView
        tagName     : "a"
        cssClass    : "first-reply-link"
        attributes  :
          title     : "Be the first to reply"
          href      : "#"
        partial     : "Be the first to reply!"
        click       :->
          appManager.tell "Activity", "createContentDisplay", data

  viewAppended:()->
    return if @getData().constructor is KD.remote.api.CDiscussionActivity
=======
    # the ReplyIsAdded event is emitted by the JDiscussion model in bongo
    # with the object references to author/origin and so on in the reply
    # argument. if the new reply is supposed to be added to the client data
    # structure, then it must be created as a new  JOpinion and then populated
    # by the data on the reply.opinionData field (JSON of the actual object)

    data.on 'ReplyIsAdded', (reply)=>

      if data.bongo_.constructorName is "JDiscussion"

        # This would add the actual items to the views once posted
        #
        # Why this workaround, you ask?
        #
        #  Getting the data from the JDiscussion.reply event "ReplyIsAdded"
        #  without JSONifying it locks up the UI for up to 10 seconds.

        # Create new JOpinion and convert JSON into Object

        # newOpinion = new bongo.api.JOpinion
        # opinionData = JSON.parse(reply.opinionData)

        # Copy JSON data to the newly created JOpinion

        # for variable of opinionData
        #   newOpinion[variable] = opinionData[variable]

        # Updating the local data object, then adding the item to the box
        # and increasing the count box

        # if data.opinions?
        #   unless data.opinions.indexOf newOpinion is -1
        #     data.opinions.push newOpinion
        # else
        #   data.opinions = [newOpinion]

        # The following line would add the new Opinion to the View
        # @opinionBox.opinionList.addItem newOpinion, null, {type : "slideDown", duration : 100}

        unless reply.replier.id is KD.whoami().getId()
          @opinionBox.opinionList.emit "NewOpinionHasArrived"

    @opinionBox = new DiscussionActivityOpinionView
      cssClass    : "activity-opinion-list comment-container"
    , data

    # When an opinion gets deleted, then the removeReply method of JDiscussion
    # will emit this event. This is a workaround for the OpinionIsDeleted
    # event not being caught for opinions that are loaded to the client data
    # structure after the snapshot is loaded

    data.on "ReplyIsRemoved",(replyId)=>

      # this will remove the item from the list if the data doesn't
      # contain it anymore, but the list does. the next snapshot refresh
      # will be okay
      # This is needed, because the "OpinionIsDeleted" event isn't available
      # for newly added JOpinions, for some reason. --arvid

      for item,i in @opinionBox.opinionList.items
        if item.getData()._id is replyId
          item.hide()
          item.destroy()

  viewAppended:()->
    return if @getData().constructor is bongo.api.CDiscussionActivity
>>>>>>> 80c333ab
    super()
    @setTemplate @pistachio()
    @template.update()

    @$("pre").addClass "prettyprint"
    prettyPrint()

<<<<<<< HEAD
=======
    # Here, the maxheight-reliant "View full discussion"-bar is toggled.
    # The shortened text is not sufficient since it can contain 500 line breaks
    # or <code> with very high whitespace amount. This keeps the snapshot view
    # clean.

    if @$("p.comment-body").height() >= 250
      @$("div.view-full-discussion").show()
    else
      @$("div.view-full-discussion").hide()

>>>>>>> 80c333ab
  render:->
    super()

    @$("pre").addClass "prettyprint"
    prettyPrint()

  click:(event)->
    if $(event.target).closest("[data-paths~=title],[data-paths~=body]")
<<<<<<< HEAD
      appManager.tell "Activity", "createContentDisplay", @getData()
=======
      if not $(event.target).is("a.action-link, a.count, .like-view")
        appManager.tell "Activity", "createContentDisplay", @getData()
>>>>>>> 80c333ab

  applyTextExpansions:(str = "")->
    str = @utils.expandUsernames @utils.applyMarkdown str

    if str.length > 500
      visiblePart = str.substr 0, 500
      # this breaks the markdown sanitizer
      # morePart = "<span class='more'><a href='#' class='more-link'>show more...</a>#{str.substr 501}<a href='#' class='less-link'>...show less</a></span>"
      str = visiblePart  + " ..." #+ morePart

    return str

  pistachio:->
    """
  <div class="activity-discussion-container">
    <span class="avatar">{{> @avatar}}</span>
    <div class='activity-item-right-col'>
      {{> @settingsButton}}
      <h3 class='hidden'></h3>
<<<<<<< HEAD
      <p>{{@applyTextExpansions #(title)}}</p>

=======
      <p class="comment-title">{{@applyTextExpansions #(title)}}</p>
      <p class="comment-body has-markdown">{{@applyTextExpansions #(body)}}</p>
      <div class="view-full-discussion">
        <a href="#">View the full Discussion</a>
      </div>
>>>>>>> 80c333ab
      <footer class='clearfix'>
        <div class='type-and-time'>
          <span class='type-icon'></span> by {{> @author}}
          <time>{{$.timeago #(meta.createdAt)}}</time>
          {{> @tags}}
        </div>
        {{> @actionLinks}}
      </footer>
<<<<<<< HEAD
    <p class="comment-body">{{@applyTextExpansions #(body)}}</p>
    </div>
  </div>
  {{> @opinionBox}}
=======
      {{> @opinionBox}}
    </div>
  </div>
>>>>>>> 80c333ab
    """
<|MERGE_RESOLUTION|>--- conflicted
+++ resolved
@@ -17,29 +17,6 @@
       cssClass : "reply-header"
     , data
 
-<<<<<<< HEAD
-    if data.repliesCount > 0
-      @opinionBox = new DiscussionActivityOpinionView
-        cssClass    : "activity-opinion-list comment-container"
-      , data
-    else
-      @opinionBox = new KDCustomHTMLView
-        tagName     : "div"
-        cssClass    : "opinion-first-box"
-
-      @opinionBox.addSubView @opinionFirstLink = new KDCustomHTMLView
-        tagName     : "a"
-        cssClass    : "first-reply-link"
-        attributes  :
-          title     : "Be the first to reply"
-          href      : "#"
-        partial     : "Be the first to reply!"
-        click       :->
-          appManager.tell "Activity", "createContentDisplay", data
-
-  viewAppended:()->
-    return if @getData().constructor is KD.remote.api.CDiscussionActivity
-=======
     # the ReplyIsAdded event is emitted by the JDiscussion model in bongo
     # with the object references to author/origin and so on in the reply
     # argument. if the new reply is supposed to be added to the client data
@@ -105,8 +82,7 @@
           item.destroy()
 
   viewAppended:()->
-    return if @getData().constructor is bongo.api.CDiscussionActivity
->>>>>>> 80c333ab
+    return if @getData().constructor is KD.remote.api.CDiscussionActivity
     super()
     @setTemplate @pistachio()
     @template.update()
@@ -114,8 +90,6 @@
     @$("pre").addClass "prettyprint"
     prettyPrint()
 
-<<<<<<< HEAD
-=======
     # Here, the maxheight-reliant "View full discussion"-bar is toggled.
     # The shortened text is not sufficient since it can contain 500 line breaks
     # or <code> with very high whitespace amount. This keeps the snapshot view
@@ -126,7 +100,6 @@
     else
       @$("div.view-full-discussion").hide()
 
->>>>>>> 80c333ab
   render:->
     super()
 
@@ -135,12 +108,8 @@
 
   click:(event)->
     if $(event.target).closest("[data-paths~=title],[data-paths~=body]")
-<<<<<<< HEAD
-      appManager.tell "Activity", "createContentDisplay", @getData()
-=======
       if not $(event.target).is("a.action-link, a.count, .like-view")
         appManager.tell "Activity", "createContentDisplay", @getData()
->>>>>>> 80c333ab
 
   applyTextExpansions:(str = "")->
     str = @utils.expandUsernames @utils.applyMarkdown str
@@ -160,16 +129,11 @@
     <div class='activity-item-right-col'>
       {{> @settingsButton}}
       <h3 class='hidden'></h3>
-<<<<<<< HEAD
-      <p>{{@applyTextExpansions #(title)}}</p>
-
-=======
       <p class="comment-title">{{@applyTextExpansions #(title)}}</p>
       <p class="comment-body has-markdown">{{@applyTextExpansions #(body)}}</p>
       <div class="view-full-discussion">
         <a href="#">View the full Discussion</a>
       </div>
->>>>>>> 80c333ab
       <footer class='clearfix'>
         <div class='type-and-time'>
           <span class='type-icon'></span> by {{> @author}}
@@ -178,14 +142,7 @@
         </div>
         {{> @actionLinks}}
       </footer>
-<<<<<<< HEAD
-    <p class="comment-body">{{@applyTextExpansions #(body)}}</p>
-    </div>
-  </div>
-  {{> @opinionBox}}
-=======
       {{> @opinionBox}}
     </div>
   </div>
->>>>>>> 80c333ab
     """

--- conflicted
+++ resolved
@@ -38,16 +38,10 @@
         { title : "Everything" }
         { title : "Status Updates",   type : "CStatusActivity" }
         { title : "Code Snippets",    type : "CCodeSnipActivity" }
-<<<<<<< HEAD
-        { title : "Q&A",              type : "qa",         disabledForBeta : yes }
-        { title : "Discussions",      type : "CDiscussionActivity", disabledForBeta : yes  }
-        { title : "Links",            type : "link",       disabledForBeta : yes }
-=======
         { title : "Discussions",      type : "CDiscussionActivity" }
         { title : "Tutorials",        type : "CTutorialActivity" }
         { title : "Q&A",              type : "qa",disabledForBeta : yes }
         { title : "Links",            type : "CLinkActivity", disabledForBeta : yes }
->>>>>>> fc8b1735
         # { title : "Code Shares",      type : "codeshare", disabledForBeta : yes }
         # { title : "Commits",          type : "commit", disabledForBeta : yes }
         # { title : "Projects",         type : "newproject", disabledForBeta : yes }

class MembersAppController extends AppController

  KD.registerAppClass @,
    name         : "Members"
    route        : "Members"
    hiddenHandle : yes

  constructor:(options = {}, data)->

    options.view    = new MembersMainView
      cssClass      : 'content-page members'
    options.appInfo =
      name          : 'Members'

    super options, data

#  setGroup:-> console.trace()

  createFeed:(view)->
    KD.getSingleton("appManager").tell 'Feeder', 'createContentFeedController', {
      itemClass             : MembersListItemView
      listControllerClass   : MembersListViewController
      useHeaderNav          : no
      noItemFoundText       : "There is no member."
      limitPerPage          : 10
      # onboarding            :
      #   everything          : "<h3 class='title'>yooo onboard me!!!</h3>"
      help                  :
        subtitle            : "Learn About Members"
        tooltip             :
          title             : "<p class=\"bigtwipsy\">These people are all members of koding.com. Learn more about them and their interests, activity and coding prowess here.</p>"
          placement         : "above"
      filter                :
        everything          :
          title             : "All Members <span class='member-numbers-all'></span>"
          optional_title    : if @_searchValue then "<span class='optional_title'></span>" else null
          dataSource        : (selector, options, callback)=>
            {JAccount} = KD.remote.api
            if @_searchValue
              @setCurrentViewHeader "Searching for <strong>#{@_searchValue}</strong>..."
              JAccount.byRelevance @_searchValue, options, callback
            else
              group = KD.getSingleton('groupsController').getCurrentGroup()
              if group?
                relationshipOptions = {
                  targetOptions: {options}
                }
                selector = {}
                group.fetchMembers selector, relationshipOptions, callback
              else
                JAccount.someWithRelationship selector, options, callback
              @setCurrentViewNumber 'all'
        followed            :
          title             : "Followers <span class='member-numbers-followers'></span>"
          noItemFoundText   : "There is no member who follows you."
          dataSource        : (selector, options, callback)=>
            KD.whoami().fetchFollowersWithRelationship selector, options, callback
            @setCurrentViewNumber 'followers'
        followings          :
          title             : "Following <span class='member-numbers-following'></span>"
          noItemFoundText   : "You are not following anyone."
          dataSource        : (selector, options, callback)=>
            KD.whoami().fetchFollowingWithRelationship selector, options, callback
            @setCurrentViewNumber 'following'
      sort                  :
        'meta.modifiedAt'   :
          title             : "Latest activity"
          direction         : -1
        'counts.followers'  :
          title             : "Most Followers"
          direction         : -1
        'counts.following'  :
          title             : "Most Following"
          direction         : -1
    }, (controller)=>
      @feedController = controller
      view.addSubView @_lastSubview = controller.getView()
      @emit 'ready'
      controller.on "FeederListViewItemCountChanged", (count, filter)=>
        if @_searchValue and filter is 'everything'
          @setCurrentViewHeader count

  createFeedForContentDisplay:(view, account, followersOrFollowing)->

    KD.getSingleton("appManager").tell 'Feeder', 'createContentFeedController', {
      itemClass             : MembersListItemView
      listControllerClass   : MembersListViewController
      limitPerPage          : 10
      noItemFoundText       : "There is no member."
      # singleDataSource      : (selector, options, callback)=>
        # filterFunc selector, options, callback
      help                  :
        subtitle            : "Learn About Members"
        tooltip             :
          title             : "<p class=\"bigtwipsy\">These people are all members of koding.com. Learn more about them and their interests, activity and coding prowess here.</p>"
          placement         : "above"
      filter                :
        everything          :
          title             : "All"
          dataSource        : (selector, options, callback)=>
            if followersOrFollowing is "followers"
              account.fetchFollowersWithRelationship selector, options, callback
            else
              account.fetchFollowingWithRelationship selector, options, callback
      sort                  :
        'meta.modifiedAt'   :
          title             : "Latest activity"
          direction         : -1
        'counts.followers'  :
          title             : "Most Followers"
          direction         : -1
        'counts.following'  :
          title             : "Most Following"
          direction         : -1
    }, (controller)=>

      view.addSubView controller.getView()
      contentDisplayController = @getSingleton "contentDisplayController"
      contentDisplayController.emit "ContentDisplayWantsToBeShown", view

  createFolloweeContentDisplay:(account, filter)->
    # log "I need to create followee for", account, filter
    newView = (new MembersContentDisplayView cssClass : "content-display #{filter}")
    newView.createCommons(account, filter)
    @createFeedForContentDisplay newView, account, filter

  createLikedFeedForContentDisplay:(view, account)->

    KD.getSingleton("appManager").tell 'Feeder', 'createContentFeedController', {
      itemClass             : ActivityListItemView
      listCssClass          : "activity-related"
      noItemFoundText       : "There is no liked activity."
      limitPerPage          : 8
      help                  :
        subtitle            : "Learn Personal feed"
        tooltip             :
          title             : "<p class=\"bigtwipsy\">This is the liked feed of a single Koding user.</p>"
          placement         : "above"
      filter                :
        everything          :
          title             : "Everything"
          dataSource        : (selector, options, callback)=>
            account.fetchLikedContents options, callback
        statusupdates       :
          title             : 'Status Updates'
          dataSource        : (selector, options, callback)->
            selector = {sourceName: $in: ['JStatusUpdate']}
            account.fetchLikedContents options, selector, callback
        codesnippets        :
          title             : 'Code Snippets'
          dataSource        : (selector, options, callback)->
            selector = {sourceName: $in: ['JCodeSnip']}
            account.fetchLikedContents options, selector, callback
        # Discussions Disabled
        # discussions         :
        #   title             : 'Discussions'
        #   dataSource        : (selector, options, callback)->
        #     selector = {sourceName: $in: ['JDiscussion']}
        #     account.fetchLikedContents options, selector, callback
      sort                :
        'timestamp|new'   :
          title           : 'Latest activity'
          direction       : -1
        'timestamp|old'   :
          title           : 'Most activity'
          direction       : 1
    }, (controller)=>

      view.addSubView controller.getView()
      contentDisplayController = @getSingleton "contentDisplayController"
      contentDisplayController.emit "ContentDisplayWantsToBeShown", view

  createLikedContentDisplay:(account)->
    newView = (new MembersLikedContentDisplayView cssClass : "content-display likes")
    newView.createCommons account
    @createLikedFeedForContentDisplay newView, account

  loadView:(mainView, firstRun = yes)->
    if firstRun
      mainView.on "searchFilterChanged", (value) =>
        return if value is @_searchValue
        @_searchValue = Encoder.XSSEncode value
        @_lastSubview.destroy?()
        @loadView mainView, no
      mainView.createCommons()
    @createFeed mainView

  # showMemberContentDisplay:({content})->
  #   contentDisplayController = @getSingleton "contentDisplayController"
  #   controller = new ContentDisplayControllerMember null, content
  #   contentDisplay = controller.getView()
  #   contentDisplayController.emit "ContentDisplayWantsToBeShown", contentDisplay

  createContentDisplay:(account, callback)->
<<<<<<< HEAD
    controller     = new ContentDisplayControllerMember null, account
    contentDisplay = controller.getView()
    contentDisplay.on 'handleQuery', (query)=>
      controller.ready -> controller.feedController?.handleQuery? query
    @showContentDisplay contentDisplay
    @utils.defer -> callback contentDisplay

  showContentDisplay:(contentDisplay)->
=======
    controller = new ContentDisplayControllerMember null, account
    contentDisplay = controller.getView()
    contentDisplay.on 'handleQuery', (query)=>
      controller.ready -> controller.feedController?.handleQuery? query
    @showContentDisplay contentDisplay, callback

  showContentDisplay:(contentDisplay, callback=->)->
>>>>>>> 5185b117
    contentDisplayController = @getSingleton "contentDisplayController"
    contentDisplayController.emit "ContentDisplayWantsToBeShown", contentDisplay
    callback contentDisplay
    return contentDisplay

  setCurrentViewNumber:(type)->
    group = KD.getSingleton('groupsController').getCurrentGroup()
    return unless group
    count = group.counts?.members
    @getView().$(".feeder-header span.member-numbers-#{type}").html count or "n/a"

  setCurrentViewHeader:(count)->
    if typeof 1 isnt typeof count
      @getView().$(".feeder-header span.optional_title").html count
      return no

    if count >= 10 then count = '10+'
    # return if count % 10 is 0 and count isnt 20
    # postfix = if count is 10 then '+' else ''
    count   = 'No' if count is 0
    result  = "#{count} member" + if count isnt 1 then 's' else ''
    title   = "#{result} found for <strong>#{@_searchValue}</strong>"
    @getView().$(".feeder-header span.optional_title").html title

  fetchFeedForHomePage:(callback)->
    options  =
      limit  : 6
      skip   : 0
      sort   : "meta.modifiedAt" : -1
    selector = {}
    KD.remote.api.JAccount.someWithRelationship selector, options, callback

#  fetchSomeMembers:(options = {}, callback)->
#
#    options.limit or= 6
#    options.skip  or= 0
#    options.sort  or= "meta.modifiedAt" : -1
#    selector        = options.selector or {}
#
#    console.log {selector}
#
#    delete options.selector if options.selector
#
#    KD.remote.api.JAccount.byRelevance selector, options, callback
#

class MembersListViewController extends KDListViewController
  # _windowDidResize:()->
  #   @scrollView.setHeight @getView().getHeight() - 28

  loadView:(mainView)->
    super

    @getListView().on 'ItemWasAdded', (view)=> @addListenersForItem view

  addItem:(member, index, animation = null) ->
    @getListView().addItem member, index, animation

  addListenersForItem:(item)->
    data = item.getData()

    data.on 'FollowCountChanged', (followCounts)=>
      {followerCount, followingCount, newFollower, oldFollower} = followCounts
      data.counts.followers = followerCount
      data.counts.following = followingCount
      item.setFollowerCount followerCount
      switch @getSingleton('mainController').getVisitor().currentDelegate
        when newFollower, oldFollower
          if newFollower then item.unfollowTheButton() else item.followTheButton()

    return @

  # reloadView:()->
  #   {query, skip, limit, currentFilter} = @getOptions()
  #   controller = @

  #   currentFilter query, {skip, limit}, (err, members)->
  #     controller.removeAllItems()
  #     controller.instantiateListItems members
  #     if (myItem = controller.itemForId KD.whoami().getId())?
  #       myItem.isMyItem()

  #       myItem.on "VisitorProfileWantsToBeShown", controller.getDelegate().bound
  #     controller._windowDidResize()

  # pageDown:()->
  #   listController = @
  #   {query, skip, limit, currentFilter} = @getOptions()
  #   skip += @getItemCount()
  #   unless listController.isLoading
  #     listController.isLoading = yes
  #     currentFilter query, {skip, limit}, (err, members)->
  #       listController.addItem member for member in members
  #       if (myItem = listController.itemForId KD.whoami().getId())?
  #         myItem.isMyItem()
  #         myItem.on "VisitorProfileWantsToBeShown", listController.getDelegate().showMemberContentDisplay.bind listController
  #       listController._windowDidResize()
  #       listController.isLoading = no
  #       listController.hideLazyLoader()

  getTotalMemberCount:(callback)->
    KD.whoami().count? @getOptions().filterName, callback<|MERGE_RESOLUTION|>--- conflicted
+++ resolved
@@ -192,7 +192,6 @@
   #   contentDisplayController.emit "ContentDisplayWantsToBeShown", contentDisplay
 
   createContentDisplay:(account, callback)->
-<<<<<<< HEAD
     controller     = new ContentDisplayControllerMember null, account
     contentDisplay = controller.getView()
     contentDisplay.on 'handleQuery', (query)=>
@@ -201,15 +200,6 @@
     @utils.defer -> callback contentDisplay
 
   showContentDisplay:(contentDisplay)->
-=======
-    controller = new ContentDisplayControllerMember null, account
-    contentDisplay = controller.getView()
-    contentDisplay.on 'handleQuery', (query)=>
-      controller.ready -> controller.feedController?.handleQuery? query
-    @showContentDisplay contentDisplay, callback
-
-  showContentDisplay:(contentDisplay, callback=->)->
->>>>>>> 5185b117
     contentDisplayController = @getSingleton "contentDisplayController"
     contentDisplayController.emit "ContentDisplayWantsToBeShown", contentDisplay
     callback contentDisplay

class FeederResultsController extends KDViewController

  constructor:(options = {}, data)->

    options.view                or= new FeederTabView hideHandleCloseIcons : yes
    options.paneClass           or= FeederTabPaneView
    options.itemClass           or= KDListItemView
    options.listControllerClass or= KDListViewController
    options.onboarding          or= null

    super options,data

    @panes = {}
    @listControllers = {}

    for name, filter of options.filters
      @createTab name,filter

  loadView:(mainView)->

    mainView.hideHandleContainer()
    mainView.showPaneByIndex 0
    @utils.defer mainView.bound "_windowDidResize"

  openTab:(filter, callback)->
    tabView = @getView()
    pane = tabView.getPaneByName filter.name
    tabView.showPane pane
    callback? @listControllers[filter.name]

  createTab:(name, filter, callback)->
    {
      paneClass
      itemClass
      listControllerClass
      listCssClass
      onboarding
    } = @getOptions()

    tabView = @getView()

    @listControllers[name] = listController = new listControllerClass
      lazyLoadThreshold   : .75
      startWithLazyLoader : yes
      noItemFoundText     : filter.noItemFoundText or null
      viewOptions         : {
        cssClass          : listCssClass
        type              : name
<<<<<<< HEAD
        itemClass
      }
=======
        itemClass         : itemClass
>>>>>>> 0c9fc226

    forwardItemWasAdded = @emit.bind this, 'ItemWasAdded'

    listController.getListView().on 'ItemWasAdded', forwardItemWasAdded

    listController.on 'LazyLoadThresholdReached', =>
      @emit "LazyLoadThresholdReached"

    tabView.addPane @panes[name] = pane = new paneClass
      name : name

    pane.addSubView pane.listHeader = header = new CommonListHeader
      title : filter.optional_title or filter.title

<<<<<<< HEAD
    pane.addSubView pane.listWrapper = listController.getView()
=======
>>>>>>> 0c9fc226

    if onboarding
      pane.onboarding = if onboarding[name] instanceof KDView
        onboarding[name]
      else if typeof onboarding[name] is "string"
        new FeederOnboardingView
          pistachio : onboarding[name]

      if pane.onboarding
        pane.onboarding.setOption "name", name
        pane.onboarding.hide()
<<<<<<< HEAD
        listController.getListView().addSubView pane.onboarding
=======
        header.once "ready", ->
          header.addSubView pane.onboarding
>>>>>>> 0c9fc226

        appManager = @getSingleton("appManager")
        app        = appManager.getFrontApp()
        app.appStorage?.fetchValue "onboardingMessageIsReadFor#{name.capitalize()}Tab", (value)=>
          unless value
            pane.onboarding.show()
<<<<<<< HEAD
            @utils.defer ->
              pane.onboarding.setClass 'in'

        pane.onboarding.on "OnboardingMessageCloseIconClicked", =>
          pane.onboarding.unsetClass 'in'
          @utils.wait 400, ->
            pane.onboarding.hide()
=======
            # pane.onboarding.once "viewAppended", =>
            @utils.defer ->
              # pane.onboarding.setHeight pane.onboarding.getHeight()
              pane.onboarding.setClass 'in'
              KD.utils.wait 400, tabView.bound "_windowDidResize"

        pane.onboarding.on "OnboardingMessageCloseIconClicked", ->
          pane.onboarding.unsetClass 'in'
          # ux illusion: real values will be put
          # with _windowDidResize
          p.listWrapper.setHeight window.innerHeight for p in tabView.panes
          KD.utils.wait 400, ->
            pane.onboarding.hide()
            tabView._windowDidResize()

    pane.addSubView pane.listWrapper = listController.getView()
>>>>>>> 0c9fc226

    listController.scrollView?.on 'scroll', (event) =>
      if event.delegateTarget.scrollTop > 0
        header.setClass "scrolling-up-outset"
      else
        header.unsetClass "scrolling-up-outset"

    callback? listController<|MERGE_RESOLUTION|>--- conflicted
+++ resolved
@@ -43,15 +43,10 @@
       lazyLoadThreshold   : .75
       startWithLazyLoader : yes
       noItemFoundText     : filter.noItemFoundText or null
-      viewOptions         : {
+      viewOptions         :
         cssClass          : listCssClass
         type              : name
-<<<<<<< HEAD
-        itemClass
-      }
-=======
         itemClass         : itemClass
->>>>>>> 0c9fc226
 
     forwardItemWasAdded = @emit.bind this, 'ItemWasAdded'
 
@@ -66,10 +61,6 @@
     pane.addSubView pane.listHeader = header = new CommonListHeader
       title : filter.optional_title or filter.title
 
-<<<<<<< HEAD
-    pane.addSubView pane.listWrapper = listController.getView()
-=======
->>>>>>> 0c9fc226
 
     if onboarding
       pane.onboarding = if onboarding[name] instanceof KDView
@@ -81,27 +72,14 @@
       if pane.onboarding
         pane.onboarding.setOption "name", name
         pane.onboarding.hide()
-<<<<<<< HEAD
-        listController.getListView().addSubView pane.onboarding
-=======
         header.once "ready", ->
           header.addSubView pane.onboarding
->>>>>>> 0c9fc226
 
         appManager = @getSingleton("appManager")
         app        = appManager.getFrontApp()
         app.appStorage?.fetchValue "onboardingMessageIsReadFor#{name.capitalize()}Tab", (value)=>
           unless value
             pane.onboarding.show()
-<<<<<<< HEAD
-            @utils.defer ->
-              pane.onboarding.setClass 'in'
-
-        pane.onboarding.on "OnboardingMessageCloseIconClicked", =>
-          pane.onboarding.unsetClass 'in'
-          @utils.wait 400, ->
-            pane.onboarding.hide()
-=======
             # pane.onboarding.once "viewAppended", =>
             @utils.defer ->
               # pane.onboarding.setHeight pane.onboarding.getHeight()
@@ -118,7 +96,6 @@
             tabView._windowDidResize()
 
     pane.addSubView pane.listWrapper = listController.getView()
->>>>>>> 0c9fc226
 
     listController.scrollView?.on 'scroll', (event) =>
       if event.delegateTarget.scrollTop > 0

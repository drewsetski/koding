--- conflicted
+++ resolved
@@ -22,11 +22,7 @@
   loadMessages:(callback)->
     @removeAllItems()
     KD.whoami().fetchMail
-<<<<<<< HEAD
-      # limit       : 20
-=======
       limit       : 10
->>>>>>> 59226f49
       sort        :
         timestamp : -1
     , (err, messages)=>

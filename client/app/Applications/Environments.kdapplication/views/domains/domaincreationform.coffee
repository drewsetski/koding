class DomainCreationForm extends KDTabViewWithForms
#  domainNameValidation =
#    rules      :
#      required : yes
#      regExp   : /^([\da-z\.-]+)\.([a-z\.]{2,6})$/i
#    messages   :
#      required : "Enter your domain name"
#      regExp   : "This doesn't look like a valid domain name."
  domainOptions = [
      { title : "Create a subdomain", value : "subdomain" }
      { title : "I want to register a domain", value : "new" }
      { title : "I already have a domain", value : "existing" }
    ]

  constructor:->

    {nickname, firstName, lastName} = KD.whoami().profile

    super
      navigable                       : no
      goToNextFormOnSubmit            : no
      hideHandleContainer             : yes
      forms                           :
        "Domain Address"              :
          callback                    : ->
          buttons                     :
            registerButton            :
              title                   : "Register Domain"
              style                   : "cupid-green hidden"
              type                    : "submit"
              loader                  :
                color                 : "#ffffff"
                diameter              : 24
              callback                : =>
                @registerDomain()
            createButton              :
              title                   : "Add Domain"
              style                   : "cupid-green hidden"
              type                    : "submit"
              loader                  :
                color                 : "#ffffff"
                diameter              : 24

            checkButton              :
              title                   : "Check Domain"
              style                   : "cupid-green hidden"
              type                    : "submit"
              loader                  :
                color                 : "#ffffff"
                diameter              : 24
              callback                : =>
                @checkAvailability()


            close                     :
              title                   : "Back to settings"
              style                   : "cupid-green hidden"
              callback                : => @reset()
            cancel                    :
              style                   : "modal-cancel"
              callback                : => @emit 'DomainCreationCancelled'
            another                   :
              title                   : "add another domain"
              style                   : "modal-cancel hidden"
              callback                : => @addAnotherDomainClicked()
          fields                      :
            header                    :
              title                   : "Add a domain"
              itemClass               : KDHeaderView
            DomainOption              :
              name                    : "DomainOption"
              itemClass               : KDRadioGroup
              cssClass                : "group-type"
              defaultValue            : "subdomain"
              radios                  : domainOptions
              change                  : =>
                {DomainOption, domainName, domains, regYears} = @forms["Domain Address"].inputs
                {checkButton, registerButton} = @forms["Domain Address"].buttons
                actionState = DomainOption.getValue()
                domainName.getElement().setAttribute 'placeholder', switch actionState
                  when "new"
                    @suggestionBox?.show()
                    # domainName.setValidation domainNameValidation
                    domains.hide()
                    regYears.show()
                    createButton.hide()
                    checkButton.show()
                    registerButton.hide()
                    "#{KD.utils.slugify firstName}s-new-domain.com"
                  when "existing"
                    @suggestionBox?.hide()
                    # domainName.setValidation domainNameValidation
                    domains.hide()
                    regYears.hide()
                    checkButton.hide()
                    registerButton.hide()
                    createButton.show()
                    "#{KD.utils.slugify firstName}s-existing-domain.com"
                  when "subdomain"
                    # domainName.unsetValidation()
                    @suggestionBox?.hide()
                    domains.show()
                    regYears.hide()
                    checkButton.hide()
                    registerButton.hide()
                    createButton.show()
                    "#{KD.utils.slugify firstName}s-subdomain"
            domainName                :
              cssClass                : "domain"
              placeholder             : "#{KD.utils.slugify firstName}s-subdomain"
              validate                :
                rules                 :
                  required            : yes
                messages              :
                  required            : "Subdomain name is required!"
              keydown                 :
                =>
                  @clearSuggestions()
                  {registerButton, checkButton} = form.buttons
                  registerButton.hide()
                  checkButton.show()
              nextElement             :
                regYears              :
                  cssClass            : "hidden"
                  itemClass           : KDSelectBox
                  selectOptions       : ({title: "#{i} Year#{if i > 1 then 's' else ''}", value:i} for i in [1..10])
                domains               :
                  cssClass            : "domains"
                  itemClass           : KDSelectBox
                  validate            :
                    rules             :
                      required        : yes
                    messages          :
                      required        : "Please select a parent domain."
            suggestionBox             :
              type                    : "hidden"
    form = @forms["Domain Address"]
    {createButton} = form.buttons

    form.on "FormValidationFailed", createButton.bound 'hideLoader'
    @on "DomainCreationCancelled", createButton.bound 'hideLoader'

  viewAppended:->
    KD.whoami().fetchDomains (err, userDomains)=>
      warn err  if err
      domainList = []
      for domain in userDomains
        if not domain.regYears > 0
          domainList.push {title:".#{domain.domain}", value:domain.domain}
      @forms["Domain Address"].inputs.domains.setSelectOptions domainList

  checkAvailability: ->
    form = @forms["Domain Address"]
    domainInput       = domainName
    domainName        = form.inputs.domainName.getValue()
    splittedDomain    = domainName.match(/([\w\-]+)\.(.*)/)
    domain            = splittedDomain[1]
    tld               = splittedDomain[2]
<<<<<<< HEAD
    {createButton, checkButton, registerButton} = form.buttons
    @clearSuggestions()
    KD.remote.api.JDomain.getTldPrice tld, (tldPrice) => 
      KD.remote.api.JDomain.isDomainAvailable domain, tld, (avErr, status, price, suggestions) =>
      # KD.remote.api.JDomain.isDomainAvailable domain, tld, (avErr, status)=>
=======

    domainOptionValue = DomainOption.getValue()

    if domainOptionValue is 'new'
      KD.remote.api.JDomain.isDomainAvailable domain, tld, (avErr, status, suggestions)=>

>>>>>>> 364db140
        if avErr
          checkButton.hideLoader()
          log domain
          log tld
          log avErr
          log status
          log suggestions
          return notifyUser "An error occured: #{avErr}"
        checkButton.hideLoader()
        switch status
          when "available"
            checkButton.hide()
            registerButton.show()
            @showSuggestions true, price, suggestions
          when "regthroughus", "regthroughothers"
            checkButton.show()
            registerButton.hide()
            @showSuggestions false, price, suggestions 
          when "unknown"
            checkButton.show()
            registerButton.hide()
            notifyUser "Connections are not available. re-check the domain name availability after some time."

  registerDomain: ->
    form = @forms["Domain Address"]
    {createButton, registerButton} = form.buttons
    @clearSuggestions()

    {DomainOption, domainName, regYears, domains} = form.inputs
    domainInput       = domainName
    domainName        = form.inputs.domainName.getValue()
    splittedDomain    = domainName.match(/([\w\-]+)\.(.*)/)
    domain            = splittedDomain[1]
    tld               = splittedDomain[2]

    domainOptionValue = DomainOption.getValue()

    if domainOptionValue is 'new'
        form = @forms["Domain Address"]
        {createButton, registerButton} = form.buttons
        paymentController = KD.getSingleton('paymentController')
        group             = KD.getSingleton("groupsController").getCurrentGroup()
        registerTheDomain = ->
            KD.remote.api.JDomain.registerDomain
              domainName : domainInput.getValue()
              years      : regYears.getValue()
            , (err, domain) =>
              if err
                warn err
                console.log err
                notifyUser "An error occured. Please try again later."
              else
                @showSuccess domain
                domain.setDomainCNameToProxyDomain()
              registerButton.hideLoader()

        paymentController.getBillingInfo 'user', group, (err, account)->
          need = err or not account or not account.cardNumber
          if need
            paymentController.setBillingInfo 'user', group, (success)->
              if success
                registerTheDomain()
          else
            registerTheDomain()


    else if domainOptionValue is 'existing'
      @createDomain {domainName, regYears:0, domainType:'existing'}, (err, domain)=>
        createButton.hideLoader()
        if err
          warn err
          if err.message?.indexOf("duplicate key error") isnt -1
            return notifyUser "The domain #{domainName} already exists."
          return notifyUser "Invalid domain #{domainName}.  "
        else
          @showSuccess domain


    else # create a subdomain
      subDomainPattern = /^([a-z0-9]([_\-](?![_\-])|[a-z0-9]){0,60}[a-z0-9]|[a-z0-9])$/
      unless subDomainPattern.test domainName
        createButton.hideLoader()
        return notifyUser "#{domainName} is an invalid subdomain."
      domainName = "#{domainName}.#{domains.getValue()}"

      @createDomain {domainName, regYears:0, domainType:'subdomain'}, (err, domain)=>
        createButton.hideLoader()
        if err
          warn err
          if err.message?.indexOf("duplicate key error") isnt -1
            return notifyUser "The domain #{domainName} already exists."
          return notifyUser "An error occured. Please try again later."
        else
          @showSuccess domain


  createDomain:(params, callback) ->
    console.log params
    KD.remote.api.JDomain.createDomain
        domain         : params.domainName
        regYears       : params.regYears
        proxy          : { mode: 'vm' }
        hostnameAlias  : []
        domainType     : params.domainType
        loadBalancer   :
            # mode       : "roundrobin"
            mode         : ""
      , (err, domain)=>
        callback err, domain

  clearSuggestions:-> @suggestionBox?.destroy()

  showSuggestions:(available, price, suggestions) ->
    @clearSuggestions()

    form            = @forms["Domain Address"]
    {domainName}    = form.inputs
    {suggestionBox} = form.fields
    if not available
      partial         = "<p>This domain is already registered. #{'You may click and try one below.' ? suggestions.length > 0 : ''}</p>"
    else
      partial         = "<p>Domain price is: #{price}$</p>"

    for domain in suggestions
        partial += "<li class=''>#{domain.domain}</li><i>#{domain.price}$</i>"

    suggestionBox.addSubView @suggestionBox = new KDCustomHTMLView
      tagName : 'ul'
      cssClass: 'suggestion-box'
      partial : partial
      click   : (event)->
        domainName.setValue $(event.target).closest('li').text()

  showSuccess:(domain) ->
    @clearSuggestions()
    form            = @forms["Domain Address"]
    {domainName}    = form.inputs
    {suggestionBox} = form.fields
    {close, createButton, cancel, another} = form.buttons

    close.show()
    another.show()
    createButton.hide()
    cancel.hide()

    @emit 'DomainSaved', domain

    suggestionBox.addSubView @successNote = new KDCustomHTMLView
      tagName : 'p'
      cssClass: 'success'
      # the following partial will vary depending on the DomainOption value.
      # Users who registered a domain through us won't need this change.
      # partial : "<b>Thank you!</b><br>Your domain #{domainName.getValue()} has been added to our database. Please go to your provider's website and add a CNAME record mapping to kontrol.in.koding.com."

      # change this part when registering is there.
      partial : "<b>Thank you!</b><br>Your subdomain <strong>#{domainName.getValue()}</strong> has been added to our database. You can dismiss this panel and point your new domain to one of your VMs on the settings screen."
      click   : => @reset()


  reset:->
    form            = @forms["Domain Address"]
    {domainName}    = form.inputs
    {suggestionBox} = form.fields
    {close, createButton, cancel, another} = form.buttons

    close.hide()
    another.hide()
    createButton.show()
    cancel.show()
    @successNote.destroy()
    delete @successNote
    domainName.setValue ''
    @emit 'CloseClicked'

  addAnotherDomainClicked:->
    form            = @forms["Domain Address"]
    {domainName}    = form.inputs
    {suggestionBox} = form.fields
    {close, createButton, cancel, another} = form.buttons

    close.hide()
    another.hide()
    createButton.show()
    cancel.show()
    @successNote.destroy()
    delete @successNote
    domainName.setValue ''
    domainName.setFocus()

  notifyUser = (msg) ->
    new KDNotificationView
      type     : 'tray'
      title    : msg
      duration : 5000<|MERGE_RESOLUTION|>--- conflicted
+++ resolved
@@ -156,20 +156,12 @@
     splittedDomain    = domainName.match(/([\w\-]+)\.(.*)/)
     domain            = splittedDomain[1]
     tld               = splittedDomain[2]
-<<<<<<< HEAD
+    
     {createButton, checkButton, registerButton} = form.buttons
     @clearSuggestions()
     KD.remote.api.JDomain.getTldPrice tld, (tldPrice) => 
       KD.remote.api.JDomain.isDomainAvailable domain, tld, (avErr, status, price, suggestions) =>
       # KD.remote.api.JDomain.isDomainAvailable domain, tld, (avErr, status)=>
-=======
-
-    domainOptionValue = DomainOption.getValue()
-
-    if domainOptionValue is 'new'
-      KD.remote.api.JDomain.isDomainAvailable domain, tld, (avErr, status, suggestions)=>
-
->>>>>>> 364db140
         if avErr
           checkButton.hideLoader()
           log domain

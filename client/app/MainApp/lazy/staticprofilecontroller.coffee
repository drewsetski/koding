--- conflicted
+++ resolved
@@ -62,8 +62,6 @@
   addEventListeners:->
 
     @on 'CommentLinkReceivedClick', (view)=>
-<<<<<<< HEAD
-      # log 'User tried to comment'
       if KD.whoami() instanceof KD.remote.api.JGuest
         new  KDNotificationView
           title : "Please log in to see this post and it's comments"
@@ -75,7 +73,6 @@
 
 
     @on 'CommentCountReceivedClick', (view)=>
-      # log 'User tried to see other comments'
       if KD.whoami() instanceof KD.remote.api.JGuest
         new  KDNotificationView
           title : "Please log in to see this post and it's comments"
@@ -95,46 +92,11 @@
         else if view instanceof StaticTagLinkView
           new  KDNotificationView
             title : 'Please log in to see this Topic'
-=======
-      if KD.whoami() instanceof KD.remote.api.JGuest
-        new  KDNotificationView
-          title : "Please log in to see this post and it's comments"
 
         @utils.wait 1000, =>
           @mainController.loginScreen.animateToForm 'login'
+
       else
-        @lazyDomController.openPath "/#{view.getData().group}/Activity/#{view.getData().slug}"
-
-
-    @on 'CommentCountReceivedClick', (view)=>
-      if KD.whoami() instanceof KD.remote.api.JGuest
-        new  KDNotificationView
-          title : "Please log in to see this post and it's comments"
->>>>>>> 6e3b548f
-
-        @utils.wait 1000, =>
-          @mainController.loginScreen.animateToForm 'login'
-
-      else
-<<<<<<< HEAD
-=======
-        @lazyDomController.openPath "/#{view.getData().group}/Activity/#{view.getData().slug}"
-
-    @on 'StaticInteractionHappened',(view)=>
-      if KD.whoami() instanceof KD.remote.api.JGuest
-
-        if view instanceof LikeView
-          new KDNotificationView
-            title : 'Please log in to like this post.'
-        else if view instanceof StaticTagLinkView
-          new  KDNotificationView
-            title : 'Please log in to see this Topic'
-
-        @utils.wait 1000, =>
-          @mainController.loginScreen.animateToForm 'login'
-
-      else
->>>>>>> 6e3b548f
         if view instanceof LikeView
         else if view instanceof StaticTagLinkView
           @lazyDomController.openPath "/#{view.getData().group}/Topics/#{view.getData().slug}"
@@ -172,49 +134,7 @@
 
       # reviving customization
 
-<<<<<<< HEAD
-      @profileTitleNameView.setClass 'edit'
-      @profileTitleBioView.setClass 'edit'
-
-      if @profileTitleNameInput then @profileTitleNameInput.show()
-      else
-        @profileTitleNameView.addSubView @profileTitleNameInput = new KDHitEnterInputView
-          defaultValue : Encoder.htmlDecode @profileUser.profile.staticPage?.title or "#{@profileUser.profile.firstName} #{@profileUser.profile.lastName}"
-          tooltip :
-            placement : 'bottom'
-            direction : 'right'
-            title : 'Enter your page title and hit enter to save. Leaving this field empty will put your full name as default title.'
-          callback :(value)=>
-            value = Encoder.htmlEncode value
-            @profileUser.setStaticPageTitle Encoder.XSSEncode(value), =>
-              if value is '' then value = "#{@profileUser.profile.firstName} #{@profileUser.profile.lastName}"
-              @profileTitleNameView.unsetClass 'edit'
-              @profileTitleNameView.$('span.text').html value
-              new KDNotificationView
-                title : 'Title updated.'
-
-      if @profileTitleBioInput
-        @profileTitleBioInput.show()
-      else
-        @profileTitleBioView.addSubView @profileTitleBioInput = new KDHitEnterInputView
-          defaultValue : Encoder.htmlDecode @profileUser.profile.staticPage?.about or "#{@profileUser.profile.about}"
-          tooltip :
-            placement : 'bottom'
-            direction : 'right'
-            title : 'Enter your page description and hit enter to save. Leaving this field empty will put your bio as default description.'
-          callback :(value)=>
-            value = Encoder.htmlEncode value
-            @profileUser.setStaticPageAbout Encoder.XSSEncode(value), =>
-              @profileTitleBioView.unsetClass 'edit'
-              if value is '' then value = "#{@profileUser.profile.about}"
-              @profileTitleBioView.$('span.text').html value
-              new KDNotificationView
-                title : 'Description updated.'
-
-      return if @customizeViewsAttached or KD.whoami().getId() isnt @profileUser.getId()
-=======
       return if @customizeViewsAttached
->>>>>>> 6e3b548f
       @customizeViewsAttached = yes
 
       types = @getAllowedTypes @profileUser
@@ -235,10 +155,6 @@
 
     @on 'StaticProfileNavLinkClicked', (facets,type,callback=->)=>
 
-<<<<<<< HEAD
-      log type
-=======
->>>>>>> 6e3b548f
       @showLoadingBar() unless type in ['static']
 
       facets = [facets] if 'string' is typeof facets
@@ -251,10 +167,6 @@
           return acc
         , []
 
-<<<<<<< HEAD
-        log facets.first
-=======
->>>>>>> 6e3b548f
         @emit 'DecorateStaticNavLinks', allowedTypes, facets.first
 
         if blockedTypes.length is 0
@@ -279,8 +191,6 @@
         else
           @mainController.loginScreen.animateToForm 'register'
 
-<<<<<<< HEAD
-=======
   reviveAdminViews:->
 
       if @profileTitleNameInput then @profileTitleNameInput.show()
@@ -352,7 +262,6 @@
               @profileTitleBioSpan.updatePartial value
               new KDNotificationView
                 title   : 'Description updated.'
->>>>>>> 6e3b548f
 
   reviveViewsOnPageLoad:->
 
@@ -385,12 +294,6 @@
       lazyDomId : 'landing-page-avatar-drop'
       tooltip   :
         title   : "Click here to go to Koding"
-      click     : => @lazyDomController.hideLandingPage()
-
-    groupAvatarDrop = new KDView
-      lazyDomId : 'landing-page-avatar-drop'
-      tooltip   :
-        title   : "Click here to go to Koding"
       click     : =>
         if KD.isLoggedIn()
           @lazyDomController.hideLandingPage()
@@ -428,11 +331,7 @@
       cssClass  : 'slideable'
       # bind : 'mouseenter mouseleave'
       click :(event)=>
-<<<<<<< HEAD
         if event.target.id is 'profile-personal-wrapper'
-=======
-        unless $(event.target).is 'a'
->>>>>>> 6e3b548f
           @mainController.emit "landingSidebarClicked"
 
     #
@@ -481,30 +380,6 @@
     @profileLoaderView.hide()
 
     # reviving logo for the slideup animation
-<<<<<<< HEAD
-    @profileLogoInfo = new CustomLinkView
-      title : 'Go to Koding.com'
-      lazyDomId : 'profile-koding-logo-info'
-
-
-    @profileLogoWrapperView = new KDView
-      lazyDomId: 'profile-koding-logo-wrapper'
-      bind : 'mouseenter mouseleave'
-      click :=> @emit 'LogoClicked'
-
-    @profileLogoView = new KDView
-      lazyDomId: 'profile-koding-logo'
-
-    @profileLogoWrapperView.on 'mouseenter', (event)=>
-        @profileLogoView.setClass 'with-text'
-        @profileLogoInfo.setClass 'in'
-
-    @profileLogoWrapperView.on 'mouseleave', (event)=>
-      @profileLogoView.unsetClass 'with-text'
-      @profileLogoInfo.unsetClass 'in'
-
-    @repositionLogoView()
-=======
     # @profileLogoInfo = new CustomLinkView
     #   title : 'Go to Koding.com'
     #   lazyDomId : 'profile-koding-logo-info'
@@ -527,7 +402,6 @@
     #   @profileLogoInfo.unsetClass 'in'
 
     # @repositionLogoView()
->>>>>>> 6e3b548f
 
     console.timeEnd 'reviving page elements on pageload.'
 
@@ -537,11 +411,6 @@
     console.time 'reviving page elements on userload.'
 
     @utils.defer => @emit 'HomeLinkClicked'
-<<<<<<< HEAD
-
-    @utils.defer => @profileLogoView.setClass 'animate'
-=======
->>>>>>> 6e3b548f
 
     @profileUser = user
     @emit 'DecorateStaticNavLinks', @getAllowedTypes(@profileUser), 'CBlogPostActivity'
@@ -556,12 +425,6 @@
     if user.getId() is KD.whoami().getId()
 
       # reviving ADMIN views (inline edits, feeder checkboxes)
-
-      @profileTitleNameView = new KDView
-        lazyDomId : 'profile-name'
-
-      @profileTitleBioView = new KDView
-        lazyDomId : 'profile-bio'
 
       @profileTitleNameView = new KDView
         lazyDomId : 'profile-name'
@@ -629,13 +492,6 @@
     console.timeEnd 'StaticProfileController'
 
 
-<<<<<<< HEAD
-  repositionLogoView:(subtract=42)->
-    @profileLogoView.$().css
-      top: @landingView.getHeight()-subtract
-
-=======
->>>>>>> 6e3b548f
   appendActivities:(err,activities, type)->
     @controllers[type].listActivities activities
     @controllers[type].hideLazyLoader()
@@ -648,10 +504,6 @@
       controller = @controllers[type]
       @wrappers[type].show()
 
-<<<<<<< HEAD
-    controller.removeAllItems()
-    controller.hideLazyLoader()
-=======
       controller.removeAllItems()
       controller.hideLazyLoader()
 
@@ -666,14 +518,6 @@
         controller.listActivities activities
       else
         controller.showNoItemWidget() unless type in ['static']
-
->>>>>>> 6e3b548f
-
-    controller.hideNoItemWidget()
-    if activities.length > 0
-      controller.listActivities activities
-    else
-      controller.showNoItemWidget() unless type in ['static']
 
 
     @hideLoadingBar()
@@ -714,12 +558,6 @@
       viewOptions       :
         cssClass        : 'static-content activity-related'
       showHeader        : no
-      noItemFoundWidget : new KDCustomHTMLView
-        cssClass : "lazy-loader"
-        partial  : "So far, #{@profileUser.profile.firstName} has not posted this kind of activity."
-      noMoreItemFoundWidget : new KDCustomHTMLView
-        cssClass : "lazy-loader"
-        partial  : "There is no more activity."
 
       noItemFoundWidget : new KDCustomHTMLView
         cssClass : "lazy-loader"
@@ -768,129 +606,6 @@
           @showWrapper aboutWrapper
           callback()
 
-<<<<<<< HEAD
-
-  # addTopicLogic:(callback=->)->
-  #   log 'adding topics logic'
-
-  #   topicsController = new ActivityListController
-  #     delegate          : @
-  #     lazyLoadThreshold : .99
-  #     itemClass         : StaticTopicsListItem
-  #     viewOptions       :
-  #       cssClass        : 'static-content topic'
-  #     showHeader        : no
-
-  #   topicsListWrapper = topicsController.getView()
-  #   @profileContentView.addSubView topicsListWrapper
-
-  #   topicsController.hideLazyLoader()
-
-  #   @showLoadingBar()
-  #   @profileUser.fetchFollowedTopics {},{},(err,topics)=>
-  #     if topics
-  #       @refreshActivities err, topics, 'topic'
-  #     else
-  #       topicsController.hideLazyLoader()
-  #       @hideLoadingBar()
-  #       log 'No topics'
-
-  #   @controllers['topic'] = topicsController
-  #   @wrappers['topic']    = topicsListWrapper
-
-  #   callback()
-
-
-  # addGroupsLogic:(callback=->)->
-  #   log 'adding groups logic'
-
-  #   groupsController = new ActivityListController
-  #     delegate          : @
-  #     lazyLoadThreshold : .99
-  #     itemClass         : StaticGroupsListItem
-  #     viewOptions       :
-  #       cssClass        : 'static-content group'
-  #     showHeader        : no
-
-  #   groupsListWrapper = groupsController.getView()
-  #   @profileContentView.addSubView groupsListWrapper
-
-  #   @showLoadingBar()
-  #   @profileUser.fetchGroups (err,groups)=>
-  #     if groups
-  #       groupList = (item.group for item in groups)
-  #       @refreshActivities err, groupList, 'group'
-  #     else
-  #       groupsController.hideLazyLoader()
-  #       @hideLoadingBar()
-  #       log 'No groups'
-
-  #   @controllers['group'] = groupsController
-  #   @wrappers['group']    = groupsListWrapper
-
-  #   callback()
-
-
-  # addAppsLogic:(callback=->)->
-  #   log 'adding apps logic'
-
-  #   appsController = new ActivityListController
-  #     delegate          : @
-  #     lazyLoadThreshold : .99
-  #     itemClass         : StaticAppsListItem
-  #     viewOptions       :
-  #       cssClass        : 'static-content app'
-  #     showHeader        : no
-
-  #   appsListWrapper = appsController.getView()
-  #   @profileContentView.addSubView appsListWrapper
-
-  #   @showLoadingBar()
-  #   KD.remote.api.JApp.some {originId : @profileUser.getId()},{},(err,apps)=>
-  #     if apps?.length
-  #       @refreshActivities err, apps, 'app'
-  #     else
-  #       appsController.hideLazyLoader()
-  #       @hideLoadingBar()
-  #       log 'No apps'
-
-  #   @controllers['app'] = appsController
-  #   @wrappers['app']    = appsListWrapper
-
-  #   callback()
-
-
-  # addMembersLogic:(callback=->)->
-  #   log 'adding members logic'
-
-  #   membersController = new ActivityListController
-  #     delegate          : @
-  #     lazyLoadThreshold : .99
-  #     itemClass         : StaticMembersListItem
-  #     viewOptions       :
-  #       cssClass        : 'static-content member'
-  #     showHeader        : no
-
-  #   membersListWrapper = membersController.getView()
-  #   @profileContentView.addSubView membersListWrapper
-
-  #   @showLoadingBar()
-  #   @profileUser.fetchFollowingWithRelationship {},{},(err, members)=>
-  #     if members
-  #       @refreshActivities err, members, 'member'
-  #     else
-  #       membersController.hideLazyLoader()
-  #       @hideLoadingBar()
-  #       log 'No members'
-
-  #   @controllers['member'] = membersController
-  #   @wrappers['member']    = membersListWrapper
-
-  #   callback()
-
-
-=======
->>>>>>> 6e3b548f
   addStaticLogic:(callback=->)->
 
     staticController = new ActivityListController
@@ -929,20 +644,8 @@
 
   showWrapper:(wrapper)->
     @hideWrappers()
-<<<<<<< HEAD
-    # @showHomeLink()
     wrapper.show()
 
-  # setHomeLink:(view)->
-  #   @homeLink = view
-  #   view.setClass 'invisible'
-
-  # showHomeLink:->
-  #   @homeLink.unsetClass 'invisible'
-=======
-    wrapper.show()
-
->>>>>>> 6e3b548f
 
 
 

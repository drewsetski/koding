--- conflicted
+++ resolved
@@ -81,11 +81,8 @@
     unless @mainViewController
       @loginScreen = new LoginView
       KDView.appendToDOMBody @loginScreen
-<<<<<<< HEAD
       @loginScreen.hide() unless $('.group-landing').length is 0
       @loginScreen.hide() unless $('.profile-landing').length is 0
-=======
->>>>>>> 70aef778
       @mainViewController = new MainViewController
         view    : mainView = new MainView
           domId : "kdmaincontainer"

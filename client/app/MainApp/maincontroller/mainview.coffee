--- conflicted
+++ resolved
@@ -144,22 +144,6 @@
     @contentPanel.addSubView @videoButton
     @contentPanel.addSubView @popupList
 
-<<<<<<< HEAD
-    # KD.remote.api.JSystemStatus.monitorStatus (systemStatus)=>
-    #   new GlobalNotification
-    #     targetDate  : systemStatus.restartScheduled
-    #     title       : systemStatus.restartTitle
-    #     content     : systemStatus.restartContent
-
-    # KD.remote.api.JSystemStatus.on 'restartScheduled', (systemStatus)=>
-    #   if systemStatus.canceled
-    #     @getSingleton('windowController')?.stickyNotification?.emit 'restartCanceled'
-    #   else
-    #     new GlobalNotification
-    #       targetDate : systemStatus.restartScheduled
-    #       title      : systemStatus.restartTitle
-    #       content    : systemStatus.restartContent
-=======
     getSticky = =>
       @getSingleton('windowController')?.stickyNotification
     getStatus = =>
@@ -194,7 +178,6 @@
           title      : systemStatus.title
           content    : systemStatus.content
           type       : systemStatus.type
->>>>>>> a3b5a542
 
   createSideBar:->
 

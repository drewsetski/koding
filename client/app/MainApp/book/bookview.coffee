class BookView extends JView

  @lastIndex = 0
  cached = []

  cachePage = (index)->
    return if not __bookPages[index] or cached[index]
    page = new BookPage {}, __bookPages[index]
    KDView.appendToDOMBody page
    __utils.wait ->
      cached[index] = yes
      page.destroy()

  constructor: (options = {},data) ->
    options.domId    = "instruction-book"
    options.cssClass = "book"
    super options, data

    @mainView = @getDelegate()

    @currentIndex = 0

    @right = new KDView
      cssClass    : "right-page right-overflow"
      click       : -> @setClass "flipped"

    @left = new KDView
      cssClass    : "left-page fl"

    @pagerWrapper = new KDCustomHTMLView
      cssClass : "controls"

    @pageNav = new KDCustomHTMLView
      cssClass : "page-nav"

    @pagerWrapper.addSubView new KDCustomHTMLView
      tagName : "a"
      partial : "Close Tutorial"
      cssClass: "dismiss-button"
      click   : => @emit "OverlayWillBeRemoved"
      tooltip :
        title : "Press: Escape Key"
        gravity:"ne"

    @showMeButton = new KDCustomHTMLView
      tagName   : "a"
      partial   : "Show me how!"
      cssClass  : "cta_button"
      click     : (pubInst, event)=> @showMeButtonClicked()


    @pagerWrapper.addSubView @showMeButton

    @pagerWrapper.addSubView new KDCustomHTMLView
      tagName   : "a"
      partial   : "Home"
      click     : (pubInst, event)=> @fillPage 0

    @pageNav.addSubView new KDCustomHTMLView
      tagName   : "a"
      partial   : "◀"
      click     : (pubInst, event)=> @fillPrevPage()
      tooltip   :
        title   : "Press: Left Arrow Key"
        gravity : "sw"

    @pageNav.addSubView new KDCustomHTMLView
      tagName   : "a"
      partial   : "▶"
      click     : (pubInst, event)=> @fillNextPage()
      tooltip   :
        title   : "Press: Right Arrow Key"
        gravity : "sw"

    @pagerWrapper.addSubView @pageNav

    @once "OverlayAdded", => @$overlay.css zIndex : 999
    @once "OverlayWillBeRemoved", =>
      @destroyPointer()
      @unsetClass "in"
    @once "OverlayRemoved", @destroy.bind @

    @setKeyView()
    cachePage(0)

  pistachio:->

    """
    {{> @pagerWrapper}}
    {{> @left}}
    {{> @right}}
    """

  click:(event)->

    @setKeyView()
    # if event.pageX < 400 then @fillPrevPage() else @fillNextPage()

  keyDown:(event)->

    switch event.which
      when 37 then do @fillPrevPage
      when 39 then do @fillNextPage
      when 27
        @unsetClass "in"
        @utils.wait 600, => @destroy()

  getPage:(index = 0)->

    @currentIndex = index

    page = new BookPage
      delegate : @
    , __bookPages[index]

    return page

  changePageFromRoute:(route)->
    @fillPage index for index, page of __bookPages when page.routeURL is route

  openFileWithPage:(file)->
    user = KD.nick()
    fileName = "/home/#{user}#{file}"
    KD.getSingleton("appManager").openFile(FSHelper.createFileFromPath(fileName))

  fillPrevPage:->
    return if @currentIndex - 1 < 0
    @fillPage @currentIndex - 1

  fillNextPage:->
    return if __bookPages.length is @currentIndex + 1
    @fillPage parseInt(@currentIndex,10) + 1

  fillPage:(index)->
    cachePage index+1
    index ?= BookView.lastIndex
    BookView.lastIndex = index
    @page = @getPage index

    if @$().hasClass "in"
      @right.setClass "out"
      @utils.wait 300, =>
        @right.destroySubViews()
        @right.addSubView @page
        @right.unsetClass "out"
    else
      @right.destroySubViews()
      @right.addSubView @page
      @right.unsetClass "out"
      @utils.wait 400, =>
        @setClass "in"

    # destroy @pointer
    if @pointer then @destroyPointer()

    # check if page has tutorial
    if @page.getData().howToSteps.length < 1 and
       KD.singletons.vmController.defaultVmName
      @showMeButton.hide()
    else
      @showMeButton.show()

  showMeButtonClicked:->
    @pointer?.destroy()
<<<<<<< HEAD
    @pointer = new KDCustomHTMLView
      partial : ''
      cssClass : 'point'

    @pointer.bindTransitionEnd()

    @mainView.addSubView @pointer
=======
    @mainView.addSubView @pointer = new PointerView
>>>>>>> f70e5749

    if @page.getData().menuItem
      @navigateCursorToMenuItem(@page.getData().menuItem)
      @setClass 'aside'
    else
      @continueNextMove()

  navigateCursorToMenuItem:(menuItem)->

    @pointer.once 'transitionend', =>
      # open side bar
      @mainView.sidebar.animateLeftNavIn()
      # click menu item
      @selectedMenuItem.$().click()
      @clickAnimation()
      # head to next move
      @utils.wait 600, =>
        @continueNextMove()

    filteredMenu = @mainView.sidebar.nav.items.filter (x) -> x.name is menuItem
    @selectedMenuItem = filteredMenu[0]
    selectedMenuItemOffset = @selectedMenuItem.$().offset()

    @pointer.$().offset selectedMenuItemOffset

  continueNextMove:->
    steps = @page.getData().howToSteps
    {section, parent} = @page.getData()

    if section is 3 and parent is 0
      if steps[0] is 'enterNewStatusUpdate'
        @navigateToStatusUpdateInput()

    if section is 1 and parent is 5
      if steps[0] is 'showFileTreeFolderAndFileMenu'
        @clickFolderOnFileTree('Develop')

    if section is 3 and parent is 5
      if steps[0] is 'showVMMenu'
        @showVMMenu()

    if section is 4 and parent is 5
      if steps[0] is 'openVMTerminal'
        @showVMTerminal()

    if section is 5 and parent is 5
      if steps[0] is 'showRecentFiles'
        @showRecentFilesMenu()

    if section is 6 and parent is 5
      if steps[0] is 'showNewVMMenu'
        @showNewVMMenu()

    if section is 8 and parent is 0
      if steps[0] is 'showConversationsPanel'
        @showConversationsPanel()

    if section is 7 and parent is 5
      if steps[0] is 'changeIndexFile'
        @changeIndexFile()

    if section is 10 and parent is 5
      if steps[0] is 'showAceSettings'
        @showAceSettings()

    if steps.first is 'showAccountPage'
      @destroyPointer()

  navigateToStatusUpdateInput:->
    @pointer.once 'transitionend', =>
      @clickAnimation()
      @utils.wait 1000, =>
        @simulateNewStatusUpdate()


    @utils.wait 500, =>
      smallInput = @mainView.mainTabView.activePane.mainView.widgetController.updateWidget.smallInput.$()
      @pointer.$().offset smallInput.offset()

  simulateNewStatusUpdate:->
    smallInput = @mainView.mainTabView.activePane.mainView.widgetController.updateWidget.smallInput
    largeInput = @mainView.mainTabView.activePane.mainView.widgetController.updateWidget.largeInput
    # focus to dummy input to open large textarea for status update
    smallInput.setFocus()
    # start typing
    textToWrite = 'Hello World!!'
    counter = 0
    repeater = @utils.repeat 121, =>
      largeInput.setValue textToWrite.slice 0, counter++
      if counter is textToWrite.length
        KD.utils.killRepeat repeater
        @pushSubmitButton()

  pushSubmitButton:->
    # catch transition end to finish tutorial
    @pointer.once 'transitionend', =>
      @clickAnimation()
      # wait a little again
      @utils.wait 500, =>
        # trigger push
        @mainView.mainTabView.activePane.mainView.widgetController.updateWidget.submitBtn.$().submit()
        @utils.wait 1000, =>
          @destroyPointer()

    # find offset of submit button
    submitButtonOffset = @mainView.mainTabView.activePane.mainView.widgetController.updateWidget.submitBtn.$().offset()
    # navigate submit button
    @pointer.$().offset submitButtonOffset

  clickFolderOnFileTree:->
    @mainView.sidebar.animateLeftNavOut()
    @pointer.once 'transitionend', =>
      # click animation
      @clickAnimation()
      @utils.wait 1000, =>
        # open fileTree menu
        @defaultVm.$('.chevron').click()
        $('.jcontextmenu').offset(@defaultVm.$('.chevron').offset())
        # destroy pointer
        @destroyPointer()

    user = KD.nick()
    defaultVMName = KD.singletons.vmController.defaultVmName
    userVmName = "[#{defaultVMName}]/home/#{user}"
    @utils.wait 500, =>
      @defaultVm = KD.getSingleton("finderController").treeController.nodes[userVmName]
      @defaultVm.setClass('selected')
      # find file tree's menu position
      vmOffset = @defaultVm.$(".chevron").offset()
      # move cursor to file tree menu
      @pointer.$().offset vmOffset

  showVMMenu:->
    @mainView.sidebar.animateLeftNavOut()

    @pointer.once 'transitionend', =>
      # make click action
      @clickAnimation()
      # open VM menu
      @mainView.sidebar.resourcesController.itemsOrdered[0].chevron.$().click()
      # wait 3 sec.
      @utils.wait 2000, =>
        # remove pointer
        @destroyPointer()

    # TODO !!! should remove that class on pageNext
    @setClass 'moveUp'
    @mainView.once 'transitionend', =>
      # find VM's menu position on footer
      @utils.wait 1000, =>
        vmMenuOffset = @mainView.sidebar.resourcesController.itemsOrdered[0].chevron.$().offset()
        # move cursor to VM's menu position
        @pointer.$().offset vmMenuOffset

  showVMTerminal:->
    @mainView.sidebar.animateLeftNavOut()
    @pointer.once 'transitionend', =>
      # make click action
      @clickAnimation()
      # open VM menu
      # wait 3 sec.
      @utils.wait 2000, =>
        @mainView.sidebar.resourcesController.itemsOrdered[0].buttonTerm.$().click()
        # remove pointer
        @destroyPointer()

    @setClass 'moveUp'
    @mainView.once 'transitionend', =>
      # find VM's menu position on footer
      @utils.wait 200, =>
        vmMenuOffset = @mainView.sidebar.resourcesController.itemsOrdered[0].buttonTerm.$().offset()
        # move cursor to VM's menu position
        @pointer.$().offset vmMenuOffset

  showRecentFilesMenu:->
    @pointer.once 'transitionend', =>
      @utils.wait 500, =>
        @destroyPointer()

    # find recent files menu
    element = @mainView.mainTabView.activePane.mainView.$('.start-tab-recent-container')
    offsetTo = element.offset()
    offsetTo.top-=30
    # show recent files menu
    @setClass 'moveUp'
    # move cursor
    @utils.wait 1000, =>
      @pointer.$().offset offsetTo

  showNewVMMenu:->
    @pointer.once 'transitionend', =>
      # click animation
      @clickAnimation()
      # click menu
      @mainView.sidebar.createNewVMButton.$().click()
      @utils.wait 500, =>
        @destroyPointer()

    # move book to up to make button visible
    if not @hasClass 'moveUp' then @setClass 'moveUp'
    # if sidebar is closed opens it.
    @mainView.sidebar.animateLeftNavOut()

    @utils.wait 800 , =>
      # find new VM mwnu button
      offsetTo = @mainView.sidebar.createNewVMButton.$().offset()
      # navigate cursor to there
      @pointer.$().offset offsetTo

  showConversationsPanel:->
    @pointer.once 'transitionend', =>
      # click animation
      @clickAnimation()
      # show conv. panel
      KD.getSingleton("chatPanel").showPanel()
      @utils.wait 1000, =>
        @startNewConversation()

    # find conversations panel icon position.
    offsetTo = @mainView.chatHandler.$().offset()
    # move cursor to conv. panel button position.
    @pointer.$().offset offsetTo

  startNewConversation:->
    @pointer.once 'transitionend', =>
      # click animation
      @clickAnimation()
      KD.getSingleton("chatPanel").header.newConversationButton.$().click()
      new KDNotificationView
        title     : " Type your friends name"
        duration  : 3000
      @destroyPointer()

    # find + button on panel
    offsetTo = KD.getSingleton("chatPanel").header.newConversationButton.$().offset()
    # navigate cursor
    @pointer.$().offset offsetTo

  changeIndexFile:->
    @pointer.once 'transitionend', =>
      @clickAnimation()
      @defaultVm.setClass('selected')
      @navigateToFolder()

    user = KD.nick()
    defaultVmName = KD.singletons.vmController.defaultVmName
    userVmName = "[#{defaultVmName}]/home/#{user}"
    @utils.wait 500, =>
      @defaultVm = KD.getSingleton("finderController").treeController.nodes[userVmName]
      # find file tree's menu position
      vmOffset = @defaultVm.$(".icon").offset()
      @mainView.sidebar.animateLeftNavOut()
      # move cursor to file tree menu
      @utils.wait 500, =>
        @pointer.$().offset vmOffset

  navigateToFolder:->
    @pointer.once 'transitionend', =>
      # open Web folder
      user = KD.nick()
      @utils.wait 1200, =>
        @clickAnimation()
        KD.getSingleton("finderController").treeController.expandFolder(@webFolderItem)
        @webFolderItem.setClass 'selected'
        @findAndOpenIndexFile()

    # find user Web folder location
    user = KD.nick()
<<<<<<< HEAD
    defaultVMName = KD.singletons.vmController.defaultVmName
    webFolder = "[#{defaultVMName}]/home/#{user}/Web"    
=======
    webFolder = "[koding~#{user}~0]/home/#{user}/Web"
>>>>>>> f70e5749
    @webFolderItem = KD.getSingleton("finderController").treeController.nodes[webFolder]
    offsetTo = @webFolderItem.$().offset()
    # navigate to folder
    @pointer.$().offset offsetTo

  findAndOpenIndexFile:->
    @pointer.once 'transitionend', =>
      # open Ace and highlight 'hello world'
      @utils.wait 2200, =>
        @webFolderItem.unsetClass 'selected'
        @indexFileItem.setClass 'selected'
        @utils.wait 600, =>
          @clickAnimation()
          @openFileWithPage('/Web/index.html')
          @utils.wait 800, =>
            @simulateReplacingText()


    @utils.wait 3000, =>
      # find index.html position
      user = KD.nick()
      defaultVMName = KD.singletons.vmController.defaultVmName
      indexFile = "[#{defaultVMName}]/home/#{user}/Web/index.html"
      @indexFileItem = KD.getSingleton("finderController").treeController.nodes[indexFile]
      # move cursor to index.html position
      offsetTo = @indexFileItem.$().offset()
      @pointer.$().offset offsetTo

  simulateReplacingText:->
    @pointer.once 'transitionend', =>
      # change content
      @clickAnimation()
      new KDNotificationView
        title    : "change 'Hello World!' to 'KODING ROCKS!'"
        duration : 3000
      @utils.wait 4000, =>
        @aceView.ace.editor.replace('<h1>KODING ROCKS!</h1>', {needle:'<h1>Hello World!</h1>'})
        @saveAndOpenPreview()

    # highlight
    user = KD.nick()
    aceViewName = "/home/#{user}/Web/index.html"
    @aceView = KD.getSingleton("appManager").frontApp.mainView.aceViews[aceViewName]
    # find 'Hello World!'
    range = @aceView.ace.editor.find('<h1>')
    # get cursor position to ace
    offsetTo = @pointer.$().offset()
    offsetTo.left += 500
    @pointer.$().offset offsetTo

  saveAndOpenPreview:->
    @pointer.once 'transitionend', =>
      # click animation
      @clickAnimation()
      # open menu
      @mainView.appSettingsMenuButton.$().click()
      # find save menu item position
      @utils.wait 2000, =>
        # save ace view
        @mainView.appSettingsMenuButton.data[0].callback()
        @utils.wait 800, =>
          @openPreview()

    # find right up ace save menu position
    offsetTo = @mainView.appSettingsMenuButton.$().offset()
    @pointer.$().offset offsetTo

  openPreview:->
    new KDNotificationView
      title     : "Let's see what changed!"
      duration  : 3000

    @mainView.appSettingsMenuButton.$().click()
    @utils.wait 2200, =>
      @mainView.appSettingsMenuButton.data[8].callback()
      @destroyPointer()

  showAceSettings:->
    @pointer.once 'transitionend', =>
      # click animation
      @clickAnimation()
      # click ace app
      @mainView.mainTabView.activePane.mainView.appIcons.Ace.$().click()
      @utils.wait 800, =>
        @openAceMenu()
      @setClass 'aside'


    # find ace icon on active pane
    offsetTo = @mainView.mainTabView.activePane.mainView.appIcons.Ace.$().offset()
    # navigate to ace icon
    @pointer.$().offset offsetTo

  openAceMenu:->
    @pointer.once 'transitionend', =>
      @mainView.mainTabView.activePane.subViews[0].$('.editor-advanced-settings-menu').click()

    # find ace settings menu icon
    offsetTo = @mainView.mainTabView.activePane.subViews[0].$('.editor-advanced-settings-menu').eq(1).offset()
    # navigate settings icon
    @pointer.$().offset offsetTo
    @utils.wait 3500, =>
      @unsetClass 'aside'
      @destroyPointer()

  destroyPointer:->
    @unsetClass('aside')
    @setKeyView()
    @utils.wait 500, =>
      @pointer.destroy()

  clickAnimation:->
    @pointer.setClass 'clickPulse'
    @utils.wait 1000, =>
      @pointer.unsetClass 'clickPulse'<|MERGE_RESOLUTION|>--- conflicted
+++ resolved
@@ -162,17 +162,7 @@
 
   showMeButtonClicked:->
     @pointer?.destroy()
-<<<<<<< HEAD
-    @pointer = new KDCustomHTMLView
-      partial : ''
-      cssClass : 'point'
-
-    @pointer.bindTransitionEnd()
-
-    @mainView.addSubView @pointer
-=======
     @mainView.addSubView @pointer = new PointerView
->>>>>>> f70e5749
 
     if @page.getData().menuItem
       @navigateCursorToMenuItem(@page.getData().menuItem)
@@ -441,12 +431,8 @@
 
     # find user Web folder location
     user = KD.nick()
-<<<<<<< HEAD
     defaultVMName = KD.singletons.vmController.defaultVmName
     webFolder = "[#{defaultVMName}]/home/#{user}/Web"    
-=======
-    webFolder = "[koding~#{user}~0]/home/#{user}/Web"
->>>>>>> f70e5749
     @webFolderItem = KD.getSingleton("finderController").treeController.nodes[webFolder]
     offsetTo = @webFolderItem.$().offset()
     # navigate to folder

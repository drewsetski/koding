--- conflicted
+++ resolved
@@ -18,144 +18,6 @@
     treeOptions.maxRecentFolders  = options.maxRecentFolders  or= 10
     treeOptions.useStorage        = options.useStorage         ?= no
     treeOptions.loadFilesOnInit   = options.loadFilesOnInit    ?= no
-    treeOptions.delegate          = @
-
-    super options, data
-
-    # @kiteController = @getSingleton('kiteController')
-    # @appStorage     = @getSingleton('mainController').getAppStorageSingleton 'Finder', '1.0'
-
-    @treeController = new NFinderTreeController treeOptions, []
-
-    @treeController.on "file.opened", (file)=> @setRecentFile file.path
-    @treeController.on "folder.expanded", (folder)=> @setRecentFolder folder.path
-    @treeController.on "folder.collapsed", (folder)=> @unsetRecentFolder folder.path
-
-  loadView:(mainView)->
-
-    mainView.addSubView @treeController.getView()
-    @viewLoaded = yes
-    @utils.killWait @loadDefaultStructureTimer
-
-    # temp hack, if page opens in develop section.
-    @utils.wait 2500, =>
-      @getSingleton("mainView").sidebar._windowDidResize()
-
-  resetInitialPath:->
-    {nickname}   = KD.whoami().profile
-    initialPath  = "/Sites/#{nickname}.koding.com/website"
-    @initialPath = @expandInitialPath initialPath
-
-  reset:->
-
-    @appStorage = @getSingleton('mainController').getAppStorageSingleton 'Finder', '1.0'
-    @appStorage.once "storageFetched", =>
-      {nickname} = KD.whoami().profile
-      @mount     = FSHelper.createFile
-        name: nickname.toLowerCase()
-        path: "/home/#{nickname}"
-        type: "mount"
-
-      @defaultStructureLoaded = no
-      @treeController.initTree [@mount]
-
-      if @treeController.getOptions().useStorage
-        unless @viewLoaded
-          @loadDefaultStructureTimer = @utils.wait @treeController.getOptions().initDelay, =>
-            @loadDefaultStructure()
-        else
-          @loadDefaultStructure()
-
-  loadDefaultStructure:->
-
-    return if @defaultStructureLoaded
-    return unless KD.isLoggedIn()
-
-    @defaultStructureLoaded = yes
-    kiteController          = KD.getSingleton('kiteController')
-
-    timer = Date.now()
-    @mount.emit "fs.fetchContents.started"
-
-    {nickname} = KD.whoami().profile
-    kiteController.run
-      kiteName   : 'os'
-      method     : 'watch'
-      withArgs   :
-        onChange : (change)=>
-          FSHelper.folderOnChange "/home/#{nickname}", change, @treeController
-        path     : '.'
-    , (err, response)=>
-      if response
-        files = FSHelper.parseWatcher "/home/#{nickname}", response.files
-        @treeController.addNodes files
-        @treeController.emit 'fs.retry.success'
-        @treeController.hideNotification()
-
-      log "#{(Date.now()-timer)/1000}sec !"
-      @mount.emit "fs.fetchContents.finished"
-
-  setRecentFile:(filePath, callback)->
-
-    recentFiles = @appStorage.getValue('recentFiles')
-    recentFiles = [] unless Array.isArray recentFiles
-
-    unless filePath in recentFiles
-      recentFiles.pop() if recentFiles.length is @treeController.getOptions().maxRecentFiles
-      recentFiles.unshift filePath
-
-    @appStorage.setValue 'recentFiles', recentFiles.slice(0,10), =>
-      @emit 'recentfiles.updated', recentFiles
-
-  setRecentFolder:(folderPath, callback)->
-
-    recentFolders = @appStorage.getValue('recentFolders')
-    recentFolders = [] unless Array.isArray recentFolders
-
-    unless folderPath in recentFolders
-      recentFolders.push folderPath
-
-    recentFolders.sort (path)-> if path is folderPath then -1 else 0
-
-    @appStorage.setValue 'recentFolders', recentFolders, callback
-
-  unsetRecentFolder:(folderPath, callback)->
-
-    recentFolders = @appStorage.getValue('recentFolders')
-    recentFolders = [] unless Array.isArray recentFolders
-
-    splicer = ->
-      recentFolders.forEach (recentFolderPath)->
-        if recentFolderPath.search(folderPath) > -1
-          recentFolders.splice recentFolders.indexOf(recentFolderPath), 1
-          splicer()
-          return
-    splicer()
-
-    recentFolders.sort (path)-> if path is folderPath then -1 else 0
-    @appStorage.setValue 'recentFolders', recentFolders, callback
-
-class NFinderControllerOld extends KDViewController
-
-  constructor:(options = {}, data)->
-
-    {nickname}  = KD.whoami().profile
-
-    options.view = new KDView cssClass : "nfinder file-container"
-    treeOptions  = {}
-    treeOptions.treeItemClass     = options.treeItemClass     or= NFinderItem
-    treeOptions.nodeIdPath        = options.nodeIdPath        or= "path"
-    treeOptions.nodeParentIdPath  = options.nodeParentIdPath  or= "parentPath"
-    treeOptions.dragdrop          = options.dragdrop           ?= yes
-    treeOptions.foldersOnly       = options.foldersOnly        ?= no
-    treeOptions.multipleSelection = options.multipleSelection  ?= yes
-    treeOptions.addOrphansToRoot  = options.addOrphansToRoot   ?= no
-    treeOptions.putDepthInfo      = options.putDepthInfo       ?= yes
-    treeOptions.contextMenu       = options.contextMenu        ?= yes
-    treeOptions.fsListeners       = options.fsListeners        ?= no
-    treeOptions.maxRecentFolders  = options.maxRecentFolders  or= 10
-    treeOptions.initDelay         = options.initDelay         or= 0
-    treeOptions.useStorage        = options.useStorage         ?= no
     treeOptions.delegate          = @
 
     super options, data
@@ -185,43 +47,6 @@
     @utils.wait 2500, =>
       @getSingleton("mainView").sidebar._windowDidResize()
 
-<<<<<<< HEAD
-  expandInitialPath:(path)->
-    pathArray = []
-    path      = path.split "/"
-    temp      = ''
-
-    pathArray = (temp += "/#{chunk}" for chunk in path when chunk)
-
-    pathArray.splice 0, 1 # getting rid of /home folder
-
-    return pathArray
-
-  resetInitialPath:->
-    {nickname}  = KD.whoami().profile
-    initialPath   = "/home/#{nickname}/Sites/#{nickname}.koding.com/website"
-    @initialPath  = @expandInitialPath initialPath
-
-  reset:()->
-
-    @appStorage = @getSingleton('mainController').getAppStorageSingleton 'Finder', '1.0'
-    @appStorage.once "storageFetched", =>
-      {nickname}    = KD.whoami().profile
-      @mount        = FSHelper.createFile
-        name        : nickname.toLowerCase()
-        path        : "/home/#{nickname}"
-        type        : "mount"
-
-      @defaultStructureLoaded = no
-      @treeController.initTree [@mount]
-
-      if @treeController.getOptions().useStorage
-        unless @viewLoaded
-          @loadDefaultStructureTimer = @utils.wait @treeController.getOptions().initDelay, =>
-            @loadDefaultStructure()
-        else
-          @loadDefaultStructure()
-=======
   resetInitialPath:->
     {nickname}   = KD.whoami().profile
     initialPath  = "/Sites/#{nickname}.koding.com/website"
@@ -245,7 +70,6 @@
     @defaultStructureLoaded = no
     @treeController.initTree [@mount]
     @loadDefaultStructure()
->>>>>>> 0c9fc226
 
   loadDefaultStructure:->
 

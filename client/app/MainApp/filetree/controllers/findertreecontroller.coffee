--- conflicted
+++ resolved
@@ -733,11 +733,6 @@
             details.destroy()
 
   refreshTopNode:->
-<<<<<<< HEAD
-    #KD.logToMixpanel "sharedHosting click on refresh success"
-
-=======
->>>>>>> ccc92d97
     {nickname} = KD.whoami().profile
     @refreshFolder @nodes["/Users/#{nickname}"], => @emit "fs.retry.success"
 

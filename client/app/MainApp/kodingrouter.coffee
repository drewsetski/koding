class KodingRouter extends KDRouter

  constructor:(@defaultRoute)->
    @openRoutes = {}
    @openRoutesById = {}
    @getSingleton('contentDisplayController')
      .on 'ContentDisplayIsDestroyed', @bound 'cleanupRoute'
    super getRoutes.call this

    @on 'AlreadyHere', ->
      new KDNotificationView title: "You're already here!"

    unless @userRoute
      @handleRoute defaultRoute,
        shouldPushState: yes
        replaceState: yes

  nicenames = {
    JTag      : 'Topics'
    JApp      : 'Apps'
    StartTab  : 'Develop'
  }

  getSectionName =(model)->
    sectionName = nicenames[model.bongo_.constructorName]
    if sectionName? then " - #{sectionName}" else ''

  handleRoute =(groupId, route)->
    console.log 'invoking a route by group id...'

  notFound =(route)->
    # defer this so that notFound can be called before the constructor.
    @utils.defer => @addRoute route, ->
      console.warn "Contract warning: shared route #{route} is not implemented."

  handleRoot =->
    # don't load the root content when we're just consuming a hash fragment
    unless location.hash.length
      KD.getSingleton("contentDisplayController").hideAllContentDisplays()

      if KD.isLoggedIn()
        @handleRoute @userRoute or @getDefaultRoute(), replaceState: yes
      else
        KD.getSingleton('mainController').doGoHome()

  cleanupRoute:(contentDisplay)->
    delete @openRoutes[@openRoutesById[contentDisplay.id]]

  go:(app, group, query, rest...)->
    pageTitle = nicenames[app] ? app
    @setPageTitle pageTitle
    unless group?
      appManager.openApplication app
    else
      @emit 'GroupChanged', group
      appManager.tell app, 'setGroup', group
    appManager.tell app, 'handleQuery', query

  stripTemplate =(str, konstructor)->
    {slugTemplate} = konstructor
    slugStripPattern = /^(.+)?(#\{slug\})(.+)?$/
    re = RegExp slugTemplate.replace slugStripPattern,
      (tmp, begin, slug, end)-> "^#{begin ? ''}(.*)#{end ? ''}$"
    str.match(re)?[1]

  handleNotFound:(route)->

    status_404 = =>
      KDRouter::handleNotFound.call @, route

    status_301 = (redirectTarget)=>
      @handleRoute "/#{redirectTarget}", replaceState: yes

    KD.remote.api.JUrlAlias.resolve route, (err, target)->
      if err or not target? then status_404()
      else status_301 target

  getDefaultRoute:-> '/Activity'

  setPageTitle:(title="Koding")-> document.title = Encoder.htmlDecode title

  getContentTitle:(model)->
    {JAccount, JStatusUpdate, JGroup} = KD.remote.api
    @utils.shortenText(
      switch model.constructor
        when JAccount       then "#{model.profile.firstName} #{model.profile.lastName}"
        when JStatusUpdate  then  model.body
        when JGroup         then  model.title
        else                      "#{model.title}#{getSectionName model}"
    , maxLength: 100) # max char length of the title

  openContent:(name, section, state, route)->
    @setPageTitle @getContentTitle state
    appManager.tell section, 'createContentDisplay', state, (contentDisplay)=>
      @openRoutes[route] = contentDisplay
      @openRoutesById[contentDisplay.id] = route

  loadContent:(name, section, slug, route)->
    KD.remote.api.JName.one {name: route}, (err, name)=>
      if err
        new KDNotificationView title: err?.message or 'An unknown error has occured.'
      else if name?
        {constructorName, usedAsPath} = name
        selector = {}
        konstructor = KD.remote.api[constructorName]
        slug = stripTemplate route, konstructor
        selector[usedAsPath] = slug
        konstructor?.one selector, (err, model)=>
          error err  if err?
          @openContent name, section, model, route
      else
        @handleNotFound route

  createContentDisplayHandler:(section)->
    ({params:{name, slug}}, state, route)=>
      contentDisplay = @openRoutes[route]
      if contentDisplay?
        KD.getSingleton("contentDisplayController")
          .hideAllContentDisplays contentDisplay
      else
        appManager.tell section, 'setGroup', name  if name?
        if state?
          @openContent name, section, state, route
        else
          @loadContent name, section, slug, route

  createLinks =(names, fn)->
    names = names.split ' '  if names.split?
    names
      .map (name)->
        [name, fn name]
      .reduce (acc, [name, link])->
        acc[name] = link
        acc
      , {}

  getRoutes =->
    mainController = KD.getSingleton 'mainController'

    content = createLinks(
      'Activity Apps Groups Members Topics'
      # 'Activity Apps Members Topics'
      (sec)=> @createContentDisplayHandler sec
    )

<<<<<<< HEAD
    sections = createLinks(
      'Account Activity Apps Groups Inbox Members StartTab Topics'
      # 'Account Activity Apps Inbox Members StartTab Topics'
=======
    section = createLinks(
      # 'Account Activity Apps Groups Members StartTab Topics'
      'Account Activity Apps Inbox Members StartTab Topics'
>>>>>>> 876fa5ce
      (sec)-> ({params:{name}, query})-> @go sec, name, query
    )

    clear = @bound 'clear'

    requireLogin =(fn)->
      mainController.accountReady ->
        # console.log 'faafafaf'
        if KD.isLoggedIn() then fn()
        else clear()

    requireLogout =(fn)->
      mainController.accountReady ->
        # console.log 'sfsfsfsfsfsf', KD.whoami(), KD.isLoggedIn()
        unless KD.isLoggedIn() then fn()
        else clear()

    routes =

      '/' : handleRoot
      ''  : handleRoot

      # verbs
      '/:name?/Login'     : ({params:{name}})->
        requireLogout -> mainController.doLogin name
      '/:name?/Logout'    : ({params:{name}})->
<<<<<<< HEAD
        requireLogin  -> mainController.doLogout name; clear()
=======
        requireLogin -> mainController.doLogout name; clear()
>>>>>>> 876fa5ce
      '/:name?/Register'  : ({params:{name}})->
        requireLogout -> mainController.doRegister name
      '/:name?/Join'      : ({params:{name}})->
        requireLogout -> mainController.doJoin name
      '/:name?/Recover'   : ({params:{name}})->
        requireLogout -> mainController.doRecover name

<<<<<<< HEAD
      # nouns
      '/:name?/Groups'                  : sections.Groups
      '/:name?/Activity'                : sections.Activity
      '/:name?/Members'                 : sections.Members
      '/:name?/Topics'                  : sections.Topics
      '/:name?/Develop'                 : sections.StartTab
      '/:name?/Apps'                    : sections.Apps
      '/:name?/Account'                 : sections.Account
      '/:name?/Inbox'                   : sections.Inbox

      # content displays:
      '/:name?/Topics/:slug'            : content.Topics
      '/:name?/Activity/:slug'          : content.Activity
      '/:name?/Apps/:slug'              : content.Apps
      '/:name?/Groups/:slug'            : content.Groups
=======
      # section
      '/:name?/Groups'                  : section.Groups
      '/:name?/Activity'                : section.Activity
      '/:name?/Members'                 : section.Members
      '/:name?/Topics'                  : section.Topics
      '/:name?/Develop'                 : section.StartTab
      '/:name?/Apps'                    : section.Apps
      '/:name?/Account'                 : section.Account

      # content
      '/:name?/Topics/:topicSlug'       : content.Topics
      '/:name?/Activity/:activitySlug'  : content.Activity
      '/:name?/Apps/:appSlug'           : content.Apps
>>>>>>> 876fa5ce

      '/:name?/Recover/:recoveryToken': ({params:{recoveryToken}})->
        return  if recoveryToken is 'Password'
        mainController.appReady =>
          # TODO: DRY this one
          $('body').addClass 'login'
          mainController.loginScreen.show()
          mainController.loginScreen.$().css marginTop : 0
          mainController.loginScreen.hidden = no

          recoveryToken = decodeURIComponent recoveryToken
          KD.remote.api.JPasswordRecovery.validate recoveryToken, (err, isValid)=>
            if err or !isValid
              new KDNotificationView
                title   : 'Something went wrong.'
                content : err?.message or """
                  That doesn't seem to be a valid recovery token!
                  """
            else
              {loginScreen} = mainController
              loginScreen.headBannerShowRecovery recoveryToken
            @clear()

      '/:name?/Invitation/:inviteToken': ({params:{inviteToken}})->
        inviteToken = decodeURIComponent inviteToken
        if KD.isLoggedIn()
          new KDNotificationView
            title: 'Could not redeem invitation because you are already logged in.'
        else KD.remote.api.JInvitation.byCode inviteToken, (err, invite)=>
          if err or !invite? or invite.status not in ['active','sent']
            if err then error err
            new KDNotificationView
              title: 'Invalid invitation code!'
          else
            {loginScreen} = mainController
            loginScreen.headBannerShowInvitation invite
          @clear()

      '/:name?/Verify/:confirmationToken': ({params:{confirmationToken}})->
        confirmationToken = decodeURIComponent confirmationToken
        KD.remote.api.JEmailConfirmation.confirmByToken confirmationToken, (err)->
          location.replace '#'
          if err
            throw err
            new KDNotificationView
              title: "Something went wrong, please try again later!"
          else
            new KDNotificationView
              title: "Thanks for confirming your email address!"
          @clear()

      '/member/:username': ({params:{username}})->
        @handleRoute "/#{username}", replaceState: yes

      # top level names
      '/:name':do->

        open =(routeInfo, model, status_404)->
          switch model?.bongo_?.constructorName
            when 'JAccount' then content.Members routeInfo, model
            when 'JGroup'   then content.Groups  routeInfo, model
            when 'JTopic'   then content.Topics  routeInfo, model
            else status_404()

        nameHandler =(routeInfo, state, route)->
          {params} = routeInfo
          status_404 = @handleNotFound.bind this, params.name
          if state?
            open routeInfo, state, status_404
          else
            KD.remote.cacheable params.name, (err, model, name)->
              open routeInfo, model, status_404

    sharedRoutes = KODING_ROUTES.concat KODING_ROUTES.map (route)->
      route.replace /^\/Groups\/:group/, ''

    for route in sharedRoutes when route not in Object.keys routes
      notFound.call this, route

    routes<|MERGE_RESOLUTION|>--- conflicted
+++ resolved
@@ -143,15 +143,9 @@
       (sec)=> @createContentDisplayHandler sec
     )
 
-<<<<<<< HEAD
-    sections = createLinks(
-      'Account Activity Apps Groups Inbox Members StartTab Topics'
-      # 'Account Activity Apps Inbox Members StartTab Topics'
-=======
     section = createLinks(
       # 'Account Activity Apps Groups Members StartTab Topics'
       'Account Activity Apps Inbox Members StartTab Topics'
->>>>>>> 876fa5ce
       (sec)-> ({params:{name}, query})-> @go sec, name, query
     )
 
@@ -178,11 +172,7 @@
       '/:name?/Login'     : ({params:{name}})->
         requireLogout -> mainController.doLogin name
       '/:name?/Logout'    : ({params:{name}})->
-<<<<<<< HEAD
         requireLogin  -> mainController.doLogout name; clear()
-=======
-        requireLogin -> mainController.doLogout name; clear()
->>>>>>> 876fa5ce
       '/:name?/Register'  : ({params:{name}})->
         requireLogout -> mainController.doRegister name
       '/:name?/Join'      : ({params:{name}})->
@@ -190,23 +180,6 @@
       '/:name?/Recover'   : ({params:{name}})->
         requireLogout -> mainController.doRecover name
 
-<<<<<<< HEAD
-      # nouns
-      '/:name?/Groups'                  : sections.Groups
-      '/:name?/Activity'                : sections.Activity
-      '/:name?/Members'                 : sections.Members
-      '/:name?/Topics'                  : sections.Topics
-      '/:name?/Develop'                 : sections.StartTab
-      '/:name?/Apps'                    : sections.Apps
-      '/:name?/Account'                 : sections.Account
-      '/:name?/Inbox'                   : sections.Inbox
-
-      # content displays:
-      '/:name?/Topics/:slug'            : content.Topics
-      '/:name?/Activity/:slug'          : content.Activity
-      '/:name?/Apps/:slug'              : content.Apps
-      '/:name?/Groups/:slug'            : content.Groups
-=======
       # section
       '/:name?/Groups'                  : section.Groups
       '/:name?/Activity'                : section.Activity
@@ -220,7 +193,6 @@
       '/:name?/Topics/:topicSlug'       : content.Topics
       '/:name?/Activity/:activitySlug'  : content.Activity
       '/:name?/Apps/:appSlug'           : content.Apps
->>>>>>> 876fa5ce
 
       '/:name?/Recover/:recoveryToken': ({params:{recoveryToken}})->
         return  if recoveryToken is 'Password'

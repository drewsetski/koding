--- conflicted
+++ resolved
@@ -47,11 +47,7 @@
   cleanupRoute:(contentDisplay)->
     delete @openRoutes[@openRoutesById[contentDisplay.id]]
 
-<<<<<<< HEAD
   go:(app, group, query)->
-=======
-  go:(app, group, query, rest...)->
->>>>>>> 3f55b874
     return @once 'ready', @go.bind this, arguments...  unless @ready
     pageTitle = nicenames[app] ? app
     @setPageTitle pageTitle
@@ -59,15 +55,9 @@
     unless group?
       KD.getSingleton("appManager").open app
     else
-<<<<<<< HEAD
-      appManager.tell app, 'setGroup', group
-      appManager.openApplication app
-    appManager.tell app, 'handleQuery', query
-=======
       # KD.getSingleton("appManager").tell app, 'setGroup', group
       KD.getSingleton("appManager").open app
     KD.getSingleton("appManager").tell app, 'handleQuery', query
->>>>>>> 3f55b874
 
   stripTemplate =(str, konstructor)->
     {slugTemplate} = konstructor
@@ -134,11 +124,7 @@
         KD.getSingleton("contentDisplayController")
           .hideAllContentDisplays contentDisplay
       else
-<<<<<<< HEAD
-        # appManager.tell section, 'setGroup', name  if name? and not state?
-=======
-        KD.getSingleton("appManager").tell section, 'setGroup', name  if name? and not state?
->>>>>>> 3f55b874
+        # KD.getSingleton("appManager").tell section, 'setGroup', name  if name? and not state?
         if state?
           @openContent name, section, state, route
         else
@@ -164,12 +150,7 @@
     )
 
     section = createLinks(
-<<<<<<< HEAD
       'Account Activity Apps Dashboard Groups Inbox Members StartTab Topics'
-=======
-      'Account Activity Apps Groups Inbox Members StartTab Topics'
-      # 'Account Activity Apps Inbox Members StartTab Topics'
->>>>>>> 3f55b874
       (sec)-> ({params:{name}, query})-> @go sec, name, query
     )
 
@@ -186,10 +167,6 @@
 
     requireLogout =(fn)->
       mainController.accountReady ->
-<<<<<<< HEAD
-=======
-        # console.log 'sfsfsfsfsfsf', KD.whoami(), KD.isLoggedIn()
->>>>>>> 3f55b874
         unless KD.isLoggedIn() then __utils.defer fn
         else clear()
 

class Sidebar extends JView

  constructor:->

    super

    account           = KD.whoami()
    {profile}         = account
    @_onDevelop       = no
    @_finderExpanded  = no
    @_popupIsActive   = no

    @avatar = new AvatarView
      tagName    : "div"
      cssClass   : "avatar-image-wrapper"
      bind       : "mouseenter mouseleave"
      mouseenter : => @animateLeftNavIn()
      mouseleave : => @animateLeftNavOut()
      size       :
        width    : 160
        height   : 76
    , account

    @avatarAreaIconMenu = new AvatarAreaIconMenu
      delegate     : @
      bind         : "mouseenter mouseleave"
      mouseenter   : => @animateLeftNavIn()
      mouseleave   : => @animateLeftNavOut()

    @navController = new NavigationController
      view           : new NavigationList
        type         : "navigation"
        subItemClass : NavigationLink
        bind         : "mouseenter mouseleave"
        mouseenter   : => @animateLeftNavIn()
        mouseleave   : => @animateLeftNavOut()
      wrapper        : no
      scrollView     : no
    , navItems

    @nav = @navController.getView()

    @accNavController = new NavigationController
      view           : new NavigationList
        type         : "navigation"
        cssClass     : "account"
        subItemClass : NavigationLink
        bind         : "mouseenter mouseleave"
        mouseenter   : => @animateLeftNavIn()
        mouseleave   : => @animateLeftNavOut()
      wrapper        : no
      scrollView     : no
    , accNavItems

    @accNav = @accNavController.getView()

    @adminNavController = new NavigationController
      view           : new NavigationList
        type         : "navigation"
        cssClass     : "account admin"
        subItemClass : AdminNavigationLink
        bind         : "mouseenter mouseleave"
        mouseenter   : => @animateLeftNavIn()
        mouseleave   : => @animateLeftNavOut()
      wrapper        : no
      scrollView     : no

    @adminNav = @adminNavController.getView()

    @resetAdminNavController()

    @finderHeader = new KDCustomHTMLView
      tagName   : "h2"
      pistachio : "{{#(profile.nickname)}}.#{location.hostname}"
    , account

    @finderResizeHandle = new SidebarResizeHandle
      cssClass  : "finder-resize-handle"

    @finderController = new NFinderController
      fsListeners : yes
      initialPath : "/Users/#{profile.nickname}/Sites/#{profile.nickname}.koding.com/website" # obsolete, make it work this way
      initDelay   : 5000
      useStorage  : yes

    @finder = @finderController.getView()

    @finderBottomControlsController = new KDListViewController
      view        : new FinderBottomControls
      wrapper     : no
      scrollView  : no
    , bottomControlsItems

    @finderBottomControls = @finderBottomControlsController.getView()

    @listenWindowResize()

  resetAdminNavController:->
    @utils.wait 1000, =>
      @adminNavController.removeAllItems()
      if KD.isLoggedIn()
        KD.whoami().fetchRole? (err, role)=>
          if role is "super-admin"
            @adminNavController.instantiateListItems adminNavItems.items

  setListeners:->

    mainView = @getDelegate()
    {@contentPanel, @sidebarPanel} = mainView

    @getSingleton('mainController').on "AvatarPopupIsActive", =>
      @_popupIsActive = yes

    @getSingleton('mainController').on "AvatarPopupIsInactive", =>
      @_popupIsActive = no

    $fp = @$('#finder-panel')
    cp  = @contentPanel
    @wc = @getSingleton "windowController"
    fpLastWidth = null

    @finderResizeHandle.on "ClickedButNotDragged", =>
      unless fpLastWidth
        fpLastWidth = parseInt $fp.css("width"), 10
        cp.$().css left : 65, width : @wc.winWidth - 65
        @utils.wait 300, -> $fp.css "width", 13
      else
        fpLastWidth = 208 if fpLastWidth < 100
        $fp.css "width", fpLastWidth
        cp.$().css left : 52 + fpLastWidth, width : @wc.winWidth - 52 - fpLastWidth
        fpLastWidth = null

    @finderResizeHandle.on "DragStarted", (e, dragState)=>
      cp._left  = parseInt cp.$().css("left"), 10
      cp._left  = parseInt cp.$().css("left"), 10
      @_fpWidth = parseInt $fp.css("width"), 10
      cp._width = parseInt @wc.winWidth - 52 - @_fpWidth, 10
      cp.unsetClass "transition"

    @finderResizeHandle.on "DragFinished", (e, dragState)=>
      delete cp._left
      delete cp._width
      delete @_fpWidth
      unless @finderResizeHandle._dragged
        @finderResizeHandle.emit "ClickedButNotDragged"
      else
        fpLastWidth = null
      delete @finderResizeHandle._dragged
      cp.setClass "transition"

    @finderResizeHandle.on "DragInAction", (x, y)=>
      @finderResizeHandle._dragged = yes
      newFpWidth = @_fpWidth - x
      return if newFpWidth < 13
      cp.$().css left : cp._left - x, width : cp._width + x
      $fp.css "width", newFpWidth

  viewAppended:->

    super

    @setListeners()

  render:(account)->

    account or= KD.whoami()

    @avatar.setData account
    @avatar.render()
    @finderHeader.setData account
    @finderHeader.render()

    @navController.reset()
    @accNavController.reset()
    @resetAdminNavController()

    @avatarAreaIconMenu.accountChanged account

    @finderController.reset()

    super

  pistachio:->

    """
    <div id="main-nav">
      <div class="avatar-placeholder">
        <div id="avatar-area">
          {{> @avatar}}
        </div>
      </div>
      {{> @avatarAreaIconMenu}}
      {{> @nav}}
      <hr>
      {{> @accNav}}
      {{> @adminNav}}
    </div>
    <div id='finder-panel'>
      {{> @finderResizeHandle}}
      <div id='finder-header-holder'>
        {{> @finderHeader}}
      </div>
      <div id='finder-holder'>
        {{> @finder}}
      </div>
      <div id='finder-bottom-controls'>
        {{> @finderBottomControls}}
      </div>
    </div>
    """
  _mouseenterTimeout = null
  _mouseleaveTimeout = null

  animateLeftNavIn:->

    return if $('body').hasClass("dragInAction")
    @utils.killWait _mouseleaveTimeout if _mouseleaveTimeout
    _mouseenterTimeout = @utils.wait 200, =>
      @_mouseentered = yes
      @expandNavigationPanel() if @_onDevelop

  animateLeftNavOut:->

    return if @_popupIsActive or $('body').hasClass("dragInAction")
    @utils.killWait _mouseenterTimeout if _mouseenterTimeout
    _mouseleaveTimeout = @utils.wait 200, =>
      if @_mouseentered and @_onDevelop
        @collapseNavigationPanel()

  expandNavigationPanel:(newSize, callback)->

    @$('.avatar-placeholder').removeClass "collapsed"
    @$('#finder-panel').removeClass "expanded"
    if parseInt(@contentPanel.$().css("left"), 10) < 174
      @contentPanel.setClass "mouse-on-nav"
    @utils.wait 300, => callback?()

  collapseNavigationPanel:(callback)->

    @$('.avatar-placeholder').addClass "collapsed"
    @$('#finder-panel').addClass "expanded"
    @contentPanel.unsetClass "mouse-on-nav"
    @utils.wait 300, =>
      callback?()
      @emit "NavigationPanelWillCollapse"

  expandEnvironmentSplit:(newSize, callback)->

    newSize          = 260
    @_finderExpanded = yes

    @contentPanel.setClass "with-finder"
    @contentPanel.unsetClass "social"
    @contentPanel.setWidth @wc.winWidth - @$('#finder-panel').width() - 52
    @utils.wait 300, =>
      callback?()
      @_windowDidResize()

  collapseEnvironmentSplit:(callback)->

    @contentPanel.unsetClass "with-finder"
    @contentPanel.setClass "social"
    @contentPanel.setWidth @wc.winWidth - 160
    @utils.wait 300, =>
      @_finderExpanded = no
      callback?()

  showEnvironmentPanel:->

    @showFinderPanel()

  showFinderPanel:->

    unless @_finderExpanded
      @collapseNavigationPanel()
      @expandEnvironmentSplit null, ()=> @_onDevelop = yes

  hideFinderPanel:->

    if @_finderExpanded
      @expandNavigationPanel 160, ()=> @_onDevelop = no
      @collapseEnvironmentSplit =>
        @utils.wait 300, => @notifyResizeListeners()

  _windowDidResize:->

    {winWidth} = @getSingleton('windowController')
    if KD.isLoggedIn()
      if @contentPanel.$().hasClass "with-finder"
        @contentPanel.setWidth winWidth - parseInt(@$('#finder-panel').css("width"), 10) - 52
      else
        @contentPanel.setWidth winWidth - 160
    else
      @contentPanel.setWidth winWidth

    bottomListHeight = @$("#finder-bottom-controls").height() or 109
    @$("#finder-holder").height @getHeight() - @$("#finder-header-holder").height() - bottomListHeight

  navItems =
    id    : "navigation"
    title : "navigation"
    items : [
        title : "Activity"
      ,
        title : "Topics"
      ,
        title : "Members"
      ,
        title : "Develop",        loggedIn : yes,  path : "StartTab"
      ,
        title : "Apps"
    ]

  accNavItems =
    id    : "acc-navigation"
    title : "acc-navigation"
    items : [
        title : "Invite Friends", loggedIn : yes
      ,
        title : "Account",        loggedIn : yes
      ,
        title : "Logout",         loggedIn : yes,  action : "logout",
      ,
        title : "Login",          loggedOut : yes, action : "login"
    ]

  bottomControlsItems =
    id : "finder-bottom-controls"
    items : [
        title : "Launch Terminal",    icon : "terminal",    path : "Shell"
      ,
        title : "Add Resources",      icon : "resources"
      ,
        title : "Settings",           icon : "cog"
      ,
        title : "Keyboard Shortcuts", icon : "shortcuts",   action: "showShortcuts"
    ]

  adminNavItems =
    id    : "admin-navigation"
    title : "admin-navigation"
    items : [
        title : "Kite selector", loggedIn : yes, callback : -> new KiteSelectorModal
      ,
        title : "Admin"        , loggedIn : yes, callback : -> new AdminModal
    ]

class AdminModal extends KDModalView

  constructor : (options = {}, data) ->

    options.title = "Admin stuff"
    super options, data




class KiteSelectorModal extends KDModalView

  constructor: (options = {}, data) ->

    options.title = "Select kites"

    super options, data

    @putTable()

  sanitizeHosts = (hosts)->
    hosts.map (host)->
      value : host
      title : host

  kiteIsChanged:(kiteName, value)->
    KD.whoami().setKiteConnection kiteName, value
  
  createNewKiteModal:->
    # TODO: write real descriptions for these:
    descriptions =
      'Load Balancing Strategy':
        none              : 'Single node'
        roundrobin        : 'Describe round robin'
        leastconnections  : 'Describe least connections'
        fanout            : 'Describe fanout'
        globalip          : 'Describe global ip'
        random            : 'Describe random'
    loadBalancerDescription = new KDCustomHTMLView
      tagName     : 'span'
      partial     : descriptions['Load Balancing Strategy'].none
    modal = new KDModalViewWithForms
      title : 'Create a kite service'
      tabs  :
        navigable             : yes
        goToNextFormOnSubmit  : no
        forms                 :
          "Create a service"  :
            callback          : =>
              kiteName = form.getData().kiteName
              bongo.api.JKiteCluster.count {kiteName}, (err, count)=>
                unless count is 0
                  new KDNotificationView
                    title: 'That kite name is not available; please choose another.'
                else
                  @createNewPlanModal
                    kiteData: form.getData()
                  modal.destroy()
            buttons           :
              "Create a plan" :
                title         : 'Create a plan'
                style         : "modal-clean-gray"
                type          : "submit"
                loader        :
                  color       : "#444444"
                  diameter    : 12
            fields            :
              'Kite Name'     :
                label         : "Kite name"
                name          : 'kiteName'
                itemClass     : KDInputView
                validate      :
                  rules       :
                    bareword  : (input)->
                      input.setValidationResult /^\w+$/.test input.getValue()
                  messages    :
                    bareword  : 'Kite name cannot have spaces or punctuation.'
              'Load Balancing Strategy' :
                label         : "Load balancing strategy"
                itemClass     : KDSelectBox
                type          : "select"
                name          : "loadBalancing"
                defaultValue  : "none"
                selectOptions : [
                  { title : "None",               value : "none" }
                  { title : "Round-robin",        value : "roundrobin" }
                  { title : "Least connections",  value : "leastconnections" }
                  { title : "Fanout",             value : "fanout" }
                  { title : "Global IP",          value : "globalip" }
                  { title : "Random",             value : "random" }
                ]
                callback: (value)-> loadBalancerDescription.updatePartial descriptions['Load Balancing Strategy'][value]
    form = modal.modalTabs.forms["Create a service"]      
    form.fields["Load Balancing Strategy"].addSubView loadBalancerDescription
  
  createNewPlanModal:(accumulator)->
    collectData =->
      accumulator.planData ?= []
      accumulator.planData.push(
        modal.modalTabs.forms['Create a plan'].getData()
      )
    descriptions =
      Type        :
        free      : 'Anyone can use this plan'
        paid      : 'Users must pay for this plan'
        protected : 'Users must be invited to use this plan'
        custom    : 'You will define your own business logic for authenticating users'
      'Interval Unit':
        day       : 'days'
        month     : 'months'
    planTypeDescription = new KDCustomHTMLView
      tagName     : 'span'
      partial     : descriptions.Type.free
    planIdDescription = new KDCustomHTMLView
      tagName     : 'span'
      partial     : "This can be any value.  You will use it for your own business logic."
    intervalUnitDescription = new KDCustomHTMLView
      tagName     : 'span'
      partial     : descriptions['Interval Unit'].day
    unitAmountDescription = new KDCustomHTMLView
      tagName     : 'span'
      partial     : 'USD'
    paidOnlyFields = ['Interval Unit','Interval Length','Unit Amount']
    modal = new KDModalViewWithForms
      title : 'Create a kite plan'
      tabs                    :
        navigable             : yes
        goToNextFormOnSubmit  : no
        # callback              : (formOutput)-> log formOutput
        forms                 :
          "Create a plan"     :
            callback          : =>
              collectData()
              bongo.api.JKiteCluster.create accumulator, (err, cluster)=>
                if err
                  new KDNotificationView
                    title : err.message
                else
                  @createClusterIsCreatedModal cluster
                modal.destroy()
            buttons           :
              "Create another plan":
                title         : "Create another plan"
                style         : "modal-clean-gray"
                type          : "button"
                loader        :
                  color       : "#444444"
                  diameter    : 12
                callback      : =>
                  collectData()
                  @createNewPlanModal accumulator
                  modal.destroy()
              "All done"      :
                title         : "All done"
                style         : "modal-clean-gray"
                type          : "submit"
                loader        :
                  color       : "#444444"
                  diameter    : 12
            fields            :
              Title           :
                label         : "Plan Name"
                itemClass     : KDInputView
                name          : 'planName'
              'Plan ID'       :
                label         : "Plan Id"
                itemClass     : KDInputView
                name          : 'planId'
              Type            :
                label         : "Type"
                itemClass     : KDSelectBox
                type          : "select"
                name          : "type"
                defaultValue  : "free"
                selectOptions : [
                  { title : "Free",       value : "free" }
                  { title : "Paid",       value : "paid" }
                  { title : "Protected",  value : "protected" }
                  { title : "Custom",     value : "custom" }
                ]
                callback: (value)->
                  paidOnlyFields.forEach(
                    if value is 'paid'
                      (name)-> form.fields[name].show()
                    else
                      (name)-> form.fields[name].hide()
                  )
                  planTypeDescription.updatePartial descriptions.Type[value]
              'Interval Unit' :
                label         : "Interval unit"
                itemClass     : KDSelectBox
                type          : "select"
                name          : "intervalUnit"
                defaultValue  : "day"
                selectOptions : [
                  { title : "Daily",    value : "day" }
                  { title : "Monthly",  value : "month" }
                ]
                callback: (value)-> intervalUnitDescription.updatePartial descriptions['Interval Unit'][value]
              'Interval Length' :
                label         : "Interval length"
                itemClass     : KDInputView
                name          : "intervalLength"
                defaultValue  : 1
                attributes      :
                  valueAsNumber : yes
                  size          : 3
                  min           : 1
              'Unit Amount' :
                label         : "Unit amount"
                itemClass     : KDInputView
                name          : "unitAmount"
                defaultValue  : "1.00"
                attributes      :
                  valueAsNumber : yes
                  size          : 3
    form = modal.modalTabs.forms["Create a plan"]            
    form.fields.Type.addSubView planTypeDescription
    form.fields['Plan ID'].addSubView planIdDescription
    form.fields['Interval Length'].addSubView intervalUnitDescription
    form.fields['Unit Amount'].addSubView unitAmountDescription
    paidOnlyFields.forEach (name)-> form.fields[name].hide()

  createClusterIsCreatedModal:(cluster)->
    modal = new KDModalView
      title   : "Kite service is created"
      content :
        """
        <p>The service was created!</p>
        <p>Kite name: <strong>#{cluster.getAt('kiteName')}</strong></p>
        <p>Service key: <strong>#{cluster.getAt('serviceKey')}</strong></p>
        <p>Keep it safe, and change it often!</p>
        """

  putTable:->

    KD.whoami().fetchAllKiteClusters (err, clusters)=>
      if err
        new KDNotificationView
          title : err.message
        @destroy()
      else
<<<<<<< HEAD
        clusters.forEach (cluster)=>
          {kiteName, kites, currentKiteUri} = cluster
          
          selectOptions = sanitizeHosts kites if kites
=======
        i = 1
        for own name, kite of kites
          sanitizeHosts = (hosts)->
            selectOptions = []
            hosts.forEach (host)->
              selectOptions.push
                value : host
                title : host
            return selectOptions

          selectOptions = sanitizeHosts kite.hosts
>>>>>>> 06e2457f

          @addSubView field = new KDView
            cssClass : "modalformline"

          field.addSubView new KDLabelView
<<<<<<< HEAD
            title    : kiteName
=======
            title    : name
>>>>>>> 06e2457f

          field.addSubView new KDSelectBox
            selectOptions : selectOptions
            cssClass      : "fr"
<<<<<<< HEAD
            defaultValue  : currentKiteUri
            callback      : (value)=> @kiteIsChanged kiteName, value

        @addSubView new KDButtonView
          style     : "clean-gray savebtn"
          title     : "Create a kite service"
          callback  : => 
            @createNewKiteModal()
            @destroy()
=======
            defaultValue  : "cl#{i}"
            callback      : do ->
              kiteName = name
              (value)-> log value, kiteName, "selected kite"
          i++
>>>>>>> 06e2457f
<|MERGE_RESOLUTION|>--- conflicted
+++ resolved
@@ -587,39 +587,20 @@
           title : err.message
         @destroy()
       else
-<<<<<<< HEAD
         clusters.forEach (cluster)=>
           {kiteName, kites, currentKiteUri} = cluster
           
           selectOptions = sanitizeHosts kites if kites
-=======
-        i = 1
-        for own name, kite of kites
-          sanitizeHosts = (hosts)->
-            selectOptions = []
-            hosts.forEach (host)->
-              selectOptions.push
-                value : host
-                title : host
-            return selectOptions
-
-          selectOptions = sanitizeHosts kite.hosts
->>>>>>> 06e2457f
 
           @addSubView field = new KDView
             cssClass : "modalformline"
 
           field.addSubView new KDLabelView
-<<<<<<< HEAD
             title    : kiteName
-=======
-            title    : name
->>>>>>> 06e2457f
 
           field.addSubView new KDSelectBox
             selectOptions : selectOptions
             cssClass      : "fr"
-<<<<<<< HEAD
             defaultValue  : currentKiteUri
             callback      : (value)=> @kiteIsChanged kiteName, value
 
@@ -628,11 +609,4 @@
           title     : "Create a kite service"
           callback  : => 
             @createNewKiteModal()
-            @destroy()
-=======
-            defaultValue  : "cl#{i}"
-            callback      : do ->
-              kiteName = name
-              (value)-> log value, kiteName, "selected kite"
-          i++
->>>>>>> 06e2457f
+            @destroy()
--- conflicted
+++ resolved
@@ -6,13 +6,8 @@
     "accounting": "^0.4.1",
     "backoff": "2.4.1",
     "bluebird": "^2.8.2",
-<<<<<<< HEAD
-    "bongo-client": "git+ssh://git@github.com:koding/bongo-client#v0.2.0",
+    "bongo-client": "git+ssh://git@github.com:koding/bongo-client#v0.2.1",
     "broker-client": "git+ssh://git@github.com:koding/broker-client#v0.2.0",
-=======
-    "bongo-client": "git+ssh://git@github.com:koding/bongo-client#0.1.5",
-    "broker-client": "git+ssh://git@github.com:koding/broker-client",
->>>>>>> b13f8487
     "dateformat": "^1.0.11",
     "emojify.js": "^0.9.5",
     "getscript": "^0.1.0",

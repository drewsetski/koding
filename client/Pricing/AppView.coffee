class PricingAppView extends KDView

  addWorkflow: (@workflow) ->
    @addSubView @workflow
    @workflow.on 'Finished', @bound "workflowFinished"
    @workflow.on 'Cancel', @bound "showCancellation"

  hideWorkflow: ->
    @workflow.hide()

  workflowFinished: (@formData, @subscription, @nonce) ->
    @hideWorkflow()

    {productData: {plan: {tags}}} = @formData
    if "vm" in tags
    then @showPaymentSucceded()
    else if "custom-plan" in tags
    then @showGroupForm()

  showCancellation: ->
    return  if @cancellation
    @hideWorkflow()
    @cancellation = new KDView partial: "<h1>This order has been cancelled.</h1>"
    @addSubView @cancellation

  showGroupForm: ->
    return  if @groupForm and not @groupForm.isDestroyed
    @hideWorkflow()
    @addSubView @groupForm = @createGroupForm()

  showPaymentSucceded: ->
    subtitle =
      if @formData.createAccount
      then "Please check your email to complete your registration."
      else "Now it’s time, time to start Koding!"

    @addSubView thankYou = new KDCustomHTMLView
      cssClass : "pricing-thank-you"
      partial  :
        """
        <i class="check-icon"></i>
        <h3 class="pricing-title">So much wow, so much horse-power!</h3>
        <h6 class="pricing-subtitle">#{subtitle}</h6>
        """

    if @formData.loggedIn
      thankYou.addSubView new KDButtonView
        style    : "solid green"
        title    : "Go to your environment"
        callback : ->
          KD.singleton("router").handleRoute "/Environments"

  showGroupCreated: (group, subscription) ->
    planCodes = Object.keys subscription.quantities
    KD.remote.api.JPaymentProduct.some {planCode: $in: planCodes}, limit: 30, (err, products) =>
      return  if KD.showError err

      subtitle =
        if @formData.createAccount
        then "Please check your email to complete your registration."
        else ""

      @addSubView thankYou = new KDCustomHTMLView
        cssClass : "pricing-thank-you"
        partial  :
          """
          <i class="check-icon"></i>
          <h3 class="pricing-title"><strong>#{group.title}</strong> has been successfully created</h3>
          <h6 class="pricing-subtitle">#{subtitle}</h6>
          """

      productList = products.map (product) ->
        "<div>#{subscription.quantities[product.planCode]}x #{product.title}</div>"

      thankYou.addSubView new KDCustomHTMLView
        cssClass : "product-list"
        partial  : productList.join ""

      if @formData.loggedIn
        thankYou.addSubView new KDButtonView
          title    : "Go to Group"
          callback : ->
            window.open "#{window.location.origin}/#{group.slug}", "_blank"

  createGroupForm: ->
    return new KDFormViewWithFields
      title                 : "Enter new group name"
      cssClass              : "pricing-create-group"
      callback              : @bound "createGroup"
      buttons               :
        Create              :
          title             : "Create"
          type              : "submit"
          style             : "solid green"
      fields                :
        GroupName           :
          label             : "Group Name"
          type              : "text"
          name              : "groupName"
          placeholder       : "enter group name..."
          validate          :
            rules           :
              required      : yes
            messages        :
              required      : "Group name required"
        GroupUrl            :
          label             : "Group URL"
          type              : "text"
          name              : "groupURL"
          placeholder       : "enter group url..."
          keyup             : KD.utils.defer.bind this, @bound "checkSlug"
          validate          :
            rules           :
              required      : yes
            messages        :
              required      : "Group name required"
        Slug                :
          label             : "Address"
          itemClass         : KDCustomHTMLView
          partial           : "#{window.location.origin}"
        Visibility          :
          itemClass         : KDSelectBox
          label             : "Visibility"
          type              : "select"
          name              : "visibility"
          defaultValue      : "hidden"
          selectOptions     : [
            title : "Hidden" ,   value : "hidden"
            title : "Visible",   value : "visible"
          ]

  createGroup: ->
    groupName  = @groupForm.inputs.GroupName.getValue()
    visibility = @groupForm.inputs.Visibility.getValue()
    slug       = @groupForm.inputs.GroupUrl.getValue()

    options      =
      title      : groupName
      body       : groupName
      slug       : slug
      visibility : visibility
      nonce      : @nonce

    {JGroup} = KD.remote.api
    JGroup.create options, (err, group, subscription) =>
      return KD.showError err  if err

      @groupForm.destroy()
      @showGroupCreated group, subscription

<<<<<<< HEAD
  showSummaryModal: (group, subscription) ->
    { JPaymentProduct } = KD.remote.api

    planCodes = Object.keys subscription.quantities

    JPaymentProduct.some { planCode: $in: planCodes }, { limit: 30 },
      (err, products) ->
        return  if KD.showError err

        modal              = new KDModalView
          title            : "Group successfully created"
          width            : 600
          overlay          : yes
          buttons          :
            "Go to Group"  :
              style        : "modal-clean-red"
              callback     : ->
                window.open "#{window.location.origin}/#{group.slug}", "_blank"
            Close          :
              style        : "modal-cancel"
              callback     : -> modal.destroy()
          content          : products.map (product) ->
            "<div>#{ subscription.quantities[product.planCode] }x #{ product.title }</div>" 

=======
      # enter first post of group.
      JGroup.createGroupBotAndPostMessage
        title   : "Welcome"
        body    : "Welcome to your group."
        botname : "groupbot"
      , (err) ->
        KD.showError err
>>>>>>> e507309c

  checkSlug: ->
    slug      = @groupForm.inputs.GroupUrl
    slugView  = @groupForm.inputs.Slug
    tmpSlug   = slug.getValue()

    if tmpSlug.length > 2
      slugy = KD.utils.slugify tmpSlug
      KD.remote.api.JGroup.suggestUniqueSlug slugy, (err, newSlug)->
        slugView.updatePartial "#{location.origin}/#{newSlug}"
        slug.setValue newSlug<|MERGE_RESOLUTION|>--- conflicted
+++ resolved
@@ -148,32 +148,6 @@
       @groupForm.destroy()
       @showGroupCreated group, subscription
 
-<<<<<<< HEAD
-  showSummaryModal: (group, subscription) ->
-    { JPaymentProduct } = KD.remote.api
-
-    planCodes = Object.keys subscription.quantities
-
-    JPaymentProduct.some { planCode: $in: planCodes }, { limit: 30 },
-      (err, products) ->
-        return  if KD.showError err
-
-        modal              = new KDModalView
-          title            : "Group successfully created"
-          width            : 600
-          overlay          : yes
-          buttons          :
-            "Go to Group"  :
-              style        : "modal-clean-red"
-              callback     : ->
-                window.open "#{window.location.origin}/#{group.slug}", "_blank"
-            Close          :
-              style        : "modal-cancel"
-              callback     : -> modal.destroy()
-          content          : products.map (product) ->
-            "<div>#{ subscription.quantities[product.planCode] }x #{ product.title }</div>" 
-
-=======
       # enter first post of group.
       JGroup.createGroupBotAndPostMessage
         title   : "Welcome"
@@ -181,7 +155,6 @@
         botname : "groupbot"
       , (err) ->
         KD.showError err
->>>>>>> e507309c
 
   checkSlug: ->
     slug      = @groupForm.inputs.GroupUrl

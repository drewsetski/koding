@import "../../Framework/src/themes/default/kdfn"
@import "../../Main/styl/appfn"

@css {
/*
Pricing stylesheet
pricing.styl
*/
}
body.pricing.flow
  #main-header
    shadow              none

    .inner-container
      background        transparent

      >*:not(#koding-logo)
        hidden()

.content-page.pricing
  margin                55px auto 0
  width                 auto
  max-width             100%
  padding               0

  .payment-workflow
    min-height            600px

    .kdview.kdloader
      top                 160px
      left                50%
      margin              0 0 0 -20px
      z-index             10
      abs()

    .kdbutton .kdloader
      margin              0

  h3.pricing-title
    text-align          center
    display             block
    font-size           28px
    font-weight         200
    color               #666666
    margin              56px 0 8px

  h6.pricing-subtitle
    text-align          center
    display             block
    font-size           18px
    font-weight         400
    color               #666666
    opacity             .5
    margin-bottom       55px


.pricing .product-form
  size                  100%, auto
  min-height            100vh
  background            #e4e4e4
  padding               142px 0 87px
  borderBox()

  h1
    font-size       32px

  h2
    font-size       28px

  h3
    font-size       24px

  h1
  h2
  h3
    font-weight     200
    color           #1c2021
    margin-bottom   8px

  .inner-container
    max-width           1096px
    margin              0 auto

    >header
      padding-bottom    41px
      border-bottom     1px solid #d4d4d4

      p
        font-size       20px
        color           #757575
        font-weight     200
        line-height     26px
        width           702px
        fl()

      a
        color           #3c4752

      .pricing-toggle
        font-family     inherit
        rounded         12px
        background      emphasized
        size            302px, 59px
        shadow          inset 0 0 13px rgba(0, 0, 0, .36)
        fr()

        a
          background    transparent
          border        none
          shadow        none
          height        55px
          kalc          width, 50% \- 2px
          margin        2px 2px 0 0
          padding       0
          line-height   55px
          text-shadow   none
          color         #fff
          font-size     16px
          font-weight   200

          &:first-child
            margin      2px 0 0 2px

        a.active
          background    #27ae60
          color         emphasized
          rounded       10px
          font-weight   400


    .plan-selection
      .developer-plan
        height          300px
        overflow        visible

        &.initial
          opacity       0

    .plan-selection-box
      width           715px
      padding-top     42px
      position        relative
      fl()

      &:nth-of-type(2)
        margin-left   70px

      h4
        font-size     28px
        color         #1c2021
        font-weight   200
        line-height   34px
        display       inline-block
        position      relative

        cite
          display     block
          abs         -4px -53px 0 0
          size        43px, 43px
          line-height 43px
          text-align  center
          font-size   18px
          background  emphasized
          rounded     50%
          color       #fff

      h5
        font-size     22px
        font-weight   400
        color         #757575
        margin        4px 0 0

      .sliderbar-container
        width         100% !important
        background    #dadada
        shadow        inset 1px 1px 0 rgba(0, 0, 0, .16)
        height        7px
        border        none
        margin        67px auto 0

        .handle
          size        26px, 26px
          shadow      none
          border      none
          rounded     50%
          background  #00ba4e
          shadow      inset 0 -1px 2px 1px rgba(0, 0, 0, .1) \,
                      inset 0 -8px 17px #00ba4e \,
                      inset 0  0 0 1px #00ba4e \,
                      inset 0 1px 0 2px rgba(255, 255, 255, .3)
          top         -10px
          margin      0 0 0 -12px

          &:after
          &:before
            hidden()

        .sliderbar-label
          color           transparent
          margin-top      -45px
          margin-bottom   0

          &:after
            size          2px, 14px
            background    #bababa

      .description
        display           block
        font-size         12px
        font-weight       400
        color             #727575
        line-height       23px
        margin            20px 0 0
        span
          color           #999
        cite
          bg              color, #d3d3d3
          rounded         12px
          font-size       10px
          display         inline-block
          min-width       33px
          height          23px
          line-height     23px
          text-align      center
          padding         0 5px
          margin          0 5px 0 15px
          borderBox()

      a.pricing-show-details
        font-size         12px
        font-weight       200
        color             #747474
        abs               174px -30px 0 0

      &.selected
        margin              0
        padding             40px 0 0 50px
        width               275px
        border-left         1px solid #d4d4d4
        fr()

        h5
          font-size         24px
          color             #27ae60
          margin            16px 0
          cite
            font-size       18px
            font-style      italic
            font-weight     200

        .description
          min-height        18px
          margin            0
          color             rgba(242, 242, 242, .3)

        .kdbutton.solid.buy-now
          size              126px, 48px
          line-height       48px
          font-size         18px
          color             #056233
          padding           0
          rounded           6px
          font-weight       600
          margin            29px 0 0
          text-align        center
          text-transform    uppercase
          fl()

          .button-title
            line-height     inherit
            color           inherit
            font-size       inherit
            font-weight     inherit

    .developer-plan

      .sliderbar-container
        shadow                inset 1px 1px 0 rgba(0, 0, 0, .16) !important
        background            -webkit-linear-gradient(left, #00c052 0%, #ffd800 50%, #fe0000 100%) !important

        .opposite.bar
          background          #dadada
          shadow              inset 1px 1px 0 rgba(0, 0, 0, .16) \,
                              0 0 0 1px #dadada

      .pricing-show-details
          abs                 174px -30px 0 0

  .how-it-works
    bg                        color, #f1f1f1
    border                    1px solid #d3d3d3
    border-radius             12px
    max-width                 913px
    padding                   24px
    color                     #747474
    vendor                    column-count, 3
    vendor                    column-gap, 24px
    position                  relative
    margin-top                -88px
    borderBox()

    &:after
      content                 ""
      display                 block
      border                  11px solid transparent
      border-bottom-color     #f1f1f1
      abs                     -22px 192px 0 0

    &:before
      content                 ""
      display                 block
      border                  11px solid transparent
      border-bottom-color     #d3d3d3
      abs                     -23px 192px 0 0

    &.team
      margin-top              0

      &:before
      &:after
        right                 612px

    .item
      font-size               12px
      font-weight             200

      &:not(.cpu)
        vendor                column-break-inside, avoid

      h4
        font-size             18px
        font-weight           400
        margin                0 0 24px

      p
        margin-bottom         24px
        line-height           1.2em

.pricing-horizontal-divider
  size                656px, 1px
  background          -moz-linear-gradient(left, rgba(0,0,0,0) 0%, rgb(207,207,207) 50%, rgba(0,0,0,0) 100%)
  background          -webkit-linear-gradient(left, rgba(0,0,0,0) 0%,rgb(207,207,207) 50%,rgba(0,0,0,0) 100%)
  display             block
  margin              13px auto
  position            relative

  &:after
    content           ""
    size              13px, 13px
    abs               50% 0 0 50%
    background        #cfcfcf
    rounded           50%
    display           block
    vendor            transform, translateX(-50%) translateY(-50%)

/* Pricing sign-in - register */
section.pricing-sign-in
  kalc                padding-left, \(100% \- 1030px\)/2
  kalc                padding-right, \(100% \- 1030px\)/2
  margin-bottom       56px

  .pricing-title
    margin-bottom     54px !important

  .kdformview
    size              521px, 49px
    borderBox()
    fl()

    &~.kdformview
      width           418px

    >div
      overflow        visible
      fl()

      >div
        bg            color, #fff
        size          auto, auto
        margin        0
        rounded       6px
        margin-right  8px

    .kdinput
      width           200px

      &[name="email"]
        width         310px
        text-align    center

    .kdbutton
      size            98px, 42px
      line-height     42px
      font-size       14px
      margin          1px 0 0 2px
      rounded         6px
      background      #1aaf5d

      .button-title
        line-height   inherit
        font-size     inherit

    .formline
      margin          0
      padding         0

  .divider
    size              91px, 44px
    line-height       44px
    text-align        center
    font-size         14px
    color             #666666
    fl()

/* Pricing - choose a payment method */
.pricing-payment-choice
  .billing-link
    pre:first-child
      font-size       26px
      text-align      center
      margin-left     0
      margin-bottom   20px

  .payment-methods
    max-width         810px
    margin            0 auto

  .payment-method
    size            384px, 251px
    rounded         12px
    background      #fff
    padding-top     91px
    margin          0 0 42px 42px
    cursor          pointer
    -webkit-transition -webkit-transform .1s ease \,
                              box-shadow .1s ease
    -moz-transition    -moz-transform .1s ease \,
                           box-shadow .1s ease
    borderBox()
    fl()

    &:hover
      vendor        transform, scale(1.02) translateY(-2px)
      shadow        0 2px 4px rgba(0, 0, 0, .2)

    &:nth-of-type(2n-1)
      margin-left   0

    &:not(.new):before
      content       ""
      abs           43px 0 0 0px
      size          100%, 48px
      background    #b4b4b4

    &:not(.new):after
      content       ""
      abs           49px 5px 0 0
      rounded       12px
      bg            color, #828282

    &.new
      color         #858585
      background    #f2f2f2
      font-size     17px
      font-weight   400
      text-align    center
      padding-top   138px
      position      relative

      &:after
        content     ""
        r-sprite    "pricing", "plus"
        display     block
        abs         96px 0 0 50%
        vendor      transform, translateX(-50%)

    &.american-express:after
      r-sprite      "pricing", "amex"

    &.cirrus:after
      r-sprite      "pricing", "cirrus"

    &.discover:after
      r-sprite      "pricing", "discover"

    &.mastercard:after
      r-sprite      "pricing", "mastercard"

    &.paypal:after
      r-sprite      "pricing", "paypal"

    &.visa:after
      r-sprite      "pricing", "visa"

    .billing-link
      margin        46px 0 0

    pre
      font-family   "Courier"
      font-size     16px
      font-weight   400
      margin        0 0 14px 40px

/* Pricing add payment method form */
.payment-method-entry-form
  size                538px, auto
  rounded             12px
  padding             28px
  bg                  color, #fff
  margin              50px auto
  borderBox()

  .input-wrapper
    margin-bottom     16px

  input.kdinput.text
  textarea.kdinput.text
    background        #fff
    color             #4c555f


  .formline
    clear             both

    &.card-name
      .input-wrapper
        size          231px, auto
        fl()
        &:nth-child(2)
          margin-left 20px

    &.cardnumber
      span.icon
        top             6px
        right           6px
        size            60px 38px
        z-index         1
        abs()
        &.visa
          r-sprite      pricing visa
        &.mastercard
          r-sprite      pricing mastercard
        &.discover
          r-sprite      pricing discover
        &.cirrus
          r-sprite      pricing cirrus
        &.amex
          r-sprite      pricing amex

    &.cardmonth
      fl()
      .input-wrapper
        size          63px, auto
        fl()
        &:nth-child(2)
          margin-left 20px

        .kdinput
          text-align  center

    &.cardcv
      clear           none
      fr()
      .input-wrapper
        size          63px, auto
        .kdinput
          text-align  center

/* Confirm payment */
.plan-upgrade-confirm-form
  .generic-plan-view
  .coupon-options
    size              auto, auto
    max-width         805px
    padding           22px 30px
    rounded           8px
    background        #fff
    margin            0 auto 2px
    color             #666
    borderBox()

<<<<<<< HEAD
  .light-gray
    margin-right      10px !important

  .vm-plan-view
=======
  .generic-plan-view
>>>>>>> 804de10e
    h4
      font-size       16px
      font-weight     400
      display         block

    div
      font-size       14px
      font-weight     200
      margin          4px 360px 0 0
      display         block
      line-height     17px

    .price
      abs             50% 31px 0 0
      vendor          transform, translateY(-50%)
      font-size       20px
      font-weight     500

    &.old-plan
      margin-bottom   28px
      background      #d7d7d7

  .mini-title
    display         block
    max-width       796px
    margin          16px auto
    font-size       15px
    color           #666
    font-weight     500

  .coupon-options
    .kdlabel.select-gift
      size            auto, auto
      clear           none
      font-size       16px
      font-weight     400
      fl()

    fieldset
      fr()

      .kd-radio-holder
        position        relative
        height          26px
        line-height     27px
        font-size       14px
        font-weight     200
        margin-left     44px
        fl()

        input[type=radio]
          visibility    hidden

        &:before
          content       ""
          display       block
          abs           0px 0 0 -16px
          size          26px, 26px
          border        1px solid #a7a7a7
          shadow        inset 0 0 0 4px #fff
          rounded       100%

        &.active:before
          background    #1aaf5d

  .total-wrapper
    size                auto, auto
    max-width           805px
    padding             0 8px
    margin              14px auto 0
    text-align          right
    font-size           16px
    color               #666
    font-weight         200
    line-height         36px
    borderBox()

    label
      color             #666
      margin-right      6px

    span
      display           inline-block
      min-width         70px

    .discount
      padding-right     12px

    .subtotal
      display           inline-block
      font-weight       400
      padding           0 12px 0 38px
      border-top        1px solid #c8c8c8

  .button-field
    size                auto, auto
    max-width           805px
    margin              14px auto 50px

.pricing-final
  padding               10px
  text-align            center

  .error-icon
    display             block
    margin              62px auto 0
    r-sprite            "pricing" "error"

  .check-icon
    display             block
    margin              62px auto 0
    r-sprite            "pricing" "check"


  h3.pricing-title
    margin-top          25px !important

  h6.pricing-subtitle
    margin-bottom       0 !important
    line-height         1.4
    a
      color             #F13A18

  .kdbutton.solid
    margin              40px 0 0

/* Pricing - Create group form */
.kdformview.pricing-create-group
  size              auto, auto
  max-width         550px
  padding           22px 30px
  rounded           8px
  background        #fff
  margin            44px auto 0
  color             #666
  border            1px solid #c7c7c7
  borderBox()

  .input-wrapper
    margin-bottom     16px

  .kdinput.text
    size              100%, 50px !important
    border            1px solid #bcbcbc
    background        #fff !important
    color             #4c555f !important
    font-size         14px !important
    min-width         0 !important
    borderBox()

  .kdlabel
    min-width         120px
    margin-top        0
    margin-right      22px
    line-height       50px
    color             #969696
    font-size         14px
    font-weight       400

  .formline
    &.slug
    &.visibility
      line-height     30px

      .kdlabel
        line-height   30px


/* Create a new VM modal (Environments) */
.kdmodal.create-vm
  .kdmodal-content
    h2
      font-size       16px
      color           rgba(102, 102, 102, .5)

  .kdlistitemview-vm-product
    padding           14px 0 0
    margin            14px 0 0
    line-height       26px
    border-top        1px solid #eee
    color             #666
    borderBox()

    h3
      fl()

    .kdbutton
      fr()

  .plan-upgrade-confirm-form
    h3
      margin          14px 0 0
      font-size       16px
      font-weight     200
      color           rgba(102, 102, 102, .5)

    p
      font-size       14px
      color           #666

    .generic-plan-view
      margin          18px 0 0
      padding         18px
      background      #efefef

      .price
        right         18px

  .formline.button-field
    height            auto !important


  .kdbutton.buy-packs
    display           block
    margin            34px auto 0

/* Pricing Breadcrumb */
.pricing-breadcrumb
  size                100%, auto
  background          #2d3b3e
  color               #a4a5a7
  font-size           14px
  font-weight         400
  kalc                padding-left, \(100% \- 1096px\)\/2
  borderBox()

  ul
    fl()
    margin              40px 0

    li
      size              138px, 100px
      rounded           8px
      text-align        center
      line-height       144px
      position          relative
      opacity           .4
      fl()

      &:after
        content         ""
        display         block
        size            14px, 14px
        background      #888
        rounded         50%
        abs             25px 0 0 62px

      &.active
        color           #dddee3
        background      #232e30
        opacity         1

        &:after
          background    #07b65b

        &~li
          opacity       1

          &:after
            background  #1e282a
            opacity     1

    &.logged-in
      li.login
        display       none

  &.team
    .details
      display         block !important
      visibility      visible !important

  section
    size              142px, auto
    abs               50% 0 0
    kalc              right, \(100% \- 1096px\)\/2
    vendor            transform, translateY(-50%)
    padding           0 0 0 22px
    border-left       2px solid #404e51
    color             #dddee3
    font-size         14px
    line-height       17px
    fr()

    &:before
      content         ""
      abs             50% 188px 0 0
      vendor          transform, translateY(-50%)
      r-sprite        "pricing", "shopping-bag"

    h4
      font-size       inherit
      color           #00b757
      margin          0 0 6px

    span
      display         block

    .products
      font-size       12px
      opacity         .9

    .price
      font-size       12px
      color           #a4a5a7

    .checkout-button
      display         inline-block
      margin          6px 0 0 !important
      rounded         4px !important

/*
.content-page.pricing
  h1, h2
    text-align       center

  h1
    color            #666
    font-size        28px
    margin           10px 0 10px 0

  h2
    color            #acacac
    font-size        18px

  .existing-account-form
    width              805px
    margin             0 auto

    .login-form, .email-collection-form
      width            510px
      margin           0 auto

    .login-form
      > div
        display        inline-block

      button
        size           98px 49px
        padding        0 10px
        margin-bottom  0
        bg             color, #1aaf5d
        vertical-align middle

      .button-title
        line-height    49px

    .login-input-view
      width         202px
      margin        0

      input
        height         49px
        border-color   #bcbcbc
        background     white

        &:focus
          border-color  #7dbef1

    .email-collection-form
      input
        height         49px
        text-align     center
        border-color   #bcbcbc
        background     white

        &:focus
          border-color  #7dbef1

      .email
        display         inline-block
        width           380px

      .button-field
        display         inline-block
        bg              color, transparent

    .placeholder-helper
      top              16px
      z-index          1
      pointer-events   none

    .register-form
      .formline
        display        inline-block
        padding        0

      input
        height         49px
        max-width      202px
        text-align     center
        border-color   #bcbcbc
        bg             color, white

      button
        height         49px
        margin         0
        bg             color, #1aaf5d

      .button-title
        line-height    49px

  .payment-confirm-plan
    width              805px
    margin             0 auto

  .vm-plan, .coupon-options
    borderBox()
    padding            20px 30px
    border-radius      10px
    margin             5px auto
    background         white

  .vm-plan
    height             94px
    margin-top         40px

    section
      display          inline-block

      &.plan
        width          100%
        max-width      600px

        .description
          line-height  15px
          color        #666
          font-size    14px
          margin-top   5px

      &.price
        width              140px
        text-align         right
        vertical-align     top
        color              #666
        font-size          20px
        font-weight        500

    .title
      color                #666
      font-weight          500

  .coupon-options
    height                 73px

    > label, fieldset
      display              inline-block

    > label
      float                left
      color                #666
      font-weight          500

    fieldset
      float                right

      div
        display            inline-block

  .total-wrapper
    fr()
    width                  150px
    text-align             right
    margin                 20px auto

    .discount
      color                #888
      border-bottom        1px solid #c8c8c8
      margin-left          10px

    .subtotal
      label, span
        color                #666
        font-weight          500

  .plan-upgrade-confirm-form
    .button-field
      width                805px
      text-align           right
      margin               0 auto
*/

.kdlistitemview-cc
  size          288px 174px
  bg            color #fff
  border        1px solid #cacaca
  rounded       12px
  margin        0 0 20px 0
  borderBox()
  fl()
  &:nth-child(2n)
    margin-right 20px

  &.plus
    bg                color transparent
    span
      margin          27px auto
      display         block
      size            118px 118px
      rounded         59px
      border          1px solid #cacaca
      cursor          pointer
      z-index         0
      rel()
      borderBox()
      &:hover
        bg            color, #fff
      i
        z-index       1
        display       block
        top           50%
        left          50%
        margin-top    -1px
        margin-left   -20px
        size          40px 2px
        bg            color #cacaca
        abs()
        &:last-child
          margin-left -1px
          margin-top  -20px
          size        2px 40px




  .kdloader
    margin      20px auto

  .billing-link

    border-top  38px solid #cacaca
    margin-top  37px
    padding     12px 27px 0
    font-size   16px

  pre
    font-family     'Courier New', monospace
    line-height     14px
    text-transform  uppercase
    font-size       14px
    span
      fr()
    &:first-child
      text-align    center
      line-height   48px
      font-size     18px


  figure
    abs()
    size        60px 38px
    top         37px
    right       0
  .visa figure
    r-sprite      pricing visa
  .mastercard figure
    r-sprite      pricing mastercard
  .discover figure
    r-sprite      pricing discover
  .cirrus figure
    r-sprite      pricing cirrus
  .paypal figure
    r-sprite      pricing paypal
  .american-express figure
    r-sprite      pricing amex<|MERGE_RESOLUTION|>--- conflicted
+++ resolved
@@ -579,14 +579,7 @@
     color             #666
     borderBox()
 
-<<<<<<< HEAD
-  .light-gray
-    margin-right      10px !important
-
-  .vm-plan-view
-=======
   .generic-plan-view
->>>>>>> 804de10e
     h4
       font-size       16px
       font-weight     400

class MainView extends KDView

  viewAppended:->

    @addHeader()
    @createMainPanels()
    @createMainTabView()
    @createSideBar()
    @listenWindowResize()

  addBook:-> @addSubView new BookView

  setViewState:(state)->

    switch state
      when 'hideTabs'
        @contentPanel.setClass 'no-shadow'
        @mainTabView.hideHandleContainer()
        @sidebar.hideFinderPanel()
      when 'application'
        @contentPanel.unsetClass 'no-shadow'
        @mainTabView.showHandleContainer()
        @sidebar.showFinderPanel()
      else
        @contentPanel.unsetClass 'no-shadow'
        @mainTabView.showHandleContainer()
        @sidebar.hideFinderPanel()

  removeLoader:->
    $loadingScreen = $(".main-loading").eq(0)
    {winWidth,winHeight} = @getSingleton "windowController"
    $loadingScreen.css
      marginTop : -winHeight
      opacity   : 0
    @utils.wait 601, =>
      $loadingScreen.remove()
      $('body').removeClass 'loading'

  createMainPanels:->

    @addSubView @panelWrapper = new KDView
      tagName  : "section"

    @panelWrapper.addSubView @sidebarPanel = new KDView
      domId    : "sidebar-panel"

    @panelWrapper.addSubView @contentPanel = new KDView
      domId    : "content-panel"
      cssClass : "transition"
      bind     : "webkitTransitionEnd" #TODO: Cross browser support

    @contentPanel.on "ViewResized", (rest...)=> @emit "ContentPanelResized", rest...

    @registerSingleton "contentPanel", @contentPanel, yes
    @registerSingleton "sidebarPanel", @sidebarPanel, yes

    @contentPanel.on "webkitTransitionEnd", (e) =>
      @emit "mainViewTransitionEnd", e

  addHeader:()->

    @addSubView @header = new KDView
      tagName : "header"

    @header.addSubView @logo = new KDCustomHTMLView
      tagName   : "a"
      domId     : "koding-logo"
      # cssClass  : "hidden"
      attributes:
        href    : "#"
      click     : (event)=>
<<<<<<< HEAD
        if @groupsEnabled()
          @closeGroupView()
          return
=======
        return if @userEnteredFromGroup()
>>>>>>> d47186bb

        event.stopPropagation()
        event.preventDefault()
        KD.getSingleton('router').handleRoute null

    @addLoginButtons()

  addLoginButtons:->

    @header.addSubView @buttonHolder = new KDView
      cssClass  : "button-holder hidden"

    mainController = @getSingleton('mainController')

    @buttonHolder.addSubView new KDButtonView
      title     : "Sign In"
      style     : "koding-blue"
      callback  : =>
        mainController.loginScreen.slideDown =>
          mainController.loginScreen.animateToForm "login"

    @buttonHolder.addSubView new KDButtonView
      title     : "Create an Account"
      style     : "koding-orange"
      callback  : =>
        mainController.loginScreen.slideDown =>
          mainController.loginScreen.animateToForm "register"

  createMainTabView:->

    @mainTabHandleHolder = new MainTabHandleHolder
      domId    : "main-tab-handle-holder"
      cssClass : "kdtabhandlecontainer"
      delegate : @

    getFrontAppManifest = ->
      appManager = KD.getSingleton "appManager"
      appController = KD.getSingleton "kodingAppsController"
      frontApp = appManager.getFrontApp()
      frontAppName = name for name, instances of appManager.appControllers when frontApp in instances
      appController.constructor.manifests?[frontAppName]

    @mainSettingsMenuButton = new KDButtonView
      domId    : "main-settings-menu"
      cssClass : "kdsettingsmenucontainer transparent"
      iconOnly : yes
      iconClass: "dot"
      callback : ->
        appManifest = getFrontAppManifest()
        if appManifest?.menu
          appManifest.menu.forEach (item, index)->
            item.callback = (contextmenu)->
              mainView = KD.getSingleton "mainView"
              view = mainView.mainTabView.activePane?.mainView
              item.eventName or= item.title
              view?.emit "menu.#{item.eventName}", item.eventName, item, contextmenu

          offset = @$().offset()
          contextMenu = new JContextMenu
              event       : event
              delegate    : @
              x           : offset.left - 150
              y           : offset.top + 20
              arrow       :
                placement : "top"
                margin    : -5
            , appManifest.menu
    @mainSettingsMenuButton.hide()

    @mainTabView = new MainTabView
      domId              : "main-tab-view"
      listenToFinder     : yes
      delegate           : @
      slidingPanes       : no
      tabHandleContainer : @mainTabHandleHolder
    ,null

    @mainTabView.on "PaneDidShow", => KD.utils.wait 10, =>
      appManifest = getFrontAppManifest()
      @mainSettingsMenuButton[if appManifest?.menu then "show" else "hide"]()

    mainController = @getSingleton('mainController')
    mainController.popupController = new VideoPopupController

    mainController.monitorController = new MonitorController

    @videoButton = new KDButtonView
      cssClass : "video-popup-button"
      icon : yes
      title : "Video"
      callback :=>
        unless @popupList.$().hasClass "hidden"
          @videoButton.unsetClass "active"
          @popupList.hide()
        else
          @videoButton.setClass "active"
          @popupList.show()

    @videoButton.hide()

    @popupList = new VideoPopupList
      cssClass      : "hidden"
      type          : "videos"
      itemClass     : VideoPopupListItem
      delegate      : @
    , {}

    @mainTabView.on "AllPanesClosed", ->
      @getSingleton('router').handleRoute "/Activity"

    @contentPanel.addSubView @mainTabView
    @contentPanel.addSubView @mainTabHandleHolder
    @contentPanel.addSubView @mainSettingsMenuButton
    @contentPanel.addSubView @videoButton
    @contentPanel.addSubView @popupList

    getSticky = =>
      @getSingleton('windowController')?.stickyNotification
    getStatus = =>
      KD.remote.api.JSystemStatus.getCurrentSystemStatus (err,systemStatus)=>
        if err
          if err.message is 'none_scheduled'
            getSticky()?.emit 'restartCanceled'
          else
            log 'current system status:',err
        else
          systemStatus.on 'restartCanceled', =>
            getSticky()?.emit 'restartCanceled'
          new GlobalNotification
            targetDate  : systemStatus.scheduledAt
            title       : systemStatus.title
            content     : systemStatus.content
            type        : systemStatus.type

    # sticky = @getSingleton('windowController')?.stickyNotification
    @utils.defer => getStatus()

    KD.remote.api.JSystemStatus.on 'restartScheduled', (systemStatus)=>
      sticky = @getSingleton('windowController')?.stickyNotification

      if systemStatus.status isnt 'active'
        getSticky()?.emit 'restartCanceled'
      else
        systemStatus.on 'restartCanceled', =>
          getSticky()?.emit 'restartCanceled'
        new GlobalNotification
          targetDate : systemStatus.scheduledAt
          title      : systemStatus.title
          content    : systemStatus.content
          type       : systemStatus.type

  createSideBar:->

    @sidebar = new Sidebar domId : "sidebar", delegate : @
    @emit "SidebarCreated", @sidebar
    @sidebarPanel.addSubView @sidebar

  changeHomeLayout:(isLoggedIn)->

  userEnteredFromGroup:-> KD.config.groupEntryPoint?

  profileEnabled:->
    return $('.user-landing').length > 0

  switchGroupState:(state)->
    if $('.group-loader').length > 0
      $('.group-loader')[0].remove?()

    $('body').addClass "login"
    console.log "LOGGED IN WITH GROUPS"

    groupLink = new KDCustomHTMLView
      partial: "Login"
      cssClass: "bigLink"

    if state
      KD.getSingleton('router').handleRoute "/#{@getSingleton("router")?.getCurrentPath()+'/Activity'}", state:{}
      groupLink.click = =>
        @closeGroupView()

      groupLink.updatePartial 'Go to Group'

    else
      groupLink.click = =>
        @groupLandingView._windowDidResize = =>

        @getSingleton('mainController').loginScreen.show()
        @getSingleton('mainController').loginScreen.animateToForm 'login'
        $('.group-landing').css 'height', 0

    groupLink.appendToSelector '.group-login-buttons'

    $('.group-landing').css 'height', window.innerHeight - 50

  closeGroupView:->
    @mainTabView.showHandleContainer()
    @groupLandingView._windowDidResize = noop
    $('.group-landing').css 'height', 0

  decorateLoginState:(isLoggedIn = no)->
    if @profileEnabled()

      @profileLandingView = new KDView
        lazyDomId : 'profile-landing'

    if @groupsEnabled()

      @groupLandingView = new KDView
        lazyDomId : 'group-landing'

      groupLandingContentView = new KDView
        lazyDomId : 'group-landing-content'

      groupLandingGroupContentView = new KDView
        lazyDomId : 'group-content-wrapper'

      @groupLandingView.listenWindowResize()

      @groupLandingView._windowDidResize = =>
        @groupLandingView?.setHeight window.innerHeight - 50
        groupLandingContentView?.$().css
          maxHeight : window.innerHeight - (200)
        groupLandingGroupContentView?.$().css
          height : groupLandingContentView.getHeight() - (256)

    if isLoggedIn
<<<<<<< HEAD
=======
      if @userEnteredFromGroup() then @switchGroupState yes
      else $('body').addClass "loggedIn"
>>>>>>> d47186bb

      if @groupsEnabled()
        @switchGroupState yes
        @mainTabView.hideHandleContainer()

      else
        $('body').addClass "loggedIn"
        @mainTabView.showHandleContainer()

      @contentPanel.setClass "social"  if "Develop" isnt @getSingleton("router")?.getCurrentPath()
      # @logo.show()
      # @buttonHolder.hide()

    else
      if @userEnteredFromGroup() then @switchGroupState no
      else $('body').removeClass "loggedIn"

      @contentPanel.unsetClass "social"
      @mainTabView.hideHandleContainer()
      # @buttonHolder.show()
      # @logo.hide()

    @changeHomeLayout isLoggedIn
    @utils.wait 300, => @notifyResizeListeners()

  _windowDidResize:->

    {winHeight} = @getSingleton "windowController"
    @panelWrapper.setHeight winHeight - 51<|MERGE_RESOLUTION|>--- conflicted
+++ resolved
@@ -69,13 +69,7 @@
       attributes:
         href    : "#"
       click     : (event)=>
-<<<<<<< HEAD
-        if @groupsEnabled()
-          @closeGroupView()
-          return
-=======
         return if @userEnteredFromGroup()
->>>>>>> d47186bb
 
         event.stopPropagation()
         event.preventDefault()
@@ -302,11 +296,8 @@
           height : groupLandingContentView.getHeight() - (256)
 
     if isLoggedIn
-<<<<<<< HEAD
-=======
       if @userEnteredFromGroup() then @switchGroupState yes
       else $('body').addClass "loggedIn"
->>>>>>> d47186bb
 
       if @groupsEnabled()
         @switchGroupState yes

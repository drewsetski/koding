class KodingRouter extends KDRouter

  constructor:(@defaultRoute)->

    @openRoutes = {}
    @openRoutesById = {}
    @getSingleton('contentDisplayController')
      .on 'ContentDisplayIsDestroyed', @bound 'cleanupRoute'
    @ready = no
    @getSingleton('mainController').once 'AccountChanged', =>
      @ready = yes
      @utils.defer =>
        @emit 'ready'
    super getRoutes.call this

    @on 'AlreadyHere', ->
      log "You're already here!"
      # new KDNotificationView
      #   title: "You're already here!"
      #   type : 'mini'

    @on 'Params', ({params, query})=>
      #@utils.defer => @getSingleton('groupsController').changeGroup params.name

  listen:->
    super
    unless @userRoute
      {entryPoint} = KD.config
      @handleRoute @defaultRoute,{
        shouldPushState: yes
        replaceState: yes
        entryPoint
      }

  notFound =(route)->
    # defer this so that notFound can be called before the constructor.
    @utils.defer => @addRoute route, ->
      console.warn "Contract warning: shared route #{route} is not implemented."

  handleRoute:(route, options={})->
    {entryPoint} = options
    if entryPoint?.slug? and entryPoint.type is "group"
      entrySlug = "/" + entryPoint.slug
      # if incoming route is prefixed with groupname or entrySlug is the route
      # also we dont want koding as group name
      if not ///^#{entrySlug}///.test(route) and entrySlug isnt '/koding'
        route =  entrySlug + route

    super route, options

  handleRoot =->
    # don't load the root content when we're just consuming a hash fragment
    unless location.hash.length
      KD.getSingleton("contentDisplayController").hideAllContentDisplays()
      {entryPoint} = KD.config
      if KD.isLoggedIn()
        @handleRoute @userRoute or @getDefaultRoute(), {replaceState: yes, entryPoint}
      else
        @handleRoute @getDefaultRoute(), {entryPoint}

  cleanupRoute:(contentDisplay)->
    delete @openRoutes[@openRoutesById[contentDisplay.id]]

  openSection:(app, group, query)->
    return @once 'ready', @openSection.bind this, arguments...  unless @ready
    @getSingleton('groupsController').changeGroup group, (err)=>
      if err then new KDNotificationView title: err.message
      else
        appManager = KD.getSingleton "appManager"
        appManager.open app
        appManager.tell app, 'handleQuery', query

  handleNotFound:(route)->

    status_404 = =>
      KDRouter::handleNotFound.call this, route

    status_301 = (redirectTarget)=>
      @handleRoute "/#{redirectTarget}", replaceState: yes

    KD.remote.api.JUrlAlias.resolve route, (err, target)->
      if err or not target? then status_404()
      else status_301 target

  getDefaultRoute:-> '/Activity'

  setPageTitle:(title="Koding")-> document.title = Encoder.htmlDecode title

  getContentTitle:(model)->
    {JAccount, JStatusUpdate, JGroup} = KD.remote.api
    @utils.shortenText(
      switch model.constructor
        when JAccount       then "#{model.profile.firstName} #{model.profile.lastName}"
        when JStatusUpdate  then  model.body
        when JGroup         then  model.title
        else                      "#{model.title}#{getSectionName model}"
    , maxLength: 100) # max char length of the title

  openContent:(name, section, models, route, query, passOptions=no)->
    method   = 'createContentDisplay'
    [models] = models  if Array.isArray models

    # HK: with passOptions false an application only gets the information
    # 'hey open content' with this model. But some applications require
    # more information such as the route. Unfortunately we would need to
    # refactor a lot legacy. For now we do this new thing opt-in
    if passOptions
      method += 'WithOptions'
      options = {model:models, route, query}

    KD.getSingleton("appManager").tell section, method, options ? models,
      (contentDisplay)=>
        routeWithoutParams = route.split('?')[0]
        @openRoutes[routeWithoutParams] = contentDisplay
        @openRoutesById[contentDisplay.id] = routeWithoutParams
        contentDisplay.emit 'handleQuery', query

  loadContent:(name, section, slug, route, query, passOptions)->
    routeWithoutParams = route.split('?')[0]
    # return log name, ">>>>>"

    onSuccess = (models)=> @openContent name, section, models, route, query, passOptions
    onError   = (err)=>
      new KDNotificationView title: err?.message or 'An unknown error has occured.'
      @handleNotFound route

    if name
      KD.remote.cacheable name or routeWithoutParams, (err, models)=>
        if models?
        then onSuccess models
        else onError err
    else
      KD.remote.api.JName.one {name: routeWithoutParams}, (err, jName)=>
        if err then onError err
        else if jName?
          models = []
          jName.slugs.forEach (aSlug, i)=>
            {constructorName, usedAsPath} = aSlug
            selector = {}
            konstructor = KD.remote.api[constructorName]
            selector[usedAsPath] = aSlug.slug
            konstructor?.one selector, (err, model)=>
              return onError err if err?
              if model
                models[i] = model
                if models.length is jName.slugs.length
                  onSuccess models
        else onError()

  createContentDisplayHandler:(section, passOptions=no)->
    ({params:{name, slug}, query}, models, route)=>

      route = name unless route
      contentDisplay = @openRoutes[route.split('?')[0]]
      if contentDisplay?
        KD.getSingleton("contentDisplayController")
          .hideAllContentDisplays contentDisplay
        contentDisplay.emit 'handleQuery', query
      else if models?
        @openContent name, section, models, route, query, passOptions
      else
        @loadContent name, section, slug, route, query, passOptions

  createStaticContentDisplayHandler:(section, passOptions=no)->
    (params, models, route)=>

      contentDisplay = @openRoutes[route]
      if contentDisplay?
        KD.getSingleton("contentDisplayController")
          .hideAllContentDisplays contentDisplay
      else
        @openContent null, section, models, route, null, passOptions

  clear:(route, replaceState=yes)->
    unless route
      {entryPoint} = KD.config
      if entryPoint?.type is 'group' and entryPoint?.slug?
        route = "/#{KD.config.entryPoint?.slug}"
      else
        route = '?'
    super route, replaceState

  getRoutes =->
    mainController = KD.getSingleton 'mainController'

    clear = @bound 'clear'

    requireLogin =(fn)->
      mainController.ready ->
        if KD.isLoggedIn() then __utils.defer fn
        else clear()

    requireLogout =(fn)->
      mainController.ready ->
        unless KD.isLoggedIn() then __utils.defer fn
        else clear()

    createSectionHandler = (sec)=>
      ({params:{name}, query})=> @openSection sec, name, query

    createContentHandler       = @bound 'createContentDisplayHandler'
    createStaticContentHandler = @bound 'createStaticContentDisplayHandler'

    routes =

      '/'      : handleRoot
      ''       : handleRoot
      '/About' : createStaticContentHandler 'Home', yes

      # verbs
      '/:name?/Login'     : ({params:{name}})->
        requireLogout -> mainController.loginScreen.animateToForm 'login'
      '/:name?/Logout'    : ({params:{name}})->
        requireLogin  -> mainController.doLogout()
      '/:name?/Register'  : ({params:{name}})->
        requireLogout -> mainController.loginScreen.animateToForm 'register'
      '/:name?/Join'      : ({params:{name}})->
        requireLogout -> mainController.loginScreen.animateToForm 'join'
      '/:name?/Recover'   : ({params:{name}})->
        requireLogout -> mainController.loginScreen.animateToForm 'recover'

      # section
      # TODO: nested groups are disabled.
      '/:name?/Groups'                  : createSectionHandler 'Groups'
      '/:name?/Activity'                : createSectionHandler 'Activity'
      '/:name?/Members'                 : createSectionHandler 'Members'
      '/:name?/Topics'                  : createSectionHandler 'Topics'
      '/:name?/Develop'                 : createSectionHandler 'StartTab'
      '/:name?/Apps'                    : createSectionHandler 'Apps'
      '/:name?/Account'                 : createSectionHandler 'Account'
      '/:name?/Demos'                   : createSectionHandler 'Demos'
      '/:name?/Dashboard'               : createSectionHandler 'Dashboard'
<<<<<<< HEAD
      '/:name?/Environments'            : createSectionHandler 'Environments'
=======
>>>>>>> e7c74d6c

      # group dashboard
      # '/:name?/Dashboard'               : (routeInfo, state, route)->
      #   {name} = routeInfo.params
      #   n = name ? 'koding'
      #   KD.remote.cacheable n, (err, groups, nameObj)=>
      #     @openContent name, 'Groups', groups, route

      # content
      '/:name?/Topics/:slug'            : createContentHandler 'Topics'
      '/:name?/Activity/:slug'          : createContentHandler 'Activity'
      '/:name?/Apps/:slug'              : createContentHandler 'Apps'

      '/:name/Followers'                : createContentHandler 'Members', yes
      '/:name/Following'                : createContentHandler 'Members', yes
      '/:name/Likes'                    : createContentHandler 'Members', yes

      '/:name?/Recover/:recoveryToken': ({params:{recoveryToken}})->
        return  if recoveryToken is 'Password'

        recoveryToken = decodeURIComponent recoveryToken
        {JPasswordRecovery} = KD.remote.api
        JPasswordRecovery.validate recoveryToken, (err, isValid)=>
          if err or !isValid
            new KDNotificationView
              title   : 'Something went wrong.'
              content : err?.message or """
                That doesn't seem to be a valid recovery token!
                """
          else
            mainController.loginScreen.headBannerShowRecovery recoveryToken
          @clear()

      '/:name?/Invitation/:inviteToken': ({params:{inviteToken}})->
        inviteToken = decodeURIComponent inviteToken
        if KD.isLoggedIn()
          new KDNotificationView
            title: 'Could not redeem invitation because you are already logged in.'
        else KD.remote.api.JInvitation.byCode inviteToken, (err, invite)=>
          if err or !invite? or invite.status not in ['active','sent']
            if err then error err
            new KDNotificationView
              title: 'Invalid invitation code!'
          else
            mainController.loginScreen.headBannerShowInvitation invite
          @clear()

      '/:name?/Verify/:confirmationToken': ({params:{confirmationToken}})->
        confirmationToken = decodeURIComponent confirmationToken
        KD.remote.api.JEmailConfirmation.confirmByToken confirmationToken, (err)=>
          location.replace '#'
          if err
            error err
            new KDNotificationView
              title: "Something went wrong, please try again later!"
          else
            new KDNotificationView
              title: "Thanks for confirming your email address!"
          @clear()

      '/member/:username': ({params:{username}})->
        @handleRoute "/#{username}", replaceState: yes

      '/:name?/Unsubscribe/:token/:email/:opt?':
        ({params:{token, email, opt}})->
          opt   = decodeURIComponent opt
          email = decodeURIComponent email
          token = decodeURIComponent token
          (
            if opt is 'email' 
            then KD.remote.api.JMail 
            else KD.remote.api.JMailNotification
          ).unsubscribeWithId token, email, opt, (err, content)=>
            if err or not content
              title   = 'An error occured'
              content = 'Invalid unsubscribe token provided.'
              log err
            else
              title   = 'E-mail settings updated'

            modal = new KDModalView
              title        : title
              overlay      : yes
              cssClass     : 'new-kdmodal'
              content      : "<div class='modalformline'>#{content}</div>"
              buttons      :
                "Close"    :
                  style    : 'modal-clean-gray'
                  callback : -> modal.destroy()
            @clear()

      # REFACTOR HERE! PUBLIC KEY SHOULDN'T BE SENT, TRY WITH A TOKEN
      '/:name?/KD/Register/:hostname/:key':
        ({params:{key, hostname}})->
          key = decodeURIComponent key
          hostname = decodeURIComponent hostname

          showModal = (title, content)=>
            modal = new KDModalView
              title        : title
              overlay      : yes
              cssClass     : "new-kdmodal"
              content      : "<div class='modalformline'>#{content}</div>"
              buttons      :
                "Close"    :
                  style    : "modal-clean-gray"
                  callback : (event)->
                    modal.destroy()
            @clear()

          if key.length isnt 64
            title = "Key is not valid!"
            content = """
            <p>
            You provided an invalid Koding Key. Please try with another one.
            You can renew your Koding key using <code>$ kd register renew</code> on command
            line interface.
            </p>
            """
            return showModal title, content

          KD.remote.api.JKodingKey.fetchByKey
            key: key
          , (err, kodingKey) =>
            unless kodingKey?.length
              KD.remote.api.JKodingKey.create {hostname, key}, (err, data)=>
                if err or not data
                  title   = 'An error occured'
                  content = """
                  <p>You provided an invalid Koding Key. Please try with another one.
                  You can renew your Koding key using <code>$ kd register renew</code> on command
                  line interface.</p>
                  """
                  log err
                else
                  title   = 'Host Connected!'
                  content = """
                  <p>You've connected your Koding Key! It will help you to use Koding command line interface
                  with more features!</p>
                  """
                showModal title, content
            else
              title   = "You've already connected the host!"
              content = """
              <p>You've already connected to Koding. If you want to renew your Koding key, you should
              run <code>$ kd register renew</code> on command line interface.</p>
              """
              showModal title, content
      # top level names
      '/:name':do->
        open =(routeInfo, model)->
          switch model?.bongo_?.constructorName
            when 'JAccount'
              (createContentHandler 'Members') routeInfo, [model]
            when 'JGroup'
              (createSectionHandler 'Activity') routeInfo, model
            else
              @handleNotFound routeInfo.params.name

        nameHandler =(routeInfo, state, route)->

          if state?
            open.call this, routeInfo, state

          else
            KD.remote.cacheable routeInfo.params.name, (err, [model], name)=>
              open.call this, routeInfo, model

    routes<|MERGE_RESOLUTION|>--- conflicted
+++ resolved
@@ -230,10 +230,7 @@
       '/:name?/Account'                 : createSectionHandler 'Account'
       '/:name?/Demos'                   : createSectionHandler 'Demos'
       '/:name?/Dashboard'               : createSectionHandler 'Dashboard'
-<<<<<<< HEAD
       '/:name?/Environments'            : createSectionHandler 'Environments'
-=======
->>>>>>> e7c74d6c
 
       # group dashboard
       # '/:name?/Dashboard'               : (routeInfo, state, route)->

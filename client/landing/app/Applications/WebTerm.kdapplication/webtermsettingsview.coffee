--- conflicted
+++ resolved
@@ -9,35 +9,28 @@
       selectOptions : __webtermSettings.fonts
       callback      : (value) =>
         webtermView.appStorage.setValue 'font', value
-        webtermView.updateStyle()
+        webtermView.updateSettings()
       defaultValue  : webtermView.appStorage.getValue 'font'
 
     @fontSize       = new KDSelectBox
       selectOptions : __webtermSettings.fontSizes
       callback      : (value) =>
         webtermView.appStorage.setValue 'fontSize', value
-        webtermView.updateStyle()
+        webtermView.updateSettings()
       defaultValue  : webtermView.appStorage.getValue 'fontSize'
 
     @theme          = new KDSelectBox
       selectOptions : __webtermSettings.themes
       callback      : (value) =>
-<<<<<<< HEAD
-        webtermView.container.unsetClass theme.value for theme in __webtermSettings.themes
-        webtermView.container.setClass value
-        webtermView.terminal.setTheme value
+        webtermView.appStorage.setValue 'theme', value
+        webtermView.updateSettings()
+      defaultValue  : webtermView.appStorage.getValue 'theme'
 
     @bell           = new KDOnOffSwitch
-      callback      : (state) =>
-        webtermView.terminal.setBell state
-
-  setDefaultValues:(settings)->
-    @[key]?.setDefaultValue value for key,value of settings
-=======
-        webtermView.appStorage.setValue 'theme', value
-        webtermView.updateStyle()
-      defaultValue  : webtermView.appStorage.getValue 'theme'
->>>>>>> ce757e4e
+      callback      : (value) =>
+        webtermView.appStorage.setValue 'visualBell', value
+        webtermView.updateSettings()
+      defaultValue  : webtermView.appStorage.getValue 'visualBell'
 
   viewAppended:->
     @setTemplate @pistachio()

--- conflicted
+++ resolved
@@ -32,12 +32,8 @@
         webApps             :
           title             : "Web Apps"
           dataSource        : (selector, options, callback)=>
-<<<<<<< HEAD
+            selector['manifest.category'] = 'web-app'
             KD.remote.api.JApp.someWithRelationship selector, options, callback
-=======
-            selector['manifest.category'] = 'web-app'
-            bongo.api.JApp.someWithRelationship selector, options, callback
->>>>>>> 4d4c1327
         kodingAddOns        :
           title             : "Add-ons"
           dataSource        : (selector, options, callback)=>

--- conflicted
+++ resolved
@@ -303,11 +303,7 @@
 
       switch type
 
-<<<<<<< HEAD
-        when "audio", "xml", "video", "json", "ppt", "rss", "atom"
-=======
         when "audio", "xml", "json", "ppt", "rss", "atom"
->>>>>>> 58a10c5f
           displayEmbedType "object"
 
           @embedObject.populate
@@ -338,11 +334,7 @@
         # link is fallback for things that may or may not have any kind of preview
         # or are links explicitly
         # also captures "rich content" and makes regular links from that data
-<<<<<<< HEAD
-        when "link", "rich", "html", "text"
-=======
         when "link", "rich", "html", "text", "video"
->>>>>>> 58a10c5f
 
           # Unless the provider is whitelisted by us, we will not allow the custom HTML
           # that embedly provides to be displayed, rather use our own small box
@@ -361,11 +353,7 @@
 
           # the original type needs to be HTML, else it would be a link to a specific
           # file on the web. they can always link to it, it just will not be embedded
-<<<<<<< HEAD
-          else if data?.type in ["html", "xml", "text"]
-=======
           else if data?.type in ["html", "xml", "text", "video"]
->>>>>>> 58a10c5f
 
             displayEmbedType "link"
 

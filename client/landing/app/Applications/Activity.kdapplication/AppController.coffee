class ActivityAppController extends AppController

  KD.registerAppClass @,
    name         : "Activity"
    route        : "Activity"
    hiddenHandle : yes

  activityTypes = [
      'CStatusActivity'
      'CCodeSnipActivity'
      'CFollowerBucketActivity'
      'CNewMemberBucketActivity'
      'CDiscussionActivity'
      'CTutorialActivity'
      'CInstallerBucketActivity'
      'CBlogPostActivity'
    ]

  @clearQuotes = clearQuotes = (activities)->

    return activities = for activityId, activity of activities
      activity.snapshot = activity.snapshot?.replace /&quot;/g, '"'
      activity


  constructor:(options={})->

    options.view    = new ActivityAppView
    options.appInfo =
      name          : 'Activity'

    super options

    @isLoading         = no
    @currentFilter     = activityTypes
    @appStorage        = new AppStorage 'Activity', '1.0'

    @mainController = @getSingleton 'mainController'

    if @mainController.appIsReady then @putListeners()
    else @mainController.on 'FrameworkIsReady', => @putListeners()

  putListeners:->
    activityController = @getSingleton('activityController')
    activityController.on   "ActivityListControllerReady", @attachEvents.bind @

    # Do we really need this? ~ GG
    # activityController.once "ActivityListControllerReady", @bound "populateActivity"

  loadView:->
    @populateActivity() if @listController

  resetList:->

    delete @lastTo
    delete @lastFrom

    @listController.removeAllItems()

  setFilter:(type) -> @currentFilter = if type? then [type] else activityTypes

  getFilter: -> @currentFilter

  ownActivityArrived:(activity)-> @listController.ownActivityArrived activity

  fetchCurrentGroup:(callback)-> callback @currentGroupSlug

  attachEvents:(controller)->

    @listController    = controller
    activityController = @getSingleton('activityController')

    controller.on 'LazyLoadThresholdReached', @continueLoadingTeasers.bind @
    controller.on 'teasersLoaded', @teasersLoaded.bind @

    @getView().widgetController.on "FakeActivityHasArrived", (activity)->
      controller.fakeActivityArrived activity

    @getView().widgetController.on "OwnActivityHasArrived", @ownActivityArrived.bind @

    activityController.on 'ActivitiesArrived', @bound "activitiesArrived"

    KD.whoami().on "FollowedActivityArrived", (activityId) =>
      KD.remote.api.CActivity.one {_id: activityId}, (err, activity) =>
        if activity.constructor.name in @getFilter()
          activities = clearQuotes [activity]
          controller.followedActivityArrived activities.first

    @getView().innerNav.on "NavItemReceivedClick", (data)=>
      @resetList()
      @setFilter data.type
      @populateActivity()

  activitiesArrived:(activities)->
    for activity in activities when activity.bongo_.constructorName in @getFilter()
      @listController.newActivityArrived activity

<<<<<<< HEAD
  isExempt:(callback)->

    @appStorage.fetchStorage (storage) =>
      flags  = KD.whoami().globalFlags
      exempt = flags?.indexOf 'exempt'
      exempt = (exempt? and exempt > -1) or storage.getAt 'bucket.showLowQualityContent'
      callback exempt

  fetchActivitiesDirectly:(options = {})->

    KD.time "Activity fetch took"
    options = to : options.to or Date.now()

    @fetchActivity options, (err, teasers)=>
      isLoading = no
      @listController.hideLazyLoader()
      KD.timeEnd "Activity fetch took"

      if err or teasers.length is 0
        warn "An error occured:", err  if err
        @listController.showNoItemWidget()
      else
        @listController.listActivities teasers

  fetchActivitiesFromCache:(options = {})->
    @fetchCachedActivity options, (err, cache)=>
      isLoading = no
      if err or cache.length is 0
        warn err  if err
        @listController.hideLazyLoader()
        @listController.showNoItemWidget()
      else
        @sanitizeCache cache, (err, cache)=>
          @listController.hideLazyLoader()
          @listController.listActivitiesFromCache cache
=======
  # Store first & last activity timestamp.
  extractTeasersTimeStamps:(teasers)->

    teasers  = _.compact(teasers)
    @lastTo   = teasers.first.meta.createdAt
    @lastFrom = teasers.last.meta.createdAt

  # Store first & last cache activity timestamp.
  extractCacheTimeStamps: (cache)->

    @lastTo   = cache.to
    @lastFrom = cache.from
>>>>>>> 6894d619

  populateActivity:(options = {})->

    return if @isLoading
    @isLoading = yes
    @listController.showLazyLoader()
    @listController.hideNoItemWidget()

    currentGroup = @getSingleton('groupsController').getCurrentGroupData()
    slug = currentGroup.getAt 'slug'

<<<<<<< HEAD
    unless slug is 'koding'
      # options.group = slug
      @fetchActivitiesDirectly options

    else
      @isExempt (exempt)=>
        if exempt or @getFilter() isnt activityTypes
          @fetchActivitiesDirectly options
        else
          @fetchActivitiesFromCache options
=======
        @fetchActivity options, (err, teasers)=>
          @isLoading = no
          @listController.hideLazyLoader()
          if err or teasers.length is 0
            warn err
            @listController.noActivityItem.show()
          else
            @extractTeasersTimeStamps(teasers)
            @listController.listActivities teasers

      else
        @fetchCachedActivity options, (err, cache)=>
          @isLoading = no
          if err or cache.length is 0
            warn err
            @listController.hideLazyLoader()
            @listController.noActivityItem.show()
          else
            @extractCacheTimeStamps(cache)

            @sanitizeCache cache, (err, cache)=>
              @listController.hideLazyLoader()
              @listController.listActivitiesFromCache cache
>>>>>>> 6894d619

  sanitizeCache:(cache, callback)->

    activities = clearQuotes cache.activities

    KD.remote.reviveFromSnapshots activities, (err, instances)->

      for activity,i in activities
        cache.activities[activity._id] or= {}
        cache.activities[activity._id].teaser = instances[i]

      callback null, cache

  fetchActivity:(options = {}, callback)->

    options       =
      limit       : options.limit    or 20
      to          : options.to       or Date.now()
      facets      : options.facets   or @getFilter()
      lowQuality  : options.exempt   or no
      originId    : options.originId or null
      sort        :
        createdAt : -1

    KD.remote.api.CActivity.fetchFacets options, (err, activities)->
      if err then callback err
      else
        KD.remote.reviveFromSnapshots clearQuotes(activities), callback

  # Fetches activities that occur when user is disconnected.
  fetchSomeActivities:(options = {}) ->

    lastItemCreatedAt = @listController.getLastItemTimeStamp()

    selector       =
      createdAt    :
        $lte       : new Date
        $gt        : options.createdAt or lastItemCreatedAt
      type         : { $in : options.facets or @getFilter() }
      isLowQuality : { $ne : options.exempt or no }

    options       =
      limit       : 20
      sort        :
        createdAt : -1

    KD.remote.api.CActivity.some selector, options, (err, activities) =>
      if err then warn err
      else
        # FIXME: SY
        # if it is exact 20 there may be other items
        # put a separator and check for new items in between
        if activities.length is 20
          warn "put a separator in between new and old activities"

        @activitiesArrived activities.reverse()

  fetchCachedActivity:(options = {}, callback)->

    $.ajax
      url     : "/-/cache/#{options.slug or 'latest'}"
      cache   : no
      error   : (err)->   callback? err
      success : (cache)->
        cache.overview.reverse()  if cache?.overview
        callback null, cache

  continueLoadingTeasers:->

    lastTimeStamp = (new Date @lastFrom).getTime()
    @populateActivity {slug : "before/#{lastTimeStamp}", to: lastTimeStamp}

  teasersLoaded:->

    unless @listController.scrollView.hasScrollBars()
      @continueLoadingTeasers()

  createContentDisplay:(activity, callback=->)->
    controller = switch activity.bongo_.constructorName
      when "JStatusUpdate" then @createStatusUpdateContentDisplay activity
      when "JCodeSnip"     then @createCodeSnippetContentDisplay activity
      when "JDiscussion"   then @createDiscussionContentDisplay activity
      when "JBlogPost"     then @createBlogPostContentDisplay activity
      when "JTutorial"     then @createTutorialContentDisplay activity
    @utils.defer -> callback contentDisplayController

  showContentDisplay:(contentDisplay)->
    contentDisplayController = @getSingleton "contentDisplayController"
    contentDisplayController.emit "ContentDisplayWantsToBeShown", contentDisplay
    return contentDisplayController

  createStatusUpdateContentDisplay:(activity)->
    @showContentDisplay new ContentDisplayStatusUpdate
      title : "Status Update"
      type  : "status"
    ,activity

  createBlogPostContentDisplay:(activity)->
    @showContentDisplay new ContentDisplayBlogPost
      title : "Blog Post"
      type  : "blogpost"
    ,activity

  createCodeSnippetContentDisplay:(activity)->
    @showContentDisplay new ContentDisplayCodeSnippet
      title : "Code Snippet"
      type  : "codesnip"
    ,activity

  createDiscussionContentDisplay:(activity)->
    @showContentDisplay new ContentDisplayDiscussion
      title : "Discussion"
      type  : "discussion"
    ,activity

  createTutorialContentDisplay:(activity)->
    @showContentDisplay new ContentDisplayTutorial
      title : "Tutorial"
      type  : "tutorial"
    ,activity

  streamByIds:(ids, callback)->

    selector = _id : $in : ids
    KD.remote.api.CActivity.streamModels selector, {}, (err, model) =>
      if err then callback err
      else
        unless model is null
          callback null, model[0]
        else
          callback null, null

  fetchTeasers:(selector,options,callback)->

    KD.remote.api.CActivity.some selector, options, (err, data) =>
      if err then callback err
      else
        data = clearQuotes data
        KD.remote.reviveFromSnapshots data, (err, instances)->
          if err then callback err
          else
            callback instances

  unhideNewItems: ->
    @listController?.activityHeader.updateShowNewItemsLink yes

  getNewItemsCount: (callback) ->
    callback? @listController?.activityHeader?.getNewItemsCount() or 0<|MERGE_RESOLUTION|>--- conflicted
+++ resolved
@@ -31,11 +31,10 @@
 
     super options
 
-    @isLoading         = no
     @currentFilter     = activityTypes
     @appStorage        = new AppStorage 'Activity', '1.0'
-
-    @mainController = @getSingleton 'mainController'
+    @isLoading         = no
+    @mainController    = @getSingleton 'mainController'
 
     if @mainController.appIsReady then @putListeners()
     else @mainController.on 'FrameworkIsReady', => @putListeners()
@@ -54,7 +53,6 @@
 
     delete @lastTo
     delete @lastFrom
-
     @listController.removeAllItems()
 
   setFilter:(type) -> @currentFilter = if type? then [type] else activityTypes
@@ -95,7 +93,6 @@
     for activity in activities when activity.bongo_.constructorName in @getFilter()
       @listController.newActivityArrived activity
 
-<<<<<<< HEAD
   isExempt:(callback)->
 
     @appStorage.fetchStorage (storage) =>
@@ -110,7 +107,7 @@
     options = to : options.to or Date.now()
 
     @fetchActivity options, (err, teasers)=>
-      isLoading = no
+      @isLoading = no
       @listController.hideLazyLoader()
       KD.timeEnd "Activity fetch took"
 
@@ -122,7 +119,7 @@
 
   fetchActivitiesFromCache:(options = {})->
     @fetchCachedActivity options, (err, cache)=>
-      isLoading = no
+      @isLoading = no
       if err or cache.length is 0
         warn err  if err
         @listController.hideLazyLoader()
@@ -131,7 +128,7 @@
         @sanitizeCache cache, (err, cache)=>
           @listController.hideLazyLoader()
           @listController.listActivitiesFromCache cache
-=======
+
   # Store first & last activity timestamp.
   extractTeasersTimeStamps:(teasers)->
 
@@ -144,7 +141,6 @@
 
     @lastTo   = cache.to
     @lastFrom = cache.from
->>>>>>> 6894d619
 
   populateActivity:(options = {})->
 
@@ -156,7 +152,6 @@
     currentGroup = @getSingleton('groupsController').getCurrentGroupData()
     slug = currentGroup.getAt 'slug'
 
-<<<<<<< HEAD
     unless slug is 'koding'
       # options.group = slug
       @fetchActivitiesDirectly options
@@ -164,34 +159,32 @@
     else
       @isExempt (exempt)=>
         if exempt or @getFilter() isnt activityTypes
-          @fetchActivitiesDirectly options
+
+          options = to : options.to or Date.now()
+
+          @fetchActivitiesDirectly options, (err, teasers)=>
+            @isLoading = no
+            @listController.hideLazyLoader()
+            if err or teasers.length is 0
+              warn err
+              @listController.noActivityItem.show()
+            else
+              @extractTeasersTimeStamps(teasers)
+              @listController.listActivities teasers
+
         else
-          @fetchActivitiesFromCache options
-=======
-        @fetchActivity options, (err, teasers)=>
-          @isLoading = no
-          @listController.hideLazyLoader()
-          if err or teasers.length is 0
-            warn err
-            @listController.noActivityItem.show()
-          else
-            @extractTeasersTimeStamps(teasers)
-            @listController.listActivities teasers
-
-      else
-        @fetchCachedActivity options, (err, cache)=>
-          @isLoading = no
-          if err or cache.length is 0
-            warn err
-            @listController.hideLazyLoader()
-            @listController.noActivityItem.show()
-          else
-            @extractCacheTimeStamps(cache)
-
-            @sanitizeCache cache, (err, cache)=>
+          @fetchActivitiesFromCache options, (err, cache)=>
+            @isLoading = no
+            if err or cache.length is 0
+              warn err
               @listController.hideLazyLoader()
-              @listController.listActivitiesFromCache cache
->>>>>>> 6894d619
+              @listController.noActivityItem.show()
+            else
+              @extractCacheTimeStamps(cache)
+
+              @sanitizeCache cache, (err, cache)=>
+                @listController.hideLazyLoader()
+                @listController.listActivitiesFromCache cache
 
   sanitizeCache:(cache, callback)->
 

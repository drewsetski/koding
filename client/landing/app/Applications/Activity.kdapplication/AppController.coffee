class Activity12345 extends AppController

  constructor:(options={})->
    options.view = new KDView cssClass : "content-page activity"
    super options
    CodeSnippetView.on 'CodeSnippetWantsSave', (data)=>
      @saveCodeSnippet data.title, Encoder.htmlDecode data.content

  saveCodeSnippet:(title, content)->
    # This custom method is used because FS,
    # command, environment are all a mess and
    # devrim is currently working on refactoring them - 3/15/12 sah

    # i kind of cleared that mess, still needs work - 26 April 2012 sinan
    if KD.isLoggedIn()
      @getSingleton('fs').saveToDefaultCodeSnippetFolder '"' + title + '"', content, (error, safeName)->
        if error
          new KDNotificationView
            title    : "Saving the snippet failed with error: #{error}"
            duration : 2500
            type     : 'mini'
        else
          nonEscapedName = safeName.replace /"(.*)"$/, '$1'
          new KDNotificationView
            title    : "Code snippet saved to: #{nonEscapedName}"
            duration : 2500
            type     : 'mini'
    else
      new KDNotificationView
        title    : "Please login!"
        type     : 'mini'
        duration : 2500

  bringToFront:()->
    super name : 'Activity'

  initAndBringToFront:(options,callback)->
    @environment = options.environment
    super

  loadView:(mainView)->

    mainController = @getSingleton('mainController')
    account        = KD.whoami()


    unless localStorage.welcomeMessageClosed?
      mainView.addSubView header = new WelcomeHeader
        type      : "big"
        title     : if KD.isLoggedIn() then "Hi #{account.profile.firstName}! Welcome to the Koding Public Beta." else "Welcome to the Koding Public Beta!"
        subtitle  : ""

    unless account instanceof bongo.api.JGuest
        # subtitle : "Last login #{$.timeago new Date account.meta.modifiedAt}
        # ... where have you been?!" # not relevant for now

      mainView.addSubView updateWidget = new ActivityUpdateWidget
        cssClass: 'activity-update-widget-wrapper'

      updateWidgetController = new ActivityUpdateWidgetController
        view : updateWidget

      updateWidgetController.registerListener
        KDEventTypes  : "OwnActivityHasArrived"
        listener      : @
        callback      : (pubInst,activity)=>
          @ownActivityArrived activity

    # mainView.addSubView new CommonFeedMessage
    #   title           : "<p> Since you're new to Koding, so we've prepared these helper boxes to introduce you to the system. This is your Activity Feed. It displays posts from the people and topics you follow on Koding. It's also the central place for sharing updates, code, links, discussions and questions with the community.</p>"
    #   messageLocation : 'Activity'

    activityInnerNavigation = new ActivityInnerNavigation
    @activityTabView = new KDTabView
      cssClass : "maincontent-tabs feeder-tabs"
    @activityTabView.hideHandleContainer()

    activitySplitView = @activitySplitView = new ActivitySplitView
      views     : [activityInnerNavigation,@activityTabView]
      sizes     : [139,null]
      minimums  : [10,null]
      resizable : no

    # ADD SPLITVIEW
    mainView.addSubView activitySplitView


    @createFollowedAndPublicTabs()

    # INITIAL HEIGHT SET FOR SPLIT
    @utils.wait 1000, =>
      # activitySplitView._windowDidResize()
      mainView.notifyResizeListeners()

    loadIfMoreItemsIsNecessary = =>
      if @activityListController.scrollView.getScrollHeight() <= @activityListController.scrollView.getHeight()
        @continueLoadingTeasers()

    @filter null, loadIfMoreItemsIsNecessary
<<<<<<< HEAD

    bongo.api.CActivity.on 'feed.new', (activities) =>
=======
    
    @getSingleton('activityController').on 'ActivitiesArrived', (activities)=>
>>>>>>> 7d9b679a
      for activity in activities when activity.constructor.name in @currentFilter
        @activityListController.newActivityArrived activity

    activityInnerNavigation.registerListener
      KDEventTypes  : "CommonInnerNavigationListItemReceivedClick"
      listener      : @
      callback      : (pubInst, data)=>
        @filter data.type

  ownActivityArrived:(activity)->
    @activityListController.ownActivityArrived activity

  createFollowedAndPublicTabs:->
    # FIRST TAB = FOLLOWED ACTIVITIES, SORT AND POST NEW
    @activityTabView.addPane followedTab = new KDTabPaneView
      cssClass : "activity-content"

    # SECOND TAB = ALL ACTIVITIES, SORT AND POST NEW
    @activityTabView.addPane allTab = new KDTabPaneView
      cssClass : "activity-content"

    @activityListController = activityListController = new ActivityListController
      delegate          : @
      lazyLoadThreshold : .75
      subItemClass      : ActivityListItemView

    allTab.addSubView activityListScrollView = activityListController.getView()

    @activitySplitView.on "ViewResized", =>
      newHeight = @activitySplitView.getHeight() - 28 # HEIGHT OF THE HEADER
      activityListController.scrollView.setHeight newHeight

    controller = @

    activityListController.registerListener
      KDEventTypes  : 'LazyLoadThresholdReached'
      listener      : @
      callback      : => @continueLoadingTeasers()

  continueLoadingTeasers:->
    unless @activityListController.isLoading
      @activityListController.isLoading = yes
      @loadSomeTeasers =>
        @activityListController.isLoading = no
        @activityListController.propagateEvent KDEventType : 'LazyLoadComplete'


  fetchTeasers:(selector,options,callback)->
    options.collection = 'activities'
    $.ajax KD.apiUri+'/1.0'
      data      :
        data    : JSON.stringify(_.extend options, selector)
        env     : KD.env
      dataType  : 'jsonp'
      success   : (data)->
        bongo.reviveFromJSONP data, (err, instances)->
          callback instances
    #
    # bongo.api.CActivity.teasers selector, options, (err, activities) =>
    #   if not err and activities?
    #     callback? activities
    #   else
    #     callback()

  fetchFeedForHomePage:(callback)->
    # devrim's api
    # should make the selector work
    selector =
      type      :
        $in     : [
          'CStatusActivity'
          'CCodeSnipActivity'
          'CFolloweeBucketActivity'
          'CNewMemberBucket'
        ]

    options =
      limit         : 7
      skip          : 0
      sort          :
        "createdAt" : -1

    @fetchTeasers selector, options, callback

  loadSomeTeasers:(range, callback)->
    [callback, range] = [range, callback] unless callback
    range or= {}
    {skip, limit} = range

    selector =
      type        :
        $in       : @currentFilter

    options  =
      limit       : limit or= 20
      skip        : skip  or= @activityListController.getItemCount()
      sort        :
        createdAt : -1

    @fetchTeasers selector, options, (activities)=>
      if activities
        for activity in activities
          @activityListController.addItem activity
        callback? activities
      else
        callback?()

  loadSomeTeasersIn:(sourceIds, options, callback)->
    bongo.api.Relationship.within sourceIds, options, (err, rels)->
      bongo.cacheable rels.map((rel)->
        constructorName : rel.targetName
        id              : rel.targetId
      ), callback

  filter: (show, callback) ->
    controller = @activityListController
    controller.removeAllItems()
    @currentFilter = if show? then [show] else [
      'CStatusActivity'
      'CCodeSnipActivity'
      'CFollowerBucketActivity'
      'CNewMemberBucketActivity'
    ]
    @loadSomeTeasers ->
      controller.isLoading = no
      callback?()

  createContentDisplay:(activity)->
    switch activity.bongo_.constructorName
      when "JStatusUpdate" then @createStatusUpdateContentDisplay activity
      when "JCodeSnip"     then @createCodeSnippetContentDisplay activity

  showContentDisplay:(contentDisplay)->
    contentDisplayController = @getSingleton "contentDisplayController"
    contentDisplayController.propagateEvent
      KDEventType : "ContentDisplayWantsToBeShown"
    ,contentDisplay

  createStatusUpdateContentDisplay:(activity)->
    controller = new ContentDisplayControllerActivity
      title       : "Status Update"
      type        : "status"
      contentView : new ContentDisplayStatusUpdate {},activity
    , activity
    contentDisplay = controller.getView()
    @showContentDisplay contentDisplay

  createCodeSnippetContentDisplay:(activity)->
    controller = new ContentDisplayControllerActivity
      title       : "Code Snippet"
      type        : "codesnip"
      contentView : new ContentDisplayCodeSnippet {},activity
    , activity
    contentDisplay = controller.getView()
    @showContentDisplay contentDisplay

class ActivityListController extends KDListViewController

  constructor:(options,data)->
    viewOptions = options.viewOptions or {}
    viewOptions.cssClass      or= 'activity-related'
    viewOptions.comments      or= yes
    viewOptions.subItemClass  or= options.subItemClass
    options.view              or= new KDListView viewOptions, data
    super
    @hiddenItems = []

  loadView:(mainView)->
    data = @getData()
    mainView.addSubView @activityHeader = new ActivityListHeader
      cssClass : 'activityhead clearfix'

    @activityHeader.registerListener
      KDEventTypes  : "UnhideHiddenNewItems"
      listener      : @
      callback      : => @unhideNewHiddenItems()
    super

  doesActivityBelongToLoggedinUser:(activity)->
    {currentDelegate} = @getSingleton('mainController').getVisitor()
    id = currentDelegate.getId()
    id? and id in [activity.originId, activity.anchor?.id]

  ownActivityArrived:(activity)->
    # log activity
    view = @getListView().addHiddenItem activity, 0
    view.addChildView activity, ()=>
      @scrollView.scrollTo {top : 0, duration : 200}, ->
        view.slideIn()

  newActivityArrived:(activity)->
    # log activity
    unless @doesActivityBelongToLoggedinUser activity
      view = @addHiddenItem activity, 0
      @activityHeader.newActivityArrived()
    else
      switch activity.constructor
        when bongo.api.CFolloweeBucket
          @addItem activity, 0
      @ownActivityArrived activity

  addHiddenItem:(activity, index, animation = null)->
    instance = @getListView().addHiddenItem activity, index, animation
    @hiddenItems.push instance
    instance

  addItem:(activity, index, animation = null) ->
    @getListView().addItem activity, index, animation

  unhideNewHiddenItems:->
    $firstHidden = @getListView().$('.hidden-item').eq(0)
    top = $firstHidden.position().top
    @scrollView.scrollTo {top, duration : 200}, =>
      @hiddenItems.forEach (item)=>
        # log "and here???",item,@hiddenItems
        item.show()
      @hiddenItems = []
<|MERGE_RESOLUTION|>--- conflicted
+++ resolved
@@ -97,13 +97,8 @@
         @continueLoadingTeasers()
 
     @filter null, loadIfMoreItemsIsNecessary
-<<<<<<< HEAD
-
-    bongo.api.CActivity.on 'feed.new', (activities) =>
-=======
-    
+
     @getSingleton('activityController').on 'ActivitiesArrived', (activities)=>
->>>>>>> 7d9b679a
       for activity in activities when activity.constructor.name in @currentFilter
         @activityListController.newActivityArrived activity
 

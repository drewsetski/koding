--- conflicted
+++ resolved
@@ -329,17 +329,6 @@
           callback null, cache
 
   continueLoadingTeasers:->
-<<<<<<< HEAD
-    return  if @isLoading
-
-    # GUARD, if we loaded the teasers, for this timestamp dont reload
-    # the same activities again and again and again....
-    lastTimeStamp = (new Date @lastFrom).getTime()
-    if @continueLoadingTeasersLastTimeStamp is lastTimeStamp
-      return
-
-    @continueLoadingTeasersLastTimeStamp = lastTimeStamp
-=======
     # fix me
     # this is a monkeypatch
     # find the original problem and get rid of @continueLoadingTeasersLastTimeStamp
@@ -348,7 +337,6 @@
     if isNaN(lastTimeStamp) or @continueLoadingTeasersLastTimeStamp is lastTimeStamp
       @listController.hideLazyLoader()
       return
->>>>>>> 453c178b
 
     @continueLoadingTeasersLastTimeStamp = lastTimeStamp
     @populateActivity {slug : "before/#{lastTimeStamp}", to: lastTimeStamp}

--- conflicted
+++ resolved
@@ -63,7 +63,6 @@
     #   @widget.hide()
     @_windowDidResize()
 
-<<<<<<< HEAD
   # changePageToActivity:(event)->
 
   #   if KD.isLoggedIn()
@@ -93,37 +92,6 @@
   #         @header.$().css marginTop : -headerHeight
   #       else
   #         @scrollTo {duration : 300, top : @header.getHeight()}
-=======
-  changePageToActivity:(event)->
-
-    # if KD.isLoggedIn()
-    if not @$().hasClass("fixed") and @getScrollTop() > headerHeight - 10
-      {navController} = @mainController.sidebarController.getView()
-      navController.selectItemByName 'Activity'
-      @setClass "fixed"
-      @header.once "transitionend", @header.bound "hide"
-      @header.$().css marginTop : -headerHeight
-      KD.getSingleton('mainViewController').emit "browseRequested"
-
-  navigateHome:(itemData)->
-
-    switch itemData.pageName
-      when "Home"
-        @header.show()
-        @header._windowDidResize()
-        @scrollTo {duration : 300, top : 0}, =>
-          # if KD.isLoggedIn()
-          @unsetClass "fixed"
-          @header.$().css marginTop : 0
-      when "Activity"
-        # if KD.isLoggedIn()
-        @header.once "transitionend", =>
-          @header.hide()
-          @setClass "fixed"
-        @header.$().css marginTop : -headerHeight
-        # else
-        #   @scrollTo {duration : 300, top : @header.getHeight()}
->>>>>>> 55aa74f0
 
   _windowDidResize:->
     return unless @header

class NewDNSRecordFormView extends KDCustomHTMLView

  constructor:(options={}, data)->
    options.cssClass = "record-form-view"
    super options, data

    {domain} = @getData()

    @typeLabel        = new KDLabelView
      title : "Record Type"

    @hostLabel    = new KDLabelView
      title : "Host"

    @destinationLabel = new KDLabelView
      title : "Value"

    @ttlLabel         = new KDLabelView
      title : "TTL"

    @priorityLabel    = new KDLabelView
      cssClass : "hidden"
      title    : "Priority"

    @header = new KDCustomHTMLView
      tagName: "header"
      partial: domain.domainType

    @typeSelectBox    = new KDSelectBox
      selectOptions : [
        {title: "A", value: "A"}
        {title: "CNAME", value: "CNAME"}
        {title: "MX", value: "MX"}
        {title: "TXT", value: "TXT"}
        {title: "NS", value: "NS"}
        {title: "SRV", value: "SRV"}
        {title: "AAAA", value: "AAAA"}
      ]
      change:=>
        if @typeSelectBox.getValue() isnt "MX"
          @priorityLabel.hide()
          @priorityInput.hide()
        else
          @priorityLabel.show()
          @priorityInput.show()

    @hostInput        = new KDInputView
    @destinationInput = new KDInputView
    @ttlInput         = new KDInputView
    @priorityInput    = new KDInputView
      cssClass : "hidden"

    @addButton = new KDButtonView
      title    : "Add Record"
      callback : @bound "createNewRecord"

    @addRecordLabel  = new KDLabelView
      title : ""

  createNewRecord: ->
    {domain} = @getData()

    recordType = @typeSelectBox.getValue()
    host       = @hostInput.getValue()
    value      = @destinationInput.getValue()
    ttl        = @ttlInput.getValue()
    priority   = @priorityInput.getValue()

    recordObj = {recordType, host, value, ttl, priority}

    # KD.remote.api.JDomain.one {domainName:domain}, (err, domain)=>
    #   domain.createDNSRecord recordObj, (err, record)=>
    #     if record
    #       return new KDNotificationView {title: "Your record has been saved."}
    #       @emit "newRecordCreated", recordObj
    #     else
    #       return new KDNotificationView {title: "ERRROORRRRRR"}

    domain.createDNSRecord recordObj, (err, record)=>
<<<<<<< HEAD
      log "=============================================="
=======
>>>>>>> 767a9287
      log record, err
      if record
        return new KDNotificationView {title: "Your record has been saved."}
        @emit "newRecordCreated", recordObj
      else
<<<<<<< HEAD
        return new KDNotificationView {title: "ERRROORRRRRR"}
=======
        return new KDNotificationView
          title: "You need to activate your FREE DNS Services before you can perform this action"
>>>>>>> 767a9287

  viewAppended: JView::viewAppended

  pistachio:->
    """
<<<<<<< HEAD
      <header>
        Lorem ipsum dolor sit amet, consectetur adipiscing elit.
      </header>
=======
      {{> @header}}
>>>>>>> 767a9287
      <section class="clearfix">
        <div class="input-container record-type">
          {{> @typeLabel}}
          <div>{{> @typeSelectBox }}</div>
        </div>
        <div class="input-container">
          {{> @hostLabel}}
          {{> @hostInput }}
        </div>
        <div class="input-container">
          {{> @destinationLabel}}
          {{> @destinationInput }}
        </div>
        <div class="input-container priority">
          {{> @priorityLabel }}
          {{> @priorityInput }}
        </div>
        <div class="input-container">
          {{> @ttlLabel}}
          {{> @ttlInput }}
        </div>
        <div class="input-container add-record">
<<<<<<< HEAD
          {{> @addRecordLabel}}
=======
>>>>>>> 767a9287
          {{> @addButton }}
        </div>
      </section>
    """<|MERGE_RESOLUTION|>--- conflicted
+++ resolved
@@ -68,42 +68,20 @@
 
     recordObj = {recordType, host, value, ttl, priority}
 
-    # KD.remote.api.JDomain.one {domainName:domain}, (err, domain)=>
-    #   domain.createDNSRecord recordObj, (err, record)=>
-    #     if record
-    #       return new KDNotificationView {title: "Your record has been saved."}
-    #       @emit "newRecordCreated", recordObj
-    #     else
-    #       return new KDNotificationView {title: "ERRROORRRRRR"}
-
     domain.createDNSRecord recordObj, (err, record)=>
-<<<<<<< HEAD
-      log "=============================================="
-=======
->>>>>>> 767a9287
       log record, err
       if record
         return new KDNotificationView {title: "Your record has been saved."}
         @emit "newRecordCreated", recordObj
       else
-<<<<<<< HEAD
-        return new KDNotificationView {title: "ERRROORRRRRR"}
-=======
         return new KDNotificationView
           title: "You need to activate your FREE DNS Services before you can perform this action"
->>>>>>> 767a9287
 
   viewAppended: JView::viewAppended
 
   pistachio:->
     """
-<<<<<<< HEAD
-      <header>
-        Lorem ipsum dolor sit amet, consectetur adipiscing elit.
-      </header>
-=======
       {{> @header}}
->>>>>>> 767a9287
       <section class="clearfix">
         <div class="input-container record-type">
           {{> @typeLabel}}
@@ -126,10 +104,7 @@
           {{> @ttlInput }}
         </div>
         <div class="input-container add-record">
-<<<<<<< HEAD
           {{> @addRecordLabel}}
-=======
->>>>>>> 767a9287
           {{> @addButton }}
         </div>
       </section>

--- conflicted
+++ resolved
@@ -83,13 +83,9 @@
 
       @modalTabs.showPaneByIndex "2"
 
-<<<<<<< HEAD
-
-=======
       @emit "DomainSaved"
       
       
->>>>>>> a584240f
   loadSearchDomainPane:->
     @modalTabs.showPaneByIndex 1
     @setData {}

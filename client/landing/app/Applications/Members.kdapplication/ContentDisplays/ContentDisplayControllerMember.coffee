class ContentDisplayControllerMember extends KDViewController
  
  neo4jFacets = [
    "JLink"
    "JBlogPost"
    "JTutorial"
    "JStatusUpdate"
    "JComment"
    "JOpinion"
    "JDiscussion"
    "JCodeSnip"
    "JCodeShare"
  ]

  constructor:(options={}, data)->

    {@revivedContentDisplay} = KD.getSingleton("contentDisplayController")

    options = $.extend
      view : mainView = new KDView
        cssClass : 'member content-display'
        domId : 'member-contentdisplay' unless @revivedContentDisplay
    ,options
    super options, data

  loadView:(mainView)->
    member = @getData()
    {lazy} = mainView
    mainView.addSubView subHeader = new KDCustomHTMLView
      tagName   : "h2"
      cssClass  : 'sub-header'
      domId     : 'members-sub-header' if lazy

    subHeader.addSubView backLink = new KDCustomHTMLView
      domId   : 'members-back-link' if lazy
      tagName : "a"
      partial : "<span>&laquo;</span> Back"
      click   : (event)->
        event.stopPropagation()
        event.preventDefault()
        contentDisplayController = KD.getSingleton "contentDisplayController"
        contentDisplayController.emit "ContentDisplayWantsToBeHidden", mainView
        no





    # FIX THIS GG

    # @updateWidget = new ActivityUpdateWidget
    #   cssClass: 'activity-update-widget-wrapper-folded'

    # @updateWidgetController = new ActivityUpdateWidgetController
    #   view : @updateWidget

    # mainView.addSubView @updateWidget

    # if not contentDisplayController._updateController
    #   contentDisplayController._updateController = {}
    #   contentDisplayController._updateController.updateWidget = new ActivityUpdateWidget
    #     cssClass: 'activity-update-widget-wrapper-folded'

    #   contentDisplayController._updateController.updateWidgetController = new ActivityUpdateWidgetController
    #     view : contentDisplayController._updateController.updateWidget

    # mainView.addSubView contentDisplayController._updateController.updateWidget

    @addProfileView member

    if lazy and not KD.isLoggedIn()
      mainView.addSubView @homeLoginBar = new HomeLoginBar
        domId    : "home-login-bar"

    @addActivityView member

  addProfileView:(member)->
    if KD.isMine member
      KD.track "Members", "OwnProfileView", member.profile.nickname
      @getView().addSubView memberProfile = new OwnProfileView
        cssClass : "profilearea clearfix"
        delegate : @getView()
        domId    : 'profilearea' unless @revivedContentDisplay
      , member
      return memberProfile

    else
      KD.track "Members", "ProfileView", member.profile.nickname
      return @getView().addSubView memberProfile = new ProfileView
        cssClass : "profilearea clearfix"
        bind     : "mouseenter"
        domId    : 'profilearea' unless @revivedContentDisplay
        delegate : @getView()
      , member

  # mouseEnterOnFeed:->
  #
  #   clearTimeout @intentTimer
  #   @intentTimer = setTimeout =>
  #     @getView().$('.profilearea').css "overflow", "hidden"
  #     @getView().setClass "small-header"
  #     @utils.wait 300,=>
  #       KD.getSingleton('windowController').notifyWindowResizeListeners()
  #   , 500
  #
  # mouseEnterOnHeader:->
  #
  #   clearTimeout @intentTimer
  #   @intentTimer = setTimeout =>
  #     @getView().unsetClass "small-header"
  #     @utils.wait 300,=>
  #       KD.getSingleton('windowController').notifyWindowResizeListeners()
  #       @getView().$('.profilearea').css "overflow", "visible"
  #   , 500

  createFilter:(title, account, facets)->
    filter =
      title             : title
      dataSource        : (selector, options, callback)=>
        options.originId = account.getId()
        options.facets   = facets
        KD.getSingleton("appManager").tell 'Activity', 'fetchActivitiesProfilePage', options, callback
    return filter

  addActivityView:(account)->

    @getView().$('div.lazy').remove()

    KD.getSingleton("appManager").tell 'Feeder', 'createContentFeedController', {
      domId                 : 'members-feeder-split-view' unless @revivedContentDisplay
      itemClass             : ActivityListItemView
      listControllerClass   : ActivityListController
      listCssClass          : "activity-related"
      limitPerPage          : 8
      help                  :
        subtitle            : "Learn Personal feed"
        tooltip             :
          title             : "<p class=\"bigtwipsy\">This is the personal feed of a single Koding user.</p>"
          placement         : "above"
      filter                :
        everything          : @createFilter("Everything", account, ['Everything'])
        statuses            : @createFilter("Status Updates", account, ['JStatusUpdate'])
        codesnips           : @createFilter("Code Snippets", account, ['JCodeSnip'])
        blogposts           : @createFilter("Blog Posts", account, ['JBlogPost'])
        discussions         : @createFilter("Discussions", account, ['JDiscussion'])
        tutorials           : @createFilter("Tutorials", account, ['JTutorial'])
      sort                  :
<<<<<<< HEAD
        'likesCount'  :
          title             : "Most popular"
          direction         : -1
        'modifiedAt'        :
          title             : "Latest activity"
          direction         : -1
        'repliesCount':
=======
        'modifiedAt'        :
          title             : "Latest activity"
          direction         : -1
        'sorts.likesCount'  :
          title             : "Most popular"
          direction         : -1
        'sorts.repliesCount':
>>>>>>> 0f6b5ae4
          title             : "Most activity"
          direction         : -1
        # and more
    }, (controller)=>
      @feedController = controller
      @getView().addSubView controller.getView()
      @emit 'ready'<|MERGE_RESOLUTION|>--- conflicted
+++ resolved
@@ -145,7 +145,6 @@
         discussions         : @createFilter("Discussions", account, ['JDiscussion'])
         tutorials           : @createFilter("Tutorials", account, ['JTutorial'])
       sort                  :
-<<<<<<< HEAD
         'likesCount'  :
           title             : "Most popular"
           direction         : -1
@@ -153,16 +152,7 @@
           title             : "Latest activity"
           direction         : -1
         'repliesCount':
-=======
-        'modifiedAt'        :
-          title             : "Latest activity"
-          direction         : -1
-        'sorts.likesCount'  :
-          title             : "Most popular"
-          direction         : -1
-        'sorts.repliesCount':
->>>>>>> 0f6b5ae4
-          title             : "Most activity"
+          title             : "Most commented"
           direction         : -1
         # and more
     }, (controller)=>

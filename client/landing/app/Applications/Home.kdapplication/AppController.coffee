--- conflicted
+++ resolved
@@ -22,54 +22,7 @@
 
     super options,data
 
-<<<<<<< HEAD
   loadView:(mainView)->
-    # @createListControllers()
-    # @bringFeeds()
-
-  bringFeeds:->
-    KD.getSingleton("appManager").tell "Topics", "fetchSomeTopics", null, (err,topics)=>
-      unless err
-        @mainView.widgetHolder.topicsLoader.hide()
-        @topicsController.instantiateListItems topics
-
-    KD.getSingleton("appManager").tell "Activity", "fetchFeedForHomePage", (activity)=>
-      if activity
-        @mainView.widgetHolder.activityLoader.hide()
-        @activityController.instantiateListItems activity
-
-    KD.getSingleton("appManager").tell "Members", "fetchFeedForHomePage", (err,topics)=>
-      unless err
-        @mainView.widgetHolder.membersLoader.hide()
-        @membersController.instantiateListItems topics
-
-  createListControllers:->
-    @createTopicsList()
-    @createActivity()
-    @createMembersList()
-
-  createTopicsList:->
-    @topicsController = new KDListViewController
-      view            : new KDListView
-        itemClass  : HomeTopicItemView
-
-    @mainView.widgetHolder.topics = @topicsController.getView()
-
-  createActivity:->
-    @activityController = new KDListViewController
-      view            : new KDListView
-        lastToFirst   : no
-        itemClass  : HomeActivityItem
-
-    @mainView.widgetHolder.activity = @activityController.getView()
-
-  createMembersList:->
-    @membersController = new KDListViewController
-      view            : new KDListView
-        itemClass  : HomeMemberItemView
-
-
-    @mainView.widgetHolder.members = @membersController.getView()
 
   createContentDisplayWithOptions:(options, callback)->
     {model, route, query} = options
@@ -79,7 +32,4 @@
       when 'About'
         contentDisplay = new AboutView
         controller.emit 'ContentDisplayWantsToBeShown', contentDisplay
-        callback contentDisplay
-=======
-  loadView:(mainView)->
->>>>>>> e6f00843
+        callback contentDisplay
@import "./client/Framework/themes/default/kdfn"
@import "./client/stylus/appfn"
@import "nib"
@import "nib/gradients"
@import "nib/vendor"

<<<<<<< HEAD
.group-bundle-plan-sliders
  padding             10px
  div
    clear             both
  label
    line-height       30px
    font-size         24px
    display           block
    float             left
    clear             left
    width             250px
  input
    height            30px
    line-height       30px


.group-bundle-limits
  clear             both
  float             none

.group-bundle-limit
  height            200px
  width             200px
  background-color  #efefef
  padding           10px
  text-align        center
  float             left
  margin            0 10px 10px 0
  h2
    padding         0
    font-size       18px
    letter-spacing  2px
  h3
    padding         0
    font-size       40px
  h4
    padding         0
    font-size       14px
    letter-spacing  2px


=======
#home-group-header
  > section
    height              auto

  .group-desc
    margin                30px
    line-height           30px
    font-size             16px
    color                 white
    text-shadow           0 1px 0 rgba(0, 0, 0, .75)
    bg                    color, transparent
    max-width             800px
    text-align            left

  .readme
    bg                    color, #fff
    padding               30px
    max-width             800px
    text-align            left
    borderBox()

    textarea.readme-input
      width               100%
      min-height          200px

    button.readme-save
      margin              0 0 10px
      fr()

    a.readme-cancel
      margin              -6px 0 3px 10px
      fr()

    button.readme-edit
      margin              0 10px 10px 0
>>>>>>> 3492d230

#group-content
  height            100%
  width             64%
  margin            15px
  min-width         370px
  overflow          auto !important
  height            2000px
  a
    color           grouppage-link
  #group-left-pane
  #group-right-pane
    padding           10px 40px 0 5px
    borderBox()
    .kdview
      overflow        visible
      height          auto

  #group-left-pane
    //bg(color,aqua)
    width                 70%
    overflow              visible
    padding-left          50px
    height                100%
    fl()
    .group-meta
      margin-top            20px
      img
        width               160px
        height              150px
        rel()
        border              1px solid white
        margin              0 25px 10px 0
        blockMidTop()
        shadow(0px 0px 8px 1px #c5c5c5)
      > div
        width               70%
        blockMidTop()
      h2
        font-weight         bold
        font-size           36px
        line-height         30px
        color               #000
        margin-bottom       18px
      p
        line-height         23px
        font-size           14px
        color               #7c7c7c
        margin-bottom       18px
      .group-privacy
        span
          padding           3px 8px
          color             #229ee3
          bg(color,#ebf7fe)
          rounded(3px,3px,3px,3px)
          shadow(0 1px 1px 0 #b9e4fc)
    //group-meta
  //group-left-pane
  #group-right-pane
    //bg(color,orange)
    display               inline-block
    width                 20%
    padding-top           45px
    height                100%

    section
      padding-bottom      20px
      margin-bottom       20px
      border-bottom       1px solid #bfbfbf
      &:last-child
        border-bottom     none
      h4
        margin-bottom     10px
        color             #7f7f7f
        font-weight       normal
        font-size         11px
    .subscribe
      border-bottom       none
      padding-bottom      0
      div
        color             #0a90e0
        text-decoration   none
        padding           6px 10px
        display           inline-block
        rounded(4px,4px,4px,4px)
        bg(color,#f2f2f2)
        cite
          font-style      normal
          font-size       11px
          blockMid()
        span
          cursor          pointer
          margin-left     5px
          padding         4px 5px
          line-height     8px
          font-size       12px
          font-weight     bold
          color           #f2f2f2
          blockMid()
          rounded(10px,10px,10px,10px)
          width(12px,12px)
          bg(color,#ddd)
        shadow(0 2px 2px 0 #e3e3e3)
    .stats
      ul
        list-style        none
        mp0()
        color               #2e2d2a
        li
          padding             5px
          border-bottom       1px solid #eeeeee
          &:last-child
            border-bottom     none
      cite
        font-style        normal
      span
        margin-right      20px
        blockMid()
        size(20px,20px)
      .members span
        sprite()
        bg(position,-140px -440px)
      .shared span
        sprite()
        bg(position,-100px -460px)
      .activity span
        sprite()
        bg(position,-100px -420px)
    .tags
      .langtags span
        margin-bottom     3px
    .links
      ul
        mp0()
        list-style            none
        a
          text-decoration     none
    .moderators
      ul
        mp0()
        list-style        none
        li
          blockMid()

.list-filter
  margin                20px 0
  //padding               10px
  color                 #acacac
  rel()
  font-size             10px
  bg(color,#f2f2f2)
  rounded(4px,4px,4px,4px)
  div,span,a
    blockMid()
  a.filtered
    color               grouppage-link
    shadow(inset 0 1px 1px 0 #d7d7d7)
    bg(color,white)
    rounded(4px,4px,4px,4px)
    border-right        none
  a
    color               #9c9b9b
    padding             2px 6px
    font-size           12px
    line-height         12px
    text-decoration     none
    blockMid()
  .sort
    float               right
    display             inine-block
    span
      margin-right      10px
  > span
    blockMid()
    width               55px

.list-filter.kdlistview-sorter
    width                 100%
    padding               3px 10px 3px 15px
    height                35px
    borderBox()
    span
      text-shadow         0px 1px 1px #fff
    a
      color               #eba63c
      padding             5px 6px
      font-size           13px
      // border              1px solid #e9e9e9
      gradient            #f1f1f1,#fefefe
      shadow              inset 0 1px 1px -1px rgba(0,0,0,0.2)
      blockMid()



.content-page.groups
  .header-facets
    margin-right            18px
    button.kdbutton
      margin-top            4px
      span.icon
        size                13px, 13px
        bg                  position, -124px -364px
    a.active-facet:nth-child(2n)
      margin-right          10px

  .feeder-tabs .listview-wrapper
    bg                      color, #f2f2f2
    // background              #f2f2f2 url("../images/dark-linen.png") repeat 0 0
    // shadow                  inset 0 0px 15px rgba(0,0,0,.1)
  // .onboarding-wrapper
  //   margin                  3% 3% 0 3%

  .kdlistview.groups
    padding-bottom          20px

  .kdlistitemview-groups
    margin                  20px 20px 0 20px
    min-width               250px
    max-width               900px
    min-height              128px
    size                    auto, auto
    display                 block
    vertical-align          top
    overflow                visible
    bg                      color, #fff
    borderBox()
    rel()

    &:hover
      div.groups-settings-menu
        opacity 1
    &.pending-request
    &.pending-invitation
    &.group-member
      .badge.member
        visible()
        border-right          1px solid rgba(255, 255, 255, .2)
      .kdbuttonwithmenu-wrapper.group-settings-context
        visible()
      .badge.private
        border-right          1px solid rgba(255, 255, 255, .2)

    .side-wrapper
      top                     0
      right                   18px
      size                    214px, auto
      z-index                 2
      text-align              right
      abs()

    .badge-wrapper
      size                    auto, auto
      margin-top              18px

    &.group-admin
      .badge
        bg                    color, #0896BD
        text-shadow           0 -1px 0 #184175
    &.group-owner
      .badge
        bg                    color, #6DC021
        text-shadow           0 -1px 0 #258A25
    .badge
      font-style              normal
      font-weight             600
      font-size               12px
      text-transform          uppercase
      background-color        linkColor1
      color                   white
      padding                 0 10px
      text-shadow             0 -1px 0 rgb(247,111,20)
      height                  28px
      line-height             28px
      fr()
      rel()
      &.member
        hidden()
      &.private .icon
        display               block
        margin-top            4px
        size                  18px, 18px
        bg                    position, -80px -640px
        sprite()

    .kdbuttonwithmenu-wrapper.group-settings-context
      fr()
      rel()
      hidden()
      height                28px
      width                 19px
      // bg                    color, #FFEDD2
      padding               0
      cursor                pointer
      &:hover
        bg                  image, none
        bg                  color, none
        shadow              none

      span.chevron-separator
        hidden()

      span.chevron
        margin              1px -1px 0 0
        bg                  position, -180px -380px

      span
        height              20px

    button.group-settings-context
      border-width          0
      padding-right         0!important

    .members-list-wrapper
      abs()
      borderBox()
      padding               18px
      size                  auto, auto
      max-width             100%
      // bg                    color, #f2f2f2
      bottom                0
      right                 0
      max-width             261px

    .kdlistview-members
      text-align          left
      margin              0
      line-height         0
      overflow            visible
      .kdlistitemview-member
        display           inline-block
        size              40px, 40px
        margin            0
        padding           5px 5px 0 0

        img
          display         block
          size            100%, 100%
          borderBox()




    div.groups-settings-menu
        vendor            transition, opacity .1s ease-out
        size              21px, 18px
        opacity           .2
        abs()
        top               0
        right             0
        z-index           10
        button.kdbutton.with-icon
          padding         1px 2px
          padding-right   3px!important
          span.icon
            bg            position, -81px -281px
            size          16px, 16px
            padding       0
            margin        0
          &:hover
            gradient      #eee, #ddd
            rounded       2px
        .chevron
          display         none
        .chevron-separator
          display         none

    span.avatar
      // margin                  20px 20px 5px 20px
      // padding                 1px
      // border                  1px solid #E3E3E3
      display                 block
      size                    128px, 100%
      z-index                 0
      top                     0
      left                    0
      // bg                      color, rgba(0, 0, 0, .1)
      bg                      color, #f2f2f2
      abs()
      // shadow                  0 1px 5px rgba(0,0,0,.3)
      // fl()

    .wrapper
      overflow          hidden
      width             auto
      padding           18px 250px 13px 18px
      line-height       20px
      min-height        214px
      borderBox()

    h3
      font-family           Ubuntu
      width                 auto
      top                   18px
      left                  146px
      font-size             28px
      line-height           50px
      max-height            50px
      max-width             80%
      z-index               10
      display               inline-block
      overflow              ellipsis
      color                 white
      vendor                transition, background-color .1s ease
      bg                    color, rgba(0, 0, 0, .4)
      a
        padding             0 20px
        display             block
        color               white
        font-weight         400
        noTextDeco()
      &:hover
        bg                  color, linkColor1

    p
      a.custom-link-view
        font-size           11px
        span.title
          color             #aaa
        .icon.members
          bg                position, -140px -440px

    article
      margin-top        18px
      color             #5f5f5f
      font-size         12px
      borderBox()

    .topicmeta
      abs()
      left 18px
      bottom 12px

      .topicstats
        .posts
          margin-right 5px
        .followers, .posts
          display inline-block
          a
            color black
            font-weight bold
            noTextDeco()

    .button-container
      abs()
      right 10px
      bottom 10px

      button
        fr()
        clear both
        display block
        margin-top 5px

        &.joined
          bg color, #444

      .enter-button
        borderBox()
        cursor            pointer
        border            1px solid #ddd
        border-bottom-color    #cfcfcf
        color             #7f7f7f
        font-size         11px
        width             80px
        line-height       12px
        padding           5px 5px 4px 5px
        text-align        center
        text-shadow       0 1px 0 #fff
        font-weight       700
        vertical-align    inherit
        background        linear-gradient(top,  white 0%,#e6e5e5 94%)
        shadow(0 1px 0 rgb(255, 255, 255))
        rounded(3px,3px,3px,3px)

        &:hover
          background           linear-gradient(top, #e9e8e8 0%,#d7d4d4 94%)
          border               1px solid #ddd
          border-bottom-color  #cfcfcf
          -moz-box-shadow      0 1px 0 #fff
          -webkit-box-shadow   0 1px 0 #fff
          box-shadow           0 1px 0 #fff

        &:active
          background           linear-gradient(top, #e9e8e8 0%,#d7d4d4 94%)
          border               1px solid #afafaf
          border-bottom        1px solid #ddd
          -moz-box-shadow      0 1px 0 #fff, inset 0 2px 1px rgba(0, 0, 0, 0.13)
          -webkit-box-shadow   0 1px 0 #fff, inset 0 2px 1px rgba(0, 0, 0, 0.13)
          box-shadow           0 1px 0 #fff, inset 0 2px 1px rgba(0, 0, 0, 0.13)

      .enter-group
        noTextDeco()
        color #7f7f7f
        &:before
          content               ''
          padding 0px 10px
          sprite()
          bg position, -20px -263px
          size 15px 15px
          margin               0 6px 0 0
          vertical-align       middle

.kdbuttonmenu.group-settings-context
  .cancel-request
  .accept-invitation
  .ignore-invitation
  .leave-group
  .remove-group
    hidden()

  &.pending-request .cancel-request
    visible()
  &.pending-invitation .accept-invitation
  &.pending-invitation .ignore-invitation
    visible()
  &.group-member .leave-group
    visible()
  &.group-owner
    .kdlistitemview-contextitem.leave-group
      hidden()
    .remove-group
      visible()

.create-group-button
  right       226px
  top         25px
  abs()
  .button-title
    font-size 13px
<|MERGE_RESOLUTION|>--- conflicted
+++ resolved
@@ -4,7 +4,6 @@
 @import "nib/gradients"
 @import "nib/vendor"
 
-<<<<<<< HEAD
 .group-bundle-plan-sliders
   padding             10px
   div
@@ -45,8 +44,6 @@
     font-size       14px
     letter-spacing  2px
 
-
-=======
 #home-group-header
   > section
     height              auto
@@ -82,7 +79,6 @@
 
     button.readme-edit
       margin              0 10px 10px 0
->>>>>>> 3492d230
 
 #group-content
   height            100%

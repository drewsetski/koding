--- conflicted
+++ resolved
@@ -16,13 +16,10 @@
   // &.login,
   // &.loading
   //   bg                image,url("../images/koding-new-bg.png")
-<<<<<<< HEAD
-=======
   // &.turn-off
   //   vendor         animation, shrink .6s ease
   //   vendor         animation-iteration-count, 1
   //   vendor         transform, scale(0)
->>>>>>> 0c9fc226
 
   >.kdloader
     display           block
@@ -62,12 +59,6 @@
 #main-koding-loader
   z-index           1000
   background-image url(../images/koding-new-bg.png)
-<<<<<<< HEAD
-
-#zikkim
-  vendor            transition, bottom .2s ease-in .2s
-=======
->>>>>>> 0c9fc226
 
 @keyframes pulse
   0%
@@ -77,51 +68,6 @@
   100%
     opacity .5
 
-<<<<<<< HEAD
-// @keyframes fade-in-out
-//   0%
-//     opacity      0
-//   16%
-//     opacity      1
-//   84%
-//     opacity      1
-//   100%
-//     opacity      0
-
-// @keyframes crawl
-//   0%
-//     vendor       transform, rotateX(40deg) translateZ(100px) translateY(1100px)
-//     opacity      1
-//   40%
-//     vendor       transform, rotateX(40deg) translateZ(300px) translateY(0px)
-//     opacity      1
-//   80%
-//     vendor       transform, rotateX(40deg) translateZ(900px) translateY(-1100px)
-//     opacity      0
-//   100%
-//     vendor       transform, rotateX(40deg) translateZ(1800px) translateY(-1800px)
-//     opacity      0
-
-// #about-text
-//   abs()
-//   z-index        100000
-//   vendor         perspective, 800
-//   vendor         perspective-origin, center 300px
-//   top            0
-//   left           0
-//   >div
-//     height         auto
-//     color          #f2f2f2
-//     text-align     center
-//     font-size      36px
-//     line-height    72px
-//     vendor         animation, crawl 30s linear
-//     vendor         animation-iteration-count, 1
-//     // vendor         animation-delay, 1s
-//     vendor         transform-style, preserve-3d
-//   h2.sub-header
-//     display       none
-=======
 // @keyframes shrink
 //   0%
 //     vendor       transform, scale(1)
@@ -171,7 +117,6 @@
     vendor         transform-style, preserve-3d
   h2.sub-header
     display       none
->>>>>>> 0c9fc226
 
 .pulsing
   vendor            transition, margin .6s ease-in-out\, opacity .3s ease-in-out
@@ -1532,15 +1477,6 @@
       width          300px
       margin         8px
 
-<<<<<<< HEAD
-#landing-page-sidebar
-  padding-top        10px
-  .kdlistview
-    vendor           transition, opacity .15s ease
-    opacity          1
-    &.out
-      opacity        0
-=======
 
 // #finder-panel
 // #content-panel
@@ -1602,5 +1538,4 @@
         -webkit-transform-origin      32% 0px
         -webkit-transition            all .8s ease
         -webkit-transform             rotate3d(0, 1, 0, -20deg)
-        left                          460px
->>>>>>> 0c9fc226
+        left                          460px
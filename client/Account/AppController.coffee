class AccountAppController extends AppController

  KD.registerAppClass this, name : 'Account'

  items =
    personal :
      title  : "Personal"
      items  : [
        { slug : 'Profile',   title : "User profile",        listType: "username" }
        { slug : 'Email',     title : "Email notifications", listType: "emailNotifications" }
      ]
    billing :
      title : "Billing"
      items : [
        { slug : "Payment",       title : "Payment methods",     listType: "methods" }
        { slug : "Subscriptions", title : "Your subscriptions",  listType: "subscriptions" }
        { slug : "Billing",       title : "Billing history",     listType: "history" }
      ]
    develop :
      title : "Develop"
      items : [
        { slug : 'SSH',       title : "SSH keys",           listHeader: "Your SSH Keys",          listType: "keys" }
        { slug : 'Keys',      title : "Koding Keys",        listHeader: "Your Koding Keys",       listType: "kodingKeys" }
        { slug : 'Referral',  title : "Referral System",    listHeader: "Your Referral Options",  listType: "referralSystem" }
      ]
    danger  :
      title : "Danger"
      items : [
        { slug: 'Delete', title : "Delete account", listType: "deleteAccount" }
      ]

    tosAndPrivacyPolicy  :
      title : "Koding"
      items : [
        { slug: 'Terms-of-service', title : "Terms of service", listType: "termsOfService" }
        { slug: 'Privacy-policy', title : "Privacy policy", listType: "privacyPolicy" }
      ]

  if KD.utils.oauthEnabled() is yes
    items.personal.items.push({ slug : 'Externals', title : "Linked accounts",     listType: "linkedAccounts" })

  constructor:(options={}, data)->

    options.view = new KDView cssClass : "content-page"

    super options, data


  createTab:(itemData)->
    {title, listType} = itemData

    new KDTabPaneView
      view       : new AccountListWrapper
        cssClass : "settings-list-wrapper #{KD.utils.slugify title}"
      , itemData


  openSection:(section)->

    for item in @navController.itemsOrdered when section is item.getData().slug
      @tabView.addPane @createTab item.getData()
      @navController.selectItem item
      break


  loadView:(mainView)->

    # SET UP VIEWS
    @navController = new KDListViewController
      view        : new KDListView
        tagName   : 'nav'
        type      : 'inner-nav'
        itemClass : AccountNavigationItem
      wrapper     : no
      scrollView  : no

    mainView.addSubView aside = new KDView
      tagName   : 'aside'
      cssClass  : 'app-sidebar'

    aside.addSubView navView = @navController.getView()

    mainView.addSubView @tabView = new KDTabView
      cssClass            : 'app-content'
      hideHandleContainer : yes

    for own sectionKey, section of items
      @navController.instantiateListItems section.items
      navView.addSubView new KDCustomHTMLView cssClass : "divider"
<<<<<<< HEAD

    navView.setPartial """
      <a href="/tos.html" target="_blank">Terms of service <span class="icon new-page"></span></a>
      <a href="/privacy.html" target="_blank">Privacy policy <span class="icon new-page"></span></a>
      """
=======
>>>>>>> 2d72e39c

  showReferrerModal:(options={})->
    return  if @referrerModal and not @referrerModal.isDestroyed

    options.top         ?= 50
    options.left        ?= 35
    options.arrowMargin ?= 110

    @referrerModal = new ReferrerModal options

  displayConfirmEmailModal:(name, username, callback=noop)->
    name or= KD.whoami().profile.firstName
    message =
      """
      You need to confirm your email address to continue using Koding and to fully activate your account.<br/><br/>

      When you registered, we sent you a link to confirm your email address. Please use that link.<br/><br/>

      If you had trouble with the email, please click below to resend it.<br/><br/>
      """

    modal = new KDModalView
      title            : "#{name}, please confirm your email address!"
      width            : 600
      overlay          : yes
      cssClass         : "new-kdmodal"
      content          : "<div class='modalformline'>#{Encoder.htmlDecode message}</div>"
      buttons          :
        "Resend Confirmation Email" :
          style        : "modal-clean-red"
          callback     : => @resendHandler modal, username
        Close          :
          style        : "modal-cancel"
          callback     : -> modal.destroy()

    callback modal

  resendHandler : (modal, username)->

    KD.remote.api.JPasswordRecovery.resendVerification username, (err)=>
      modal.buttons["Resend Confirmation Email"].hideLoader()
      return KD.showError err if err
      new KDNotificationView
        title     : "Check your email"
        content   : "We've sent you a confirmation mail."
        duration  : 4500

  redeemReferralPoint:(modal)->
    {vmToResize, sizes} = modal.modal.modalTabs.forms.Redeem.inputs

    data = {
      vmName : vmToResize.getValue(),
      size   : sizes.getValue(),
      type   : "disk"
    }

    KD.remote.api.JReferral.redeem data, (err, refRes)=>
      return KD.showError err if err
      modal.modal.destroy()
      KD.getSingleton("vmController").resizeDisk data.vm, (err, res)=>
        return KD.showError err if err
        KD.getSingleton("vmController").emit "ReferralCountUpdated"
        KD.notify_ """
            #{refRes.addedSize} #{refRes.unit} extra #{refRes.type} is successfully added to your #{refRes.vm} VM.
          """
        # @showReferrerModal title: "Want more?"


  showRedeemReferralPointModal:->
    vmController = KD.getSingleton("vmController")
    vmController.fetchVmNames yes, (err, vms)=>
      return KD.showError err if err
      return KD.notify_ "You don't have any VMs. Please create one VM" if not vms or vms.length < 1

      KD.remote.api.JReferral.fetchRedeemableReferrals { type: "disk" }, (err, referals)=>
        return KD.showError err if err
        return KD.notify_ "You dont have any referrals" if not referals or referals.length < 1

        @modal = modal = new KDModalViewWithForms
          title                   : "Redeem Your Referral Points"
          cssClass                : "redeem-modal"
          content                 : ""
          overlay                 : yes
          width                   : 500
          height                  : "auto"
          tabs                    :
            forms                 :
              Redeem               :
                callback          : =>
                  @modal.modalTabs.forms.Redeem.buttons.redeemButton.showLoader()
                  @redeemReferralPoint @
                buttons           :
                  redeemButton    :
                    title         : "Redeem"
                    style         : "modal-clean-gray"
                    type          : "submit"
                    loader        :
                      color       : "#444444"
                    callback      : -> @hideLoader()
                  cancel          :
                    title         : "Cancel"
                    style         : "modal-cancel"
                    callback      : (event)-> modal.destroy()
                fields            :
                  vmToResize    :
                    label         : "Select a VM to resize"
                    cssClass      : "clearfix"
                    itemClass     : KDSelectBox
                    type          : "select"
                    name          : "vmToResize"
                    validate      :
                      rules       :
                        required  : yes
                      messages    :
                        required  : "You must select a VM!"
                    selectOptions : (cb)->
                      options = for vm in vms
                        ( title : vm, value : vm)
                      cb options
                  sizes           :
                    label         : "Select Size"
                    cssClass      : "clearfix"
                    itemClass     : KDSelectBox
                    type          : "select"
                    name          : "size"
                    validate      :
                      rules       :
                        required  : yes
                      messages    :
                        required  : "You must select a size!"
                    selectOptions : (cb)=>
                      options = []
                      previousTotal = 0
                      referals.forEach (referal, i)->
                        previousTotal += referal.amount
                        options.push ( title : "#{previousTotal} #{referal.unit}" , value : previousTotal)
                      cb options


  showRegistrationNeededModal:->
    return if @modal

    handler = (modal, route)->
      modal.destroy()
      KD.utils.wait 5000, KD.getSingleton("router").handleRoute route

    @modal = new KDBlockingModalView
      title           : "Please Login or Register"
      content : """
      Every Koding user gets a private virtual machine with root access. Let's give you one in 10 seconds so that you can
      code, collaborate and have fun! :)
      <br><br>
      <iframe width="560" height="315" src="//www.youtube.com/embed/5E85g_ddV3A" frameborder="0" allowfullscreen></iframe>
      <br><br>
      Click play to see what Koding is all about in 2 minutes!
      """
      width           : 660
      overlay         : yes
      buttons         :
        "Login"       :
          style       : "modal-clean-gray"
          callback    : => handler @modal, "/Login"
        "Register"    :
          style       : "modal-clean-gray"
          callback    : => handler @modal, "/Register"


    @modal.on "KDObjectWillBeDestroyed", => @modal = null<|MERGE_RESOLUTION|>--- conflicted
+++ resolved
@@ -87,14 +87,6 @@
     for own sectionKey, section of items
       @navController.instantiateListItems section.items
       navView.addSubView new KDCustomHTMLView cssClass : "divider"
-<<<<<<< HEAD
-
-    navView.setPartial """
-      <a href="/tos.html" target="_blank">Terms of service <span class="icon new-page"></span></a>
-      <a href="/privacy.html" target="_blank">Privacy policy <span class="icon new-page"></span></a>
-      """
-=======
->>>>>>> 2d72e39c
 
   showReferrerModal:(options={})->
     return  if @referrerModal and not @referrerModal.isDestroyed

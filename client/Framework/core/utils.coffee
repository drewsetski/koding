--- conflicted
+++ resolved
@@ -172,28 +172,14 @@
 
   expandUrls: (text) ->
     return null unless text
-<<<<<<< HEAD
-    text.replace /([A-Za-z]+:\/\/)?([A-Za-z0-9-_]\.)?[A-Za-z0-9-_]+\.[A-Za-z][A-Za-z0-9-_:%&#\+\?\/.=]+/g, (url) ->
-      originalUrl = url
-      visibleUrl = url.replace(/(ht|f)tp(s)?\:\/\//,"").replace(/\/.*/,"")
-=======
     text.replace /(([A-Za-z]+:)?\/\/)+([A-Za-z0-9-_]\.)?[A-Za-z0-9-_]+\.[A-Za-z][A-Za-z0-9-_:%&#\+\?\/.=]+/g, (url) ->
       originalUrl = url
       visibleUrl = url.replace(/((ht|f)tp(s)?\:)?\/\//,"").replace(/\/.*/,"")
->>>>>>> 59e71252
 
       if not /[A-Za-z]+:\/\//.test url
         # url has no protocol
         url = '//'+url
-<<<<<<< HEAD
-      "<a href='#{url}' data-original-url='#{originalUrl}' target='_blank' >#{visibleUrl}/…</a>"
-      # unless url in ["//more...","//less..."]
-      #   "<a href='#{url}' data-original-url='#{originalUrl}' target='_blank' >#{visibleUrl}/…</a>"
-      # else
-      #   originalUrl
-=======
       "<a href='#{url}' data-original-url='#{originalUrl}' target='_blank' >#{visibleUrl}<span class='expanded-link'></span></a>"
->>>>>>> 59e71252
 
       # new KDView
       #   partial :   "<a href='#{url}' target='_blank'>#{visibleUrl}</a>"

Function::bind or= do ->
  {slice} = []
  (context)->
    func = @
    if 1 < arguments.length
      args = slice.call arguments, 1
      return -> func.apply context, if arguments.length then args.concat slice.call arguments else args
    -> if arguments.length then func.apply context, arguments else func.call context

Function::swiss = (parent, names...)->
  for name in names
    @::[name] = parent::[name]
  @

# Cross-Browser DOM dependencies
window.URL                   = window.URL                   ? window.webkitURL                   ? null
window.BlobBuilder           = window.BlobBuilder           ? window.WebKitBlobBuilder           ? window.MozBlobBuilder           ? null
window.requestFileSystem     = window.requestFileSystem     ? window.webkitRequestFileSystem     ? null
window.requestAnimationFrame = window.requestAnimationFrame ? window.webkitRequestAnimationFrame ? window.mozRequestAnimationFrame ? null

# FIXME: add to utils.coffee
String.prototype.capitalize   = ()-> this.charAt(0).toUpperCase() + this.slice(1)
String.prototype.decapitalize = ()-> this.charAt(0).toLowerCase() + this.slice(1)
String.prototype.trim         = ()-> this.replace(/^\s+|\s+$/g,"")

# KD Global
KD = @KD or {}

noop  = ->

KD.log   = log   = noop
KD.warn  = warn  = noop
KD.error = error = noop

@KD = $.extend (KD), do ->
  # private member for tracking z-indexes
  zIndexContexts  = {}

  create = (constructorName, options, data)->
    konstructor = @classes[constructorName] \
                ? @classes["KD#{constructorName}"]
    new konstructor options, data  if konstructor?

  create    : create
  new       : create

  impersonate: (username)->
    @remote.api.JAccount.impersonate username, (err)->
      if err then new KDNotificationView title: err.message
      else location.reload()

  # testKDML:->
  #   {KDMLParser} = Bongo.KDML
  #   kdml = new KDMLParser @classes

  debugStates     : {}
  instances       : {}
  singletons      : {}
  subscriptions   : []
  classes         : {}
  apiUri          : KD.config.apiUri
  appsUri         : KD.config.appsUri
  utils           : __utils

  whoami:-> KD.getSingleton('mainController').userAccount

  logout:->
    mainController = KD.getSingleton('mainController')
    delete mainController?.userAccount

  isLoggedIn:-> @whoami() instanceof KD.remote.api.JAccount

  isMine:(account)-> @whoami().profile.nickname is account.profile.nickname

  checkFlag:(flagToCheck, account = KD.whoami())->
    if account.globalFlags
      if 'string' is typeof flagToCheck
        return flagToCheck in account.globalFlags
      else
        for flag in flagToCheck
          if flag in account.globalFlags
            return yes
    no

  requireLogin:(errMsg, callback)->

    [callback, errMsg] = [errMsg, callback] unless callback

    if KD.whoami() instanceof KD.remote.api.JGuest
      # KDView::handleEvent {type:"NavigationTrigger",pageName:"Login", appId:"Login"}
      new KDNotificationView
        type     : 'growl'
        title    : 'Access denied!'
        content  : errMsg or 'You must log in to perform this action!'
        duration : 3000
    else
      callback?()

  socketConnected:()->
    @backendIsConnected = yes
    KDObject.emit "KDBackendConnectedEvent"

  setApplicationPartials:(partials)->

    @appPartials = partials

  subscribe : (subscription)->
    # unless subscription.KDEventType.toLowerCase() is "resize"
    @subscriptions.push subscription

  # FIXME: very wasteful way to remove subscriptions, vs. splice ??
  removeSubscriptions : (aKDViewInstance) ->
    newSubscriptions = for subscription,i in @subscriptions
      subscription if subscription.subscribingInstance isnt aKDViewInstance
    @recreateSubscriptions newSubscriptions

  recreateSubscriptions:(newSubscriptions)->
    @subscriptions = []
    for subscription in newSubscriptions
      @subscriptions.push subscription if subscription?

  getAllSubscriptions: ->
    @subscriptions

  registerInstance : (anInstance)->
    warn "Instance being overwritten!!", anInstance  if @instances[anInstance.id]
    @instances[anInstance.id] = anInstance
    # @classes[anInstance.constructor.name] ?= anInstance.constructor

  unregisterInstance: (anInstanceId)->
    # warn "Instance being unregistered doesn't exist in registry!!", anInstance unless @instances[anInstance.id]
    delete @instances[anInstanceId]

  deleteInstance:(anInstanceId)->
    @unregisterInstance anInstanceId
    # anInstance = null #FIXME: Redundant? See unregisterInstance

  registerSingleton:(singletonName,object,override = no)->
    if (existingSingleton = KD.singletons[singletonName])?
      if override
        warn "singleton overriden! KD.singletons[\"#{singletonName}\"]"
        existingSingleton.destroy?()
        KD.singletons[singletonName] = object
      else
        error "KD.singletons[\"#{singletonName}\"] singleton exists! if you want to override set override param to true]"
        KD.singletons[singletonName]
      KDObject.emit "singleton.#{singletonName}.registered"
    else
      # log "singleton registered! KD.singletons[\"#{singletonName}\"]"
      KD.singletons[singletonName] = object

  getSingleton:(singletonName)->
    if KD.singletons[singletonName]?
      KD.singletons[singletonName]
    else
      warn "\"#{singletonName}\" singleton doesn't exist!"
      null

  getAllKDInstances:()-> KD.instances

  getKDViewInstanceFromDomElement:(domElement)->
    @instances[$(domElement).data("data-id")]

  propagateEvent: (KDEventType, publishingInstance, value)->
    for subscription in @subscriptions
      if (!KDEventType? or !subscription.KDEventType? or !!KDEventType.match(subscription.KDEventType.capitalize()))
        subscription.callback.call subscription.subscribingInstance, publishingInstance, value, {subscription}

  # Get next highest Z-index
  getNextHighestZIndex:(context)->
   uniqid = context.data 'data-id'
   if isNaN zIndexContexts[uniqid]
     zIndexContexts[uniqid] = 0
   else
     zIndexContexts[uniqid]++

  jsonhTest:->
    method    = 'fetchQuestionTeasers'
    testData  = {
      foo: 10
      bar: 11
    }

    start = Date.now()
    $.ajax "/#{method}.jsonh",
      data     : testData
      dataType : 'jsonp'
      success : (data)->
        inflated = JSONH.unpack data
        KD.log 'success', inflated
        KD.log Date.now()-start

<<<<<<< HEAD
noop  = ->

KD.log   = log   = if console?.log   then console.log.bind(console)   else noop
KD.warn  = warn  = if console?.warn  then console.warn.bind(console)  else noop
KD.error = error = if console?.error then console.error.bind(console) else noop
=======
  enableLogs:do->
    oldConsole = window.console
    window.console = {}
    console[method] = noop  for method in ['log','warn','error','trace','time','timeEnd']

    enableLogs =->
      window.console = oldConsole
      KD.log   = log   = if console?.log   then console.log.bind(console)   else noop
      KD.warn  = warn  = if console?.warn  then console.warn.bind(console)  else noop
      KD.error = error = if console?.error then console.error.bind(console) else noop
      return "Logs are enabled now."

  exportKDFramework:->
    (window[item] = KD.classes[item] for item of KD.classes)
    KD.exportKDFramework = -> "Already exported."
    "KDFramework loaded successfully."

KD.enableLogs() if not KD.config?.suppressLogs

prettyPrint = noop
>>>>>>> fc8b1735
<|MERGE_RESOLUTION|>--- conflicted
+++ resolved
@@ -190,13 +190,6 @@
         KD.log 'success', inflated
         KD.log Date.now()-start
 
-<<<<<<< HEAD
-noop  = ->
-
-KD.log   = log   = if console?.log   then console.log.bind(console)   else noop
-KD.warn  = warn  = if console?.warn  then console.warn.bind(console)  else noop
-KD.error = error = if console?.error then console.error.bind(console) else noop
-=======
   enableLogs:do->
     oldConsole = window.console
     window.console = {}
@@ -216,5 +209,4 @@
 
 KD.enableLogs() if not KD.config?.suppressLogs
 
-prettyPrint = noop
->>>>>>> fc8b1735
+prettyPrint = noop
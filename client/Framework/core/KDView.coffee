class KDView extends KDObject

# #
# CLASS LEVEL STUFF
# #

  {defineProperty} = Object

  deprecated = (methodName)-> warn "#{methodName} is deprecated from KDView if you need it override in your subclass"

  eventNames =
    ///
    ^(
    (dbl)?click|
    key(up|down|press)|
    mouse(up|down|over|enter|leave|move)|
    drag(start|end|enter|leave|over)|
    blur|change|focus|
    drop|
    contextmenu|
    scroll|
    paste|
    error|
    load
    )$
    ///

  eventToMethodMap = ->
    dblclick    : "dblClick"
    keyup       : "keyUp"
    keydown     : "keyDown"
    keypress    : "keyPress"
    mouseup     : "mouseUp"
    mousedown   : "mouseDown"
    mouseenter  : "mouseEnter"
    mouseleave  : "mouseLeave"
    mousemove   : "mouseMove"
    contextmenu : "contextMenu"
    dragstart   : "dragStart"
    dragenter   : "dragEnter"
    dragleave   : "dragLeave"
    dragover    : "dragOver"
    paste       : "paste"


  overrideAndMergeObjects = (objects)->
    for own title,item of objects.overridden
      continue if objects.overrider[title]
      objects.overrider[title] = item
    objects.overrider

  @appendToDOMBody = (view)->
    $("body").append view.$()
    view.parentIsInDom = yes
    view.emit "viewAppended", view

# #
# INSTANCE LEVEL
# #

  constructor:(options = {},data)->

    o = options
    o.tagName     or= "div"     # a String of a HTML tag
    o.domId       or= null      # a String
    o.cssClass    or= ""        # a String
    o.parent      or= null      # a KDView Instance
    o.partial     or= null      # a String of HTML or text
    o.pistachio   or= null      # a String of Pistachio
    o.delegate    or= null      # a KDView Instance
    o.bind        or= ""        # a String of space seperated javascript dom events to be listened on instantiated view
    o.draggable   or= null      # an Object holding draggable options and/or events !!! NOT HTML5 !!!
    o.droppable   or= null      # TBDL
    o.size        or= null      # an Object holding width and height properties
    o.position    or= null      # an Object holding top/right/bottom/left properties (would force view to be positioned absolutely)
    o.attributes  or= null      # an Object holding attribute key/value pairs e.g. {href:'#',title:'my picture'}
    o.prefix      or= ""        # a String
    o.suffix      or= ""        # a String
    o.tooltip     or= null      # an Object of twipsy options
    # TO BE IMPLEMENTED
    o.resizable   or= null      # TBDL
    super o,data

    data?.on? 'update', => @render()

    @setInstanceVariables options
    @defaultInit options,data

    if location.hostname is "localhost"
      @listenTo
        KDEventTypes        : "click"
        listenedToInstance  : @
        callback            : (publishingInstance, event)=>
          if event.metaKey and event.altKey and event.ctrlKey
            log @getData()
            event.stopPropagation?()
            event.preventDefault?()
            return false
          else if event.altKey and (event.metaKey or event.ctrlKey)
            log @
            return false

    @on 'childAppended', @childAppended.bind @

    @on 'viewAppended', =>
      @setViewReady()
      @viewAppended()
      @childAppended @
      @parentIsInDom = yes
      subViews = @getSubViews()
      # temp fix for KDTreeView
      # subviews are stored in an object not in an array
      # hmm not really sth weirder going on...
      type = $.type subViews
      if type is "array"
        for child in subViews
          unless child.parentIsInDom
            child.parentIsInDom = yes
            child.emit 'viewAppended', child
      else if type is "object"
        for key,child of subViews
          unless child.parentIsInDom
            child.parentIsInDom = yes
            child.emit 'viewAppended', child


  setTemplate:(tmpl, params)->
    params ?= @getOptions()?.pistachioParams
    options = if params? then {params}
    @template = new Pistachio @, tmpl, options
    @updatePartial @template.html
    @template.embedSubViews()

  pistachio:(tmpl)->
    "#{@options.prefix}#{tmpl}#{@options.suffix}"

  setParent:(parent)->
    if @parent?
      log "view:", @, "parent:", @parent
      error 'View already has a parent'
    else
      if defineProperty
        defineProperty @, 'parent', value : parent, configurable : yes
      else
        @parent = parent

  unsetParent:()->
    delete @parent

  embedChild:(placeholderId, child, isCustom)->
    unless isCustom
      $child = child.$().attr 'id', child.id
      @$('#'+placeholderId).replaceWith $child
    else
      @$('#'+placeholderId).append(child.$())
    child.setParent @
    @subViews.push child
    child.emit 'viewAppended', child

  getTagName:-> @options.tagName || 'div'

  render:->
    if @template?
      @template.update()
    # else if 'function' is typeof @partial and data = @getData()
    #   @updatePartial @partial data

  setInstanceVariables:(options)->
    {@domId, @parent} = options
    @subViews = []

  defaultInit:(options,data)->
    @setDomElement options.cssClass
    @setDataId()
    @setDomId options.domId                       if options.domId
    @setDomAttributes options.attributes          if options.attributes
    @setSize options.size                         if options.size
    @setPosition options.position                 if options.position
    @setPartial options.partial                   if options.partial
    @addEventHandlers options

    if options.pistachio
      @setTemplate options.pistachio, options.pistachioParams
      @template.update()

    @setLazyLoader options.lazyLoadThreshold      if options.lazyLoadThreshold


    @setTooltip options.tooltip if options.tooltip
    @setDraggable options.draggable if options.draggable


    @bindEvents()

# #
# VIEW PROPERTY GETTERS
# #

  getDomId:()->
    @domElement.attr "id"


# #
# DOM ELEMENT CREATION
# #

  setDomElement:(cssClass)->
    cssClass = if cssClass then " #{cssClass}" else ""
    @domElement = $ "<#{@options.tagName} class='kdview#{cssClass}'></#{@options.tagName} >"

  setDomId:(id)->
    @domElement.attr "id",id


  setDataId:()->
    @domElement.data "data-id",@getId()

  setDomAttributes:(attributes)->
    @domElement.attr attributes

  isInDom:do ->
    findUltimateAncestor =(el)->
      ancestor = el
      while ancestor.parentNode
        ancestor = ancestor.parentNode
      ancestor
    -> findUltimateAncestor(@$()[0]).body?

# #
# TRAVERSE DOM ELEMENT
# #

  getDomElement:()-> @domElement

  getElement:-> @getDomElement()[0]

  # shortcut method for @getDomElement()
  $ :(selector)->
    if selector?
      @getDomElement().find(selector)
    else
      @getDomElement()

# #
# MANIPULATE DOM ELEMENT
# #
  # TODO: DRY these out.
  append:(child, selector)->
    @$(selector).append child.$()
    if @parentIsInDom
      child.emit 'viewAppended', child
    @

  appendTo:(parent, selector)->
    @$().appendTo parent.$(selector)
    if @parentIsInDom
      @emit 'viewAppended', @
    @

  prepend:(child, selector)->
    @$(selector).prepend child.$()
    if @parentIsInDom
      child.emit 'viewAppended', child
    @

  prependTo:(parent, selector)->
    @$().prependTo parent.$(selector)
    if @parentIsInDom
      @emit 'viewAppended', @
    @

  setPartial:(partial,selector)->
    @$(selector).append partial
    @

  updatePartial: (partial, selector) ->
    @$(selector).html partial

  # UPDATE PARTIAL EXPERIMENT TO NOT TO ORPHAN SUBVIEWS

  # updatePartial: (partial, selector) ->
  #   subViews = @getSubViews()
  #   subViewSelectors = for subView in subViews
  #     subView.$().parent().attr "class"
  #
  #   @$(selector).html partial
  #
  #   for subView,i in subViews
  #     @$(subViewSelectors[i]).append subView.$()


# #
# CSS METHODS
# #

  setClass:(cssClass)->
    @$().addClass cssClass
    @

  unsetClass:(cssClass)->
    @$().removeClass cssClass
    @

  toggleClass:(cssClass)->
    @$().toggleClass cssClass
    @

  getBounds:()->
    #return false unless @viewDidAppend
    bounds =
      x : @getX()
      y : @getY()
      w : @getWidth()
      h : @getHeight()
      n : @constructor.name

  setRandomBG:()->@getDomElement().css "background-color", __utils.getRandomRGB()

  hide:(duration)->
    @setClass 'hidden'
    # @$().hide duration
    #@getDomElement()[0].style.display = "none"

  show:(duration)->
    @unsetClass 'hidden'
    # @$().show duration
    #@getDomElement()[0].style.display = "block"

  setSize:(sizes)->
    @setWidth   sizes.width  if sizes.width?
    @setHeight  sizes.height if sizes.height?

  setPosition:()->
    positionOptions = @getOptions().position
    positionOptions.position = "absolute"
    @$().css positionOptions

  getWidth:()->
    w = @getDomElement().width()

  setWidth:(w)->
    @getDomElement()[0].style.width = "#{w}px"
    # @getDomElement().width w
    @emit "ViewResized", newWidth : w

  getHeight:()->
    # @getDomElement()[0].clientHeight
    @getDomElement().outerHeight(no)

  setHeight:(h)->
    @getDomElement()[0].style.height = "#{h}px"
    # @getDomElement().height h
    @emit "ViewResized", newHeight : h

  getX:()->@getDomElement().offset().left
  getRelativeX:()->@$().position().left
  setX:(x)->@$().css left : x
  getY:()->@getDomElement().offset().top
  getRelativeY:->@getDomElement().position().top
  setY:(y)->@$().css top : y

# #
# ADD/DESTROY VIEW INSTANCES
# #

  destroy:()->
    # instance destroys own subviews
    @destroySubViews() if @getSubViews().length > 0

    # instance drops itself from its parent's subviews array
    if @parent and @parent.subViews?
      @parent.removeSubView @

    # instance removes itself from DOM
    @getDomElement().remove()

    if @$overlay?
      @removeOverlay()

    # call super to remove instance subscriptions
    # and delete instance from KD.instances registry
    super()

  destroySubViews:()->
    # (subView.destroy() for subView in @getSubViews())

    for subView in @getSubViews().slice()
      if subView instanceof KDView
        subView?.destroy?()

  addSubView:(subView,selector,shouldPrepend)->
    unless subView?
      throw new Error 'no subview was specified'
    if subView.parent and subView.parent instanceof KDView
      index = subView.parent.subViews.indexOf subView
      if index > -1
        subView.parent.subViews.splice index, 1

    @subViews.push subView

    subView.setParent @

    subView.parentIsInDom = @parentIsInDom

    if shouldPrepend
      @prepend subView, selector
    else
      @append subView, selector

    subView.on "ViewResized", => subView.parentDidResize()

    if @template?
      @template["#{if shouldPrepend then 'prepend' else 'append'}Child"]? subView

    return subView

  getSubViews:->
    ###
    FIX: NEEDS REFACTORING
    used in @destroy
    not always sub views stored in @subviews but in @items, @itemsOrdered etc
    see KDListView KDTreeView etc. and fix it.
    ###
    subViews = @subViews
    if @items?
      subViews = subViews.concat [].slice.call @items
    subViews

  removeSubView:(subViewInstance)->
    for subView,i in @subViews
      if subViewInstance is subView
        @subViews.splice(i,1)
        subViewInstance.getDomElement().detach()
        subViewInstance.unsetParent()
        subViewInstance.handleEvent { type : "viewRemoved"}

  parentDidResize:(parent,event)->
    if @getSubViews()
      (subView.parentDidResize(parent,event) for subView in @getSubViews())

# #
# EVENT BINDING/HANDLING
# #


  setLazyLoader:(threshold=.75)->
    @getOptions().bind += ' scroll' unless /\bscroll\b/.test @getOptions().bind
    @listenTo
      KDEventTypes: 'scroll'
      listenedToInstance: @
      callback: do ->
        lastRatio = 0
        (publishingInstance, event)->
          el = @$()[0]
          ratio = (el.scrollTop+@getHeight()) / el.scrollHeight
          if ratio > lastRatio and ratio > threshold
            @handleEvent {type: 'LazyLoadThresholdReached', ratio}
          lastRatio = ratio

  # counter = 0
  bindEvents:($elm)->
    $elm or= @getDomElement()
    # defaultEvents = "mousedown mouseup click dblclick dragstart dragenter dragleave dragover drop resize"
    defaultEvents = "mousedown mouseup click dblclick paste"
    instanceEvents = @getOptions().bind

    eventsToBeBound = if instanceEvents
      eventsToBeBound = defaultEvents.trim().split(" ")
      instanceEvents  = instanceEvents.trim().split(" ")
      for event in instanceEvents
        eventsToBeBound.push event unless event in eventsToBeBound
      eventsToBeBound.join(" ")
    else
      defaultEvents

    $elm.bind eventsToBeBound, (event)=>
      willPropagateToDOM = @handleEvent event
      event.stopPropagation() unless willPropagateToDOM
      yes

    # if @contextMenu?
    #   $elm.bind "contextmenu",(event)=>
    #     @handleEvent event

    eventsToBeBound

  bindEvent:($elm, eventName)->
    [eventName, $elm] = [$elm, @$()] unless eventName

    $elm.bind eventName, (event)=>
      willPropagateToDOM = @handleEvent event
      event.stopPropagation() unless willPropagateToDOM
      yes

  handleEvent:(event)->
    methodName = eventToMethodMap()[event.type] or event.type
    result     = if @[methodName]? then @[methodName] event else yes

<<<<<<< HEAD
    # unless result
    #   log @, result, event.type, "???"

=======
>>>>>>> fc8b1735
    unless result is no
      @emit event.type, event
      # deprecate below 09/2012 sinan
      @propagateEvent (KDEventType:event.type.capitalize()),event
      @propagateEvent (KDEventType:((@inheritanceChain method:"constructor.name",callback:@chainNames).replace /\.|$/g,"#{event.type.capitalize()}."), globalEvent : yes),event
    willPropagateToDOM = result

  scroll:(event)->     yes

  load:(event)->       yes

  error:(event)->      yes

  keyUp:(event)->      yes

  keyDown:(event)->    yes

  keyPress:(event)->   yes

  dblClick:(event)->   yes

  click:(event)->
    @hideTooltip()
    yes

  contextMenu:(event)->yes

  mouseMove:(event)->  yes

  mouseEnter:(event)-> yes

  mouseLeave:(event)-> yes

  mouseUp:(event)->    yes

  paste:(event)->      yes

  mouseDown:(event)->
    (@getSingleton "windowController").setKeyView null
    yes

  # HTML5 DND
  dragEnter:(e)->

    e.preventDefault()
    e.stopPropagation()

  dragOver:(e)->

    e.preventDefault()
    e.stopPropagation()

  dragLeave:(e)->

    e.preventDefault()
    e.stopPropagation()

  drop:(event)->

    event.preventDefault()
    event.stopPropagation()
    # no

  submit:(event)-> no #propagations leads to window refresh

  addEventHandlers:(options)->
    for eventName, cb of options
      if eventNames.test(eventName) and "function" is typeof cb
        @on eventName, cb

  setDraggable:(options = {})->

    options = {} if options is yes

    @dragState =
      containment : options.containment             # a parent KDView
      handle      : options.handle                  # a parent KDView or a child selector
      axis        : options.axis                    # a String 'x' or 'y' or 'diagonal'

    handle = if options.handle and options.handle instanceof KDView then handle else @

    handle.on "mousedown", (event)=>
      if "string" is typeof options.handle
        return if $(event.target).closest(options.handle).length is 0

      @dragIsAllowed = yes

      top    = parseInt @$()[0].style.top, 10
      right  = parseInt @$()[0].style.right, 10
      bottom = parseInt @$()[0].style.bottom, 10
      left   = parseInt @$()[0].style.left, 10

      @dragState.startX     = event.pageX
      @dragState.startY     = event.pageY
      @dragState.top        = top
      @dragState.right      = right
      @dragState.bottom     = bottom
      @dragState.left       = left

      @dragState.directionX = unless isNaN left then "left" else "right"
      @dragState.directionY = unless isNaN top  then "top"  else "bottom"

      @getSingleton('windowController').setDragView @
      @emit "DragStarted", event, @dragState
      event.stopPropagation()
      event.preventDefault()
      return no

  drag:(event, delta)->

    {directionX, directionY, axis} = @dragState
    {x, y} = delta

    y    = -y if directionY is "bottom"
    x    = -x if directionX is "right"
    posY = @dragState[directionY] + y
    posX = @dragState[directionX] + x

    if @dragIsAllowed
      @$().css directionX, posX unless axis is 'y'
      @$().css directionY, posY unless axis is 'x'

    @emit "DragInAction", x, y

# #
# VIEW READY EVENTS
# #

  viewAppended:()->

  childAppended:(child)->
    # bubbling childAppended event
    @parent?.emit 'childAppended', child

  setViewReady:()->
    @viewIsReady = yes

  isViewReady:()->
    @viewIsReady or no

# #
# HELPER METHODS
# #

  putOverlay:(options = {})->

    {isRemovable, cssClass, parent, animated, color} = options

    isRemovable ?= yes
    cssClass    ?= "transparent"
    parent      ?= "body"           #body or a KDView instance

    @$overlay = $ "<div />", class : "kdoverlay #{cssClass} #{if animated then "animated"}"

    if color
      @$overlay.css "background-color" : color

    if "string" is typeof parent
      @$overlay.appendTo $(parent)
    else if parent instanceof KDView
      @__zIndex = parseInt(@$().css("z-index"), 10) or 0
      @$overlay.css "z-index", @__zIndex + 1
      @$overlay.appendTo parent.$()

    if animated
      @utils.wait =>
        @$overlay.addClass "in"
      @utils.wait 300, =>
        @emit "OverlayAdded", @
    else
      @emit "OverlayAdded", @

    if isRemovable
      @$overlay.on "click.overlay", @removeOverlay.bind @

  removeOverlay:()->

    return unless @$overlay

    @emit "OverlayWillBeRemoved"
    kallback = =>
      @$overlay.off "click.overlay"
      @$overlay.remove()
      delete @__zIndex
      delete @$overlay
      @emit "OverlayRemoved", @

    if @$overlay.hasClass "animated"
      @$overlay.removeClass "in"
      @utils.wait 300, =>
        kallback()
    else
      kallback()

  setTooltip:(o = {})->

    placementMap =
      above      : "s"
      below      : "n"
      left       : "e"
      right      : "w"

    o.title     or= ""
    o.placement or= "top"
    o.direction or= "center"
    o.offset    or=
      top         : 0
      left        : 0
    o.delayIn   or= 300
    o.delayOut  or= 300
    o.html      or= yes
    o.animate   or= yes
    o.selector  or= null
    o.gravity   or= placementMap[o.placement]
    o.fade      or= o.animate
    o.fallback  or= o.title
    o.view      or= null
    o.delegate  or= @
    o.viewCssClass or= null

    @on "viewAppended", =>
      @bindTooltipEvents o

  bindTooltipEvents:(o)->
    @bindEvent name for name in ['mouseenter','mouseleave']

    @on 'mouseenter',(event)=>
      if o.selector
        selectorEntered = no
        @bindEvent 'mousemove'

        @on 'mousemove', (mouseEvent)=>
          if $(mouseEvent.target).is(o.selector) and selectorEntered is no
            selectorEntered = yes
            @createTooltip o
            @tooltip?.emit 'MouseEnteredAnchor'
          if not $(mouseEvent.target).is(o.selector) and selectorEntered
            selectorEntered = no
            @tooltip?.emit 'MouseLeftAnchor'
      else
        return if o.selector and not $(event.target).is o.selector
        @createTooltip o
        @tooltip?.emit 'MouseEnteredAnchor'

    @on 'mouseleave', (event)=>
      return if o.seletor and not $(event.target).is o.selector
      @tooltip?.emit 'MouseLeftAnchor'
      @off 'mousemove'

  createTooltip:(o = {})->
    @tooltip ?= new KDTooltip o, {}

  getTooltip:(o = {})->
    if @tooltip?
      return @tooltip
    else
      o.selector or= null
      return @$(o.selector)[0].getAttribute "original-title" or @$(o.selector)[0].getAttribute "title"

  updateTooltip:(o = @getOptions().tooltip,view = null)->
    unless view
      o.selector or= null
      o.title    or= ""
      @getOptions().tooltip.title = o.title
      if @tooltip?
        @tooltip.setTitle o.title
        @tooltip.display @getOptions().tooltip
    else
      if @tooltip?
        @tooltip.setView view

  hideTooltip:(o = {})->
    o.selector or= null
    @$(o.selector).tipsy "hide"
    @tooltip?.hide()

  removeTooltip:(instance)->
    if instance
      @getSingleton('windowController').removeLayer instance
      instance.destroy()
      @tooltip = null
      delete @tooltip
    else
      log 'There was nothing to remove.'

  listenWindowResize:->

    @getSingleton('windowController').registerWindowResizeListener @


  notifyResizeListeners:->

    @getSingleton('windowController').notifyWindowResizeListeners()

  setKeyView:->

    @getSingleton("windowController").setKeyView @


# #
# DEPRECATED METHODS
# #
  getParentDomElement:()->deprecated "KDView::getParentDomElement"


<|MERGE_RESOLUTION|>--- conflicted
+++ resolved
@@ -496,12 +496,6 @@
     methodName = eventToMethodMap()[event.type] or event.type
     result     = if @[methodName]? then @[methodName] event else yes
 
-<<<<<<< HEAD
-    # unless result
-    #   log @, result, event.type, "???"
-
-=======
->>>>>>> fc8b1735
     unless result is no
       @emit event.type, event
       # deprecate below 09/2012 sinan

class JContextMenu extends KDView

  constructor:(options,data)->

    super options,data

    @setClass "jcontextmenu"
    @getSingleton("windowController").addLayer @

<<<<<<< HEAD
    @on 'ReceivedClickElsewhere', =>
      @windowController.removeLayer @
      @destroy()
=======
    @on 'ReceivedClickElsewhere', => @destroy()
>>>>>>> 7623fd8c

    if data
      @treeController = new JContextMenuTreeViewController delegate : @, data
      @addSubView @treeController.getView()
      @treeController.getView().on 'ReceivedClickElsewhere', => @destroy()
    
    KDView.appendToDOMBody @

  childAppended:->

    @positionContextMenu()
    super

  positionContextMenu:()->

    event       = @getOptions().event
    mainHeight  = @getSingleton('mainView').getHeight()
    
    top         = event.pageY
    menuHeight  = @getHeight()
    if top + menuHeight > mainHeight
      top = mainHeight - menuHeight - 15

    @getDomElement().css
      width     : "172px"
      top       : top
      left      : event.pageX<|MERGE_RESOLUTION|>--- conflicted
+++ resolved
@@ -7,13 +7,7 @@
     @setClass "jcontextmenu"
     @getSingleton("windowController").addLayer @
 
-<<<<<<< HEAD
-    @on 'ReceivedClickElsewhere', =>
-      @windowController.removeLayer @
-      @destroy()
-=======
     @on 'ReceivedClickElsewhere', => @destroy()
->>>>>>> 7623fd8c
 
     if data
       @treeController = new JContextMenuTreeViewController delegate : @, data

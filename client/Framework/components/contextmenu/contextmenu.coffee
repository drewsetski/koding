class JContextMenu extends KDView

  constructor:(options = {},data)->

<<<<<<< HEAD
    options.cssClass  = @utils.curryCssClass "jcontextmenu", options.cssClass
    options.menuWidth or= 172 
=======
    options.cssClass        = @utils.curryCssClass "jcontextmenu", options.cssClass
    options.menuWidth     or= 172
    options.offset        or= {}
    options.offset.left   or= 0
    options.offset.top    or= 0
    options.arrow          ?= no
>>>>>>> d63d2219

    super options, data

    o = @getOptions()

    @getSingleton("windowController").addLayer @

    @on 'ReceivedClickElsewhere', => @destroy()

    if data
      @treeController = new JContextMenuTreeViewController
        type              : o.type
        view              : o.view
        delegate          : @
        treeItemClass     : o.treeItemClass
        listViewClass     : o.listViewClass
        itemChildClass    : o.itemChildClass
        itemChildOptions  : o.itemChildOptions
        addListsCollapsed : o.addListsCollapsed
        putDepthInfo      : o.putDepthInfo
      , data
      @addSubView @treeController.getView()
      @treeController.getView().on 'ReceivedClickElsewhere', => @destroy()

    if options.arrow
      @on "viewAppended", @bound "addArrow"

    KDView.appendToDOMBody @

  childAppended:->

    @positionContextMenu()
    super

  addArrow:->

    o = @getOptions().arrow
    o.placement or= "top"
    o.margin     ?= 0

    @arrow = new KDCustomHTMLView
      tagName  : "span"
      cssClass : "arrow #{o.placement}"

    @arrow.$().css switch o.placement
      when "top"
        rule = top : -7
        if o.margin > 0 then rule.left = o.margin else rule.right = -(o.margin)
        rule
      when "bottom"
        rule = bottom : 0
        if o.margin > 0 then rule.left = o.margin else rule.right = -(o.margin)
        rule
      when "right"
        rule = right : -7
        if o.margin > 0 then rule.top = o.margin else rule.bottom = -(o.margin)
        rule
      when "left"
        rule = left : -11
        if o.margin > 0 then rule.top = o.margin else rule.bottom = -(o.margin)
        rule
      else {}

    @addSubView @arrow

  positionContextMenu:()->
    options     = @getOptions()
    event       = options.event or {}
    mainView    = @getSingleton 'mainView'

    mainHeight  = mainView.getHeight()
    mainWidth   = mainView.getWidth()

    menuHeight  = @getHeight()
    menuWidth   = @getWidth()

<<<<<<< HEAD
    top         = options.y or event.pageY or 0
    left        = options.x or event.pageX or 0
    
    if top + menuHeight > mainHeight
      top  = mainHeight - menuHeight - 15

    if left + menuWidth > mainWidth
      left  = mainWidth - menuWidth
=======
    top         = (options.y or event.pageY or 0) + options.offset.top
    left        = (options.x or event.pageX or 0) + options.offset.left

    if top + menuHeight > mainHeight
      top  = mainHeight - menuHeight + options.offset.top

    if left + menuWidth > mainWidth
      left  = mainWidth - menuWidth + options.offset.left
>>>>>>> d63d2219

    @getDomElement().css
      width     : "#{options.menuWidth}px"
      top       : top
      left      : left<|MERGE_RESOLUTION|>--- conflicted
+++ resolved
@@ -2,17 +2,12 @@
 
   constructor:(options = {},data)->
 
-<<<<<<< HEAD
-    options.cssClass  = @utils.curryCssClass "jcontextmenu", options.cssClass
-    options.menuWidth or= 172 
-=======
     options.cssClass        = @utils.curryCssClass "jcontextmenu", options.cssClass
     options.menuWidth     or= 172
     options.offset        or= {}
     options.offset.left   or= 0
     options.offset.top    or= 0
     options.arrow          ?= no
->>>>>>> d63d2219
 
     super options, data
 
@@ -89,16 +84,6 @@
     menuHeight  = @getHeight()
     menuWidth   = @getWidth()
 
-<<<<<<< HEAD
-    top         = options.y or event.pageY or 0
-    left        = options.x or event.pageX or 0
-    
-    if top + menuHeight > mainHeight
-      top  = mainHeight - menuHeight - 15
-
-    if left + menuWidth > mainWidth
-      left  = mainWidth - menuWidth
-=======
     top         = (options.y or event.pageY or 0) + options.offset.top
     left        = (options.x or event.pageX or 0) + options.offset.left
 
@@ -107,7 +92,6 @@
 
     if left + menuWidth > mainWidth
       left  = mainWidth - menuWidth + options.offset.left
->>>>>>> d63d2219
 
     @getDomElement().css
       width     : "#{options.menuWidth}px"

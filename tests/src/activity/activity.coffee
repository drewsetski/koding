utils   = require '../utils/utils.js'
helpers = require '../helpers/helpers.js'
faker   = require 'faker'
assert  = require 'assert'

activitySelector = '[testpath=activity-list] section:nth-of-type(1) [testpath=ActivityListItemView]:first-child'

module.exports =


  postActivity: (browser) ->

    helpers.postActivity(browser)

    browser.end()


  postComment: (browser) ->

    helpers.postComment(browser)

    browser.end()


  likeActivity: (browser) ->

    user = helpers.beginTest(browser)
    helpers.postActivity(browser, no)
    selector    = activitySelector + ' [testpath=activity-like-link]'
    likeElement = activitySelector + ' .like-summary'

    browser
      .waitForElementVisible selector, 10000
      .click                 selector
      .waitForElementVisible likeElement, 10000
      .assert.containsText   likeElement, user.username + ' liked this.'
      .end()


  editPost: (browser) ->

    helpers.postActivity(browser)

    post = helpers.getFakeText()

    browser
      .waitForElementVisible      activitySelector + ' .settings-menu-wrapper', 10000
      .click                      activitySelector + ' .settings-menu-wrapper'
      .click                      '.kdcontextmenu .edit-post'
      .clearValue                 activitySelector + ' .edit-widget [testpath=ActivityInputView]'
      .setValue                   activitySelector + ' .edit-widget [testpath=ActivityInputView]', post + '\n'
      .pause                      3000
      .assert.containsText activitySelector, post # Assertion
      .end()


  deletePost: (browser) ->

    helpers.postActivity(browser)
    helpers.postActivity(browser, no)

    post = helpers.getFakeText()

    browser
      .waitForElementVisible        activitySelector + ' .settings-menu-wrapper', 10000
      .click                        activitySelector + ' .settings-menu-wrapper'
      .click                        '.kdcontextmenu .delete-post'
      .click                        '.kdmodal-inner .modal-clean-red'
      .pause                        3000, ->
        text = browser.getText activitySelector
        assert.notEqual text, post # Assertion
      .end()


  # likeComment: (browser) ->

  #   helpers.postComment(browser)

  #   comment         = helpers.getFakeText()
  #   commentSelector = activitySelector + ' .comment-container .kdlistitemview-comment:first-child'

  #   browser
  #     .waitForElementVisible    commentSelector, 3000
  #     .click                    commentSelector + ' [testpath=activity-like-link]'
  #     .waitForElementVisible    commentSelector + ' .liked:not(.count)', 10000 # Assertion
  #     .end()


  editComment: (browser) ->

    helpers.postComment(browser)

    commentSelector = activitySelector + ' .comment-container button.comment-menu'
    post            =  helpers.getFakeText()

    browser
      .waitForElementPresent    commentSelector, 3000
      .click                    commentSelector
      .waitForElementVisible    '.kdcontextmenu .edit-comment', 5000
      .click                    '.kdcontextmenu .edit-comment'
      .clearValue               activitySelector + ' .comment-container .comment-input-widget [testpath=CommentInputView]'
      .setValue                 activitySelector + ' .comment-container .comment-input-widget [testpath=CommentInputView]', post + '\n'
      .pause                    3000
      .assert.containsText      activitySelector + ' .comment-container', post # Assertion
      .end()


  deleteComment: (browser) ->

    helpers.postComment(browser)

    commentSelector = activitySelector + ' .comment-container button.comment-menu'
    post            =  helpers.getFakeText()

    browser
      .waitForElementPresent    commentSelector, 3000
      .click                    commentSelector
      .waitForElementVisible    '.kdcontextmenu .delete-comment', 5000
      .click                    '.kdcontextmenu .delete-comment'
      .click                    '.kdmodal-inner .modal-clean-red'
      .pause                    3000, ->
        text = browser.getText activitySelector + ' .comment-container'
        assert.notEqual text, post # Assertion
      .end()


  cancelCommentDeletion: (browser) ->

    comment = helpers.postComment(browser)

    commentSelector = activitySelector + ' .comment-container button.comment-menu'

    browser
      .waitForElementPresent    commentSelector, 5000
      .click                    commentSelector
      .waitForElementVisible    '.kdcontextmenu .delete-comment', 5000
      .click                    '.kdcontextmenu .delete-comment'
      .click                    '.kdmodal-inner .modal-cancel'
      .waitForElementNotPresent '.kdoverlay', 5000
      .assert.containsText      activitySelector + ' .comment-container', comment # Assertion
      .end()


  # searchActivity: (browser) ->

  #   post     = helpers.postActivity(browser)
  #   selector = '[testpath=activity-list] [testpath=ActivityListItemView]:first-child'

  #   browser
  #     .setValue                 '.kdtabhandlecontainer .search-input', post + '\n'
  #     .pause                    5000
  #     .assert.containsText      selector , post # Assertion
  #     .end()


  showMoreCommentLink: (browser) ->

    helpers.postComment(browser)

    for i in [1..5]
      helpers.postComment(browser, no, no)

    browser
      .refresh()
      .waitForElementVisible  activitySelector + ' .comment-container [testpath=list-previous-link]', 10000
      .end()


  sendHashtagActivity: (browser) ->

    helpers.sendHashtagActivity(browser)
    browser.end()


  # topicFollow: (browser) ->

  #   hashtag = helpers.sendHashtagActivity(browser)
  #   selector = activitySelector + ' .has-markdown p a:first-child'

<<<<<<< HEAD
    browser
      .waitForElementVisible   selector, 5000
      .click                   selector
      .pause                   3000 # really required
      .assert.containsText     '[testpath=channel-title]', hashtag # Assertion
      .end()


  postLongMessage: (browser) ->

    helpers.beginTest(browser)

    post = ''

    for i in [1..6]

      post += helpers.getFakeText()

    helpers.doPostActivity(browser, post)
    browser.end()


  postLongComment: (browser) ->

    helpers.beginTest(browser)
    post = helpers.getFakeText()
    helpers.doPostActivity(browser, post)
    comment = ''

    for i in [1..6]

      comment += helpers.getFakeText()

    helpers.doPostComment(browser, comment)
    browser.end()


  postMessageWithCode: (browser) ->

    helpers.beginTest(browser)

    timestamp = Date.now()
    code      = "console.log(#{timestamp})"
    post      = '```' + code + '```'
    selector  = '[testpath=ActivityListItemView]:first-child .has-markdown code'

    helpers.doPostActivity(browser, post, no)

    browser
      .assert.containsText selector, code # Assertion
      .end()


  postMessageWithImage: (browser) ->

    helpers.beginTest(browser)

    image = 'http://placehold.it/200x100'

    browser
      .click                  '[testpath="public-feed-link/Activity/Topic/public"]'
      .waitForElementVisible  '[testpath=ActivityInputView]', 10000
      .click                  '[testpath="ActivityTabHandle-/Activity/Public/Recent"]'
      .click                  '[testpath=ActivityInputView]'
      .setValue               '[testpath=ActivityInputView]', image
      .click                  '[testpath=post-activity-button]'
      .pause                  6000 # required

    selector = activitySelector + ' .activity-content-wrapper .embed-image-view img'

    browser
      .waitForElementVisible selector, image # Assertion
      .end()


  postMessageWithLink: (browser) ->

    helpers.beginTest(browser)

    link = 'http://nightwatchjs.org/' # last '/' is the trick!
    linkSelector = activitySelector + ' .activity-content-wrapper article a'

    helpers.doPostActivity(browser, link)

    browser.getAttribute linkSelector, 'href', (result) ->
      href = result.value
      assert.equal(link, href)

    browser.end()


  postMessageAndSeeIfItsPostedOnlyOnce: (browser) ->

    post = helpers.getFakeText()

    helpers.postActivity(browser)

    secondPostSelector = '[testpath=activity-list] section:nth-of-type(1) [testpath=ActivityListItemView]:nth-of-type(2) article'
    secondPost = browser.getText secondPostSelector

    assert.notEqual(post, secondPost)

    browser.end()


  postCommentWithCode: (browser) ->

    helpers.beginTest(browser)

    post      = helpers.getFakeText()
    timestamp = Date.now()
    code      = "console.log(#{timestamp})"
    comment   = '```' + code + '```'
    selector  = '[testpath=ActivityListItemView]:first-child .comment-contents .has-markdown code'

    helpers.doPostActivity(browser, post)
    helpers.doPostComment(browser, comment, no)

    browser
      .pause 2000
      .assert.containsText selector, code # Assertion
      .end()


  postCommentWithImage: (browser) ->

    helpers.beginTest(browser)

    post     = helpers.getFakeText()
    image    = 'http://placehold.it/200x100'
    selector = activitySelector + ' .comment-contents .comment-body-container .has-markdown a'

    helpers.doPostActivity(browser, post)
    helpers.doPostComment(browser, image)

    browser
      .assert.containsText selector, image # Assertion
      .end()
=======
  #   browser
  #     .waitForElementVisible   selector, 5000
  #     .click                   selector
  #     .pause                   3000 # really required
  #     .assert.containsText     '[testpath=channel-title]', hashtag # Assertion
  #     .end()
>>>>>>> 27ffaee9
<|MERGE_RESOLUTION|>--- conflicted
+++ resolved
@@ -177,150 +177,9 @@
   #   hashtag = helpers.sendHashtagActivity(browser)
   #   selector = activitySelector + ' .has-markdown p a:first-child'
 
-<<<<<<< HEAD
-    browser
-      .waitForElementVisible   selector, 5000
-      .click                   selector
-      .pause                   3000 # really required
-      .assert.containsText     '[testpath=channel-title]', hashtag # Assertion
-      .end()
-
-
-  postLongMessage: (browser) ->
-
-    helpers.beginTest(browser)
-
-    post = ''
-
-    for i in [1..6]
-
-      post += helpers.getFakeText()
-
-    helpers.doPostActivity(browser, post)
-    browser.end()
-
-
-  postLongComment: (browser) ->
-
-    helpers.beginTest(browser)
-    post = helpers.getFakeText()
-    helpers.doPostActivity(browser, post)
-    comment = ''
-
-    for i in [1..6]
-
-      comment += helpers.getFakeText()
-
-    helpers.doPostComment(browser, comment)
-    browser.end()
-
-
-  postMessageWithCode: (browser) ->
-
-    helpers.beginTest(browser)
-
-    timestamp = Date.now()
-    code      = "console.log(#{timestamp})"
-    post      = '```' + code + '```'
-    selector  = '[testpath=ActivityListItemView]:first-child .has-markdown code'
-
-    helpers.doPostActivity(browser, post, no)
-
-    browser
-      .assert.containsText selector, code # Assertion
-      .end()
-
-
-  postMessageWithImage: (browser) ->
-
-    helpers.beginTest(browser)
-
-    image = 'http://placehold.it/200x100'
-
-    browser
-      .click                  '[testpath="public-feed-link/Activity/Topic/public"]'
-      .waitForElementVisible  '[testpath=ActivityInputView]', 10000
-      .click                  '[testpath="ActivityTabHandle-/Activity/Public/Recent"]'
-      .click                  '[testpath=ActivityInputView]'
-      .setValue               '[testpath=ActivityInputView]', image
-      .click                  '[testpath=post-activity-button]'
-      .pause                  6000 # required
-
-    selector = activitySelector + ' .activity-content-wrapper .embed-image-view img'
-
-    browser
-      .waitForElementVisible selector, image # Assertion
-      .end()
-
-
-  postMessageWithLink: (browser) ->
-
-    helpers.beginTest(browser)
-
-    link = 'http://nightwatchjs.org/' # last '/' is the trick!
-    linkSelector = activitySelector + ' .activity-content-wrapper article a'
-
-    helpers.doPostActivity(browser, link)
-
-    browser.getAttribute linkSelector, 'href', (result) ->
-      href = result.value
-      assert.equal(link, href)
-
-    browser.end()
-
-
-  postMessageAndSeeIfItsPostedOnlyOnce: (browser) ->
-
-    post = helpers.getFakeText()
-
-    helpers.postActivity(browser)
-
-    secondPostSelector = '[testpath=activity-list] section:nth-of-type(1) [testpath=ActivityListItemView]:nth-of-type(2) article'
-    secondPost = browser.getText secondPostSelector
-
-    assert.notEqual(post, secondPost)
-
-    browser.end()
-
-
-  postCommentWithCode: (browser) ->
-
-    helpers.beginTest(browser)
-
-    post      = helpers.getFakeText()
-    timestamp = Date.now()
-    code      = "console.log(#{timestamp})"
-    comment   = '```' + code + '```'
-    selector  = '[testpath=ActivityListItemView]:first-child .comment-contents .has-markdown code'
-
-    helpers.doPostActivity(browser, post)
-    helpers.doPostComment(browser, comment, no)
-
-    browser
-      .pause 2000
-      .assert.containsText selector, code # Assertion
-      .end()
-
-
-  postCommentWithImage: (browser) ->
-
-    helpers.beginTest(browser)
-
-    post     = helpers.getFakeText()
-    image    = 'http://placehold.it/200x100'
-    selector = activitySelector + ' .comment-contents .comment-body-container .has-markdown a'
-
-    helpers.doPostActivity(browser, post)
-    helpers.doPostComment(browser, image)
-
-    browser
-      .assert.containsText selector, image # Assertion
-      .end()
-=======
   #   browser
   #     .waitForElementVisible   selector, 5000
   #     .click                   selector
   #     .pause                   3000 # really required
   #     .assert.containsText     '[testpath=channel-title]', hashtag # Assertion
-  #     .end()
->>>>>>> 27ffaee9
+  #     .end()
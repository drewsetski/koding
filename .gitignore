--- conflicted
+++ resolved
@@ -43,13 +43,10 @@
 *.orig
 
 .vagrant
-<<<<<<< HEAD
 kites/alice
 kites/broker
 kites/idshift
 kites/irc
 kites/ldapserver
 kites/proxy
-=======
-.pyc
->>>>>>> 0cd5ea37
+.pyc
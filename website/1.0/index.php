<?php 
require_once 'config.php';
require_once 'routes.php';
require_once 'helpers.php';

// $params = explode('/', preg_replace('/^\/\d+\.\d+\//', '', $_SERVER['REDIRECT_URL']));
// // $route = array_shift($params);
// 
// switch($route) {
// case 'invitation' :
//  #header(200);
//  print json_encode($params);
//  die();
// }

<<<<<<< HEAD
define("TIME_ZONE",    "America/New_York");
date_default_timezone_set(TIME_ZONE);

$query = $_GET;
$query['data'] = json_decode($query['data'],true);

if ($query['env']=="vpn"){
  $dbName = "kodingen";
  $dbHost = "184.173.138.98";
  $dbPort = "27017";
  $dbUser = "kodingen_user";
  $dbPass = "Cvy3_exwb6JI";
}
elseif ($query['env'] == "mongohq-dev" || $_SERVER['HTTP_X_FORWARDED_HOST'] == 'dev-api.koding.com') {
  $dbName = "koding";
  $dbHost = "staff.mongohq.com";
  $dbPort = "10016";
  $dbUser = "dev";
  $dbPass = "YzaCHWGkdL2r4f";
}
else {
  $dbName = "beta_koding";
  $dbHost = "db0.beta.system.aws.koding.com";
  $dbPort = "27017";
  $dbUser = "beta_koding_user";
  $dbPass = "lkalkslakslaksla1230000";
}

$connStr = "mongodb://{$dbUser}:{$dbPass}@{$dbHost}:{$dbPort}/{$dbName}";



try {
	if(!isset($mongo)) $mongo = new Mongo($connStr, array("persist" => $dbName));
    //echo 'connection established.';
} catch (Exception $e) {
	//commment in to see what the exception is
  //echo 'Caught exception: ',  $e->getMessage(), "\n";
  respondWith(array("error" => "DB connection can't be established.".$e->getMessage()));
}

=======
>>>>>>> 7623fd8c

$route = preg_replace('/^\/'.array_pop(explode('/', dirname(__FILE__))).'/', '', $_GET['q']);
if (!$route || !$router->handle_route($route)) {
  switch ($query['data']['collection']){

      case 'activities':
          respondWith(getFeed('cActivities',$query['data']['limit'],$query['data']['sort'],$query['data']['skip']));
          break;
      case 'topics':
          respondWith(getFeed('jTags',$query['data']['limit'],$query['data']['sort'],$query['data']['skip']));
          break;
      default:
          respondWith(array("error"=>"not a  valid collection",));
  } 
}

function respondWith($res){
    global $query;
    echo  $query['callback']."(" . json_encode($res) . ")";
}

function getFeed($collection,$limit,$sort,$skip){
    global $mongo,$dbName,$query;

    $type     = $query["data"]["type"];
    $originId = isset($query["data"]["originId"]) ? new MongoId(
      $query["data"]["originId"]
    ) : array(
      '$ne' => -1,
    );

    trace($type);

    $limit = $limit == "" ? 20    : $limit;
    $skip  = $skip  == "" ? 0     : $skip;
    $type  = $type        ? $type : array( '$nin' => array('CFolloweeBucketActivity'));
  
    switch ($collection){
        case 'cActivities':
            $cursor = $mongo->$dbName->$collection->find(
              array(
                "snapshot"  => array( '$exists'  => true ),
                "type"      => $type,
                "originId"  => $originId,
              ),
              array('snapshot' => true));

            break;
        case 'jTags':
            $cursor = $mongo->$dbName->$collection->find();
            break;
        default:
            break;
    }            
    $cursor->sort($sort);
    $cursor->limit($limit);
    $cursor->skip($skip);
    $r = array();
    foreach ($cursor as $doc) array_push($r,$doc);

    return $r;
}<|MERGE_RESOLUTION|>--- conflicted
+++ resolved
@@ -13,50 +13,6 @@
 //  die();
 // }
 
-<<<<<<< HEAD
-define("TIME_ZONE",    "America/New_York");
-date_default_timezone_set(TIME_ZONE);
-
-$query = $_GET;
-$query['data'] = json_decode($query['data'],true);
-
-if ($query['env']=="vpn"){
-  $dbName = "kodingen";
-  $dbHost = "184.173.138.98";
-  $dbPort = "27017";
-  $dbUser = "kodingen_user";
-  $dbPass = "Cvy3_exwb6JI";
-}
-elseif ($query['env'] == "mongohq-dev" || $_SERVER['HTTP_X_FORWARDED_HOST'] == 'dev-api.koding.com') {
-  $dbName = "koding";
-  $dbHost = "staff.mongohq.com";
-  $dbPort = "10016";
-  $dbUser = "dev";
-  $dbPass = "YzaCHWGkdL2r4f";
-}
-else {
-  $dbName = "beta_koding";
-  $dbHost = "db0.beta.system.aws.koding.com";
-  $dbPort = "27017";
-  $dbUser = "beta_koding_user";
-  $dbPass = "lkalkslakslaksla1230000";
-}
-
-$connStr = "mongodb://{$dbUser}:{$dbPass}@{$dbHost}:{$dbPort}/{$dbName}";
-
-
-
-try {
-	if(!isset($mongo)) $mongo = new Mongo($connStr, array("persist" => $dbName));
-    //echo 'connection established.';
-} catch (Exception $e) {
-	//commment in to see what the exception is
-  //echo 'Caught exception: ',  $e->getMessage(), "\n";
-  respondWith(array("error" => "DB connection can't be established.".$e->getMessage()));
-}
-
-=======
->>>>>>> 7623fd8c
 
 $route = preg_replace('/^\/'.array_pop(explode('/', dirname(__FILE__))).'/', '', $_GET['q']);
 if (!$route || !$router->handle_route($route)) {

--- conflicted
+++ resolved
@@ -4,11 +4,6 @@
 	"errors"
 	"fmt"
 	"socialapi/request"
-<<<<<<< HEAD
-
-	"github.com/jinzhu/gorm"
-=======
->>>>>>> 3671007a
 	"github.com/koding/bongo"
 )
 
@@ -77,11 +72,7 @@
 	}
 
 	// first check if the err is not found err
-<<<<<<< HEAD
-	if err == gorm.RecordNotFound {
-=======
 	if err == bongo.RecordNotFound {
->>>>>>> 3671007a
 		if a.Nick == "" {
 			return errors.New("nick is not set")
 		}

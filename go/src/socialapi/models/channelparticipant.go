--- conflicted
+++ resolved
@@ -23,9 +23,6 @@
 
 	// Status of the participant in the channel
 	StatusConstant string `json:"statusConstant"   sql:"NOT NULL;TYPE:VARCHAR(100);"`
-
-	// Role of the participant in the channel
-	RoleConstant string `json:"roleConstant"`
 
 	// holds troll, unsafe, etc
 	MetaBits MetaBits `json:"metaBits"`
@@ -53,7 +50,6 @@
 func NewChannelParticipant() *ChannelParticipant {
 	return &ChannelParticipant{
 		StatusConstant: ChannelParticipant_STATUS_ACTIVE,
-		RoleConstant:   Permission_ROLE_MEMBER,
 		LastSeenAt:     time.Now().UTC(),
 		CreatedAt:      time.Now().UTC(),
 		UpdatedAt:      time.Now().UTC(),
@@ -481,34 +477,6 @@
 	return bongo.B.DB.Exec(query, t, c.Id).Error
 }
 
-<<<<<<< HEAD
-func (c *ChannelParticipant) FetchRole() (string, error) {
-	// mark guests as guest
-	if c.AccountId == 0 {
-		return Permission_ROLE_GUEST, nil
-	}
-
-	if c.ChannelId == 0 {
-		return Permission_ROLE_GUEST, nil
-	}
-
-	// fetch participant
-	err := c.FetchParticipant()
-	if err != nil && err != bongo.RecordNotFound {
-		return "", err
-	}
-
-	// if not a member, mark as guest
-	if err == bongo.RecordNotFound {
-		return Permission_ROLE_GUEST, nil
-	}
-
-	if c.RoleConstant == "" {
-		return Permission_ROLE_GUEST, nil
-	}
-
-	return c.RoleConstant, nil
-=======
 func (c *ChannelParticipant) Glance() error {
 	c.LastSeenAt = time.Now().UTC()
 
@@ -519,5 +487,4 @@
 	go bongo.B.PublishEvent("channel_glanced", c)
 
 	return nil
->>>>>>> 2224a20f
 }
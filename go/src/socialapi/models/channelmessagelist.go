--- conflicted
+++ resolved
@@ -103,6 +103,10 @@
 	)
 }
 
+func (c *ChannelMessageList) CountWithQuery(q *bongo.Query) (int, error) {
+	return bongo.B.CountWithQuery(c, q)
+}
+
 func (c *ChannelMessageList) Create() error {
 	return bongo.B.Create(c)
 }
@@ -342,7 +346,6 @@
 	return c.Update()
 }
 
-<<<<<<< HEAD
 func (c *ChannelMessageList) MarkIfExempt() error {
 	isExempt, err := c.isExempt()
 	if err != nil {
@@ -370,12 +373,24 @@
 	cm.Id = c.MessageId
 
 	return cm.isExempt()
-=======
+
+}
+
 func (c *ChannelMessageList) Count(channelId int64) (int, error) {
 	if channelId == 0 {
 		return 0, errors.New("channel id is not set")
 	}
 
-	return bongo.B.Count(c, "channel_id = ?", channelId)
->>>>>>> a6d7de4a
+	query := &bongo.Query{
+		Selector: map[string]interface{}{
+			"channel_id": channelId,
+		},
+	}
+
+	query.AddScope(RemoveTrollContent(
+		// dont show trolls
+		c, false,
+	))
+
+	return c.CountWithQuery(query)
 }
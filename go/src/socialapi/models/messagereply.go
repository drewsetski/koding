package models

import (
	"errors"
	"time"

	"github.com/koding/bongo"
)

type MessageReply struct {
	// unique identifier of the MessageReply
	Id int64 `json:"id"`

	// Id of the interacted message
	MessageId int64 `json:"messageId"             sql:"NOT NULL"`

	// Id of the reply
	ReplyId int64 `json:"replyId"                 sql:"NOT NULL"`

	// Creation of the MessageReply
	CreatedAt time.Time `json:"createdAt"         sql:"NOT NULL"`
}

func (m MessageReply) GetId() int64 {
	return m.Id
}

func (m MessageReply) TableName() string {
	return "api.message_reply"
}

func NewMessageReply() *MessageReply {
	return &MessageReply{}
}

func (m *MessageReply) AfterCreate() {
	bongo.B.AfterCreate(m)
}

func (m *MessageReply) AfterUpdate() {
	bongo.B.AfterUpdate(m)
}

func (m MessageReply) AfterDelete() {
	bongo.B.AfterDelete(m)
}

func (m *MessageReply) ById(id int64) error {
	return bongo.B.ById(m, id)
}

func (m *MessageReply) Create() error {
	return bongo.B.Create(m)
}

func (m *MessageReply) Some(data interface{}, q *bongo.Query) error {
	return bongo.B.Some(m, data, q)
}

func (m *MessageReply) One(q *bongo.Query) error {
	return bongo.B.One(m, m, q)
}

func (m *MessageReply) Delete() error {
	selector := map[string]interface{}{
		"message_id": m.MessageId,
		"reply_id":   m.ReplyId,
	}

	if err := m.One(bongo.NewQS(selector)); err != nil {
		return err
	}

	err := bongo.B.Delete(m)
	if err != nil {
		return err
	}

	return nil
}

func (m *MessageReply) One(q *bongo.Query) error {

	return bongo.B.One(m, m, q)
}

func (m *MessageReply) DeleteByOrQuery(messageId int64) error {
	var messageReplies []MessageReply
	query := bongo.B.DB.Table(m.TableName())
	query = query.Where("message_id = ? or reply_id = ?", messageId, messageId)

	if err := query.Find(&messageReplies).Error; err != nil {
		return err
	}

<<<<<<< HEAD
=======
	if messageReplies == nil {
		return nil
	}

	if len(messageReplies) == 0 {
		return nil
	}

	for _, messageReply := range messageReplies {
		err := bongo.B.Delete(messageReply)
		if err != nil {
			return err
		}
	}

>>>>>>> 239a9582
	return nil
}

func (m *MessageReply) List(query *Query) ([]ChannelMessage, error) {
	return m.fetchMessages(query)
}

func (m *MessageReply) ListAll() ([]ChannelMessage, error) {
	query := NewQuery()
	query.Limit = 0
	query.Skip = 0
	return m.fetchMessages(query)
}

func (m *MessageReply) fetchMessages(query *Query) ([]ChannelMessage, error) {
	var replies []int64

	if m.MessageId == 0 {
		return nil, errors.New("MessageId is not set")
	}

	q := &bongo.Query{
		Selector: map[string]interface{}{
			"message_id": m.MessageId,
		},
		Pluck:      "reply_id",
		Pagination: *bongo.NewPagination(query.Limit, query.Skip),
		Sort:       map[string]string{"created_at": "DESC"},
	}

	if err := m.Some(&replies, q); err != nil {
		return nil, err
	}

	parent := NewChannelMessage()
	channelMessageReplies, err := parent.FetchByIds(replies)
	if err != nil {
		return nil, err
	}

	return channelMessageReplies, nil
}

func (m *MessageReply) Count() (int, error) {
	if m.MessageId == 0 {
		return 0, errors.New("MessageId is not set")
	}

	return bongo.B.Count(m,
		"message_id = ?",
		m.MessageId,
	)
}<|MERGE_RESOLUTION|>--- conflicted
+++ resolved
@@ -93,8 +93,6 @@
 		return err
 	}
 
-<<<<<<< HEAD
-=======
 	if messageReplies == nil {
 		return nil
 	}
@@ -110,7 +108,6 @@
 		}
 	}
 
->>>>>>> 239a9582
 	return nil
 }
 

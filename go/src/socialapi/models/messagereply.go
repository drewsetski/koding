package models

import (
	"errors"
	"time"

	"github.com/koding/bongo"
)

type MessageReply struct {
	// unique identifier of the MessageReply
	Id int64 `json:"id"`

	// Id of the interacted message
	MessageId int64 `json:"messageId"             sql:"NOT NULL"`

	// Id of the reply
	ReplyId int64 `json:"replyId"                 sql:"NOT NULL"`

	// Creation of the MessageReply
	CreatedAt time.Time `json:"createdAt"         sql:"NOT NULL"`
}

func (m *MessageReply) GetId() int64 {
	return m.Id
}

func (m MessageReply) TableName() string {
	return "api.message_reply"
}

func NewMessageReply() *MessageReply {
	return &MessageReply{}
}

func (m *MessageReply) AfterCreate() {
	bongo.B.AfterCreate(m)
}

func (m *MessageReply) AfterUpdate() {
	bongo.B.AfterUpdate(m)
}

func (m *MessageReply) AfterDelete() {
	bongo.B.AfterDelete(m)
}

func (m *MessageReply) Fetch() error {
	return bongo.B.Fetch(m)
}

func (m *MessageReply) Create() error {
	return bongo.B.Create(m)
}

func (m *MessageReply) Delete() error {
	if err := bongo.B.DB.
		Where("message_id = ? and reply_id = ?", m.MessageId, m.ReplyId).
		Delete(m).Error; err != nil {
		return err
	}
	return nil
}

<<<<<<< HEAD
func (m *MessageReply) Some(data interface{}, q *bongo.Query) error {

	return bongo.B.Some(m, data, q)
}

func (m *MessageReply) One(q *bongo.Query) error {

	return bongo.B.One(m, m, q)
=======
func (m *MessageReply) DeleteByOrQuery(messageId int64) error {
	if err := bongo.B.DB.
		Where("message_id = ? or reply_id = ?", messageId, messageId).
		Delete(m).Error; err != nil {
		return err
	}
	return nil
>>>>>>> 0ea3e939
}

func (m *MessageReply) List() ([]ChannelMessage, error) {
	var replies []int64

	if m.MessageId == 0 {
		return nil, errors.New("MessageId is not set")
	}

	// TODO change this with FetchReplyIds methods
	if err := bongo.B.DB.Table(m.TableName()).
		Where("message_id = ?", m.MessageId).
		Pluck("reply_id", &replies).
		Error; err != nil {
		return nil, err
	}

	parent := NewChannelMessage()
	channelMessageReplies, err := parent.FetchByIds(replies)
	if err != nil {
		return nil, err
	}

	return channelMessageReplies, nil
}

// we do not need pagination??
func (m *MessageReply) FetchReplyIds(p *bongo.Pagination, t time.Time) ([]int64, error) {
	var replyIds []int64

	if err := bongo.B.DB.Table(m.TableName()).
		Where("message_id = ? AND created_at >= ?", m.MessageId, t).
		Order("created_at desc").
		Pluck("reply_id", &replyIds).
		Error; err != nil {
		return nil, err
	}

	return replyIds, nil
}

func (m *MessageReply) FetchByReplyId() error {
	q := &bongo.Query{
		Selector: map[string]interface{}{
			"reply_id": m.ReplyId,
		},
	}
	return m.One(q)
}

func (m *MessageReply) FetchFirstAccountReply(accountId int64) error {
	cm := NewChannelMessage()
	rows, err := bongo.B.DB.Raw("SELECT mr.reply_id, mr.created_at "+
		"FROM "+m.TableName()+" mr "+
		"LEFT JOIN "+cm.TableName()+" cm ON cm.id = mr.reply_id "+
		"WHERE cm.account_id = ? AND mr.message_id = ? "+
		"ORDER BY cm.created_at ASC "+
		"LIMIT 1", accountId, m.MessageId).Rows()

	// probably gorm.ErrNotFound error must be caught
	if err != nil {
		return err
	}
	if rows.Next() {
		// i could not handle it by selecting all columns
		rows.Scan(&m.ReplyId, &m.CreatedAt)
	}

	return nil
}<|MERGE_RESOLUTION|>--- conflicted
+++ resolved
@@ -62,7 +62,6 @@
 	return nil
 }
 
-<<<<<<< HEAD
 func (m *MessageReply) Some(data interface{}, q *bongo.Query) error {
 
 	return bongo.B.Some(m, data, q)
@@ -71,15 +70,16 @@
 func (m *MessageReply) One(q *bongo.Query) error {
 
 	return bongo.B.One(m, m, q)
-=======
+}
+
 func (m *MessageReply) DeleteByOrQuery(messageId int64) error {
 	if err := bongo.B.DB.
 		Where("message_id = ? or reply_id = ?", messageId, messageId).
 		Delete(m).Error; err != nil {
 		return err
 	}
+
 	return nil
->>>>>>> 0ea3e939
 }
 
 func (m *MessageReply) List() ([]ChannelMessage, error) {

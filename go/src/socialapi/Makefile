# MAKEFLAGS += -j
NO_COLOR=\033[0m
OK_COLOR=\033[0;32m
GODIR=$(CURDIR)/../../../go
GOBINDIR=$(GODIR)/bin
GOPATH := $(realpath $(GODIR))
GOBIN := $(realpath $(GOBINDIR))
CONFIG=./config/dev.toml
MAJOR=0
MINOR=1
# export MAJOR
# export MINOR

# set debug level
debug?=false
ifeq ($(debug), true)
	VERBOSE="-v"
	DBG="-d" # don't use DEBUG, it's set to `yes`
endif

outputMetrics?=false
ifeq ($(outputMetrics), true)
	METRICS="-outputMetrics"
endif

# set config name
ifneq ($(strip $(config)),)
	CONFIG=$(config)
endif

# set port
ifdef port
	PORT="-port=$(port)"
endif

# set kite
ifdef kite
	KITE="-kite-init=true"
endif

PACKAGES = \
	socialapi/workers/api \
	socialapi/workers/emailnotifier \
	socialapi/workers/dailyemailnotifier \
	socialapi/workers/notification \
	socialapi/workers/pinnedpost \
	socialapi/workers/popularpost \
	socialapi/workers/trollmode \
	socialapi/workers/populartopic \
	socialapi/workers/realtime \
	socialapi/workers/topicfeed \
	socialapi/workers/migrator \
	socialapi/workers/sitemap/sitemapfeeder \
	socialapi/workers/sitemap/sitemapgenerator \
	socialapi/workers/sitemap/sitemapinitializer \
	socialapi/workers/algoliaconnector

all: testapi

develop: apidev topicfeeddev realtimedev populartopicdev popularpostdev notificationdev trollmodeldev pinnedpostdev algoliaconnectordev emaildev sitemapdev
minimal: apidev topicfeeddev realtimedev pinnedpostdev
default: configure

apidev:
	@echo "DBG $(DBG) METRICS ====> $(METRICS)"
	@echo "$(OK_COLOR)==> Running API Worker $(NO_COLOR)"
<<<<<<< HEAD
	@$(GOBINDIR)/goldorf -run socialapi/workers/api -watch socialapi -c $(CONFIG) $(PORT) $(DBG) $(METRICS) $(KITE)
=======
	@$(GOBINDIR)/watcher -run socialapi/workers/api -watch socialapi -c $(CONFIG) $(PORT) $(DBG) $(METRICS) $(KITE)
>>>>>>> f878577e

topicfeeddev:
	@echo "$(OK_COLOR)==> Running Topic Feed Worker $(NO_COLOR)"
	@$(GOBINDIR)/watcher -run socialapi/workers/topicfeed -c $(CONFIG) $(DBG) $(METRICS)

realtimedev:
	@echo "$(OK_COLOR)==> Running Realtime Worker $(NO_COLOR)"
	@$(GOBINDIR)/watcher -run socialapi/workers/realtime -c $(CONFIG) $(DBG) $(METRICS)

populartopicdev:
	@echo "$(OK_COLOR)==> Running Popular Topics Worker $(NO_COLOR)"
	@$(GOBINDIR)/watcher -run socialapi/workers/populartopic -c $(CONFIG) $(DBG) $(METRICS)

pinnedpostdev:
	@echo "$(OK_COLOR)==> Running PinnedPost Worker $(NO_COLOR)"
	@$(GOBINDIR)/watcher -run socialapi/workers/pinnedpost -c $(CONFIG) $(DBG) $(METRICS)

algoliaconnectordev:
	@echo "$(OK_COLOR)==> Running TopicIndex Worker $(NO_COLOR)"
	@$(GOBINDIR)/watcher -run socialapi/workers/algoliaconnector -c $(CONFIG) $(DBG) $(METRICS)

notificationdev:
	@echo "$(OK_COLOR)==> Running Notification Worker $(NO_COLOR)"
	@$(GOBINDIR)/watcher -run socialapi/workers/notification -c $(CONFIG) $(DBG) $(METRICS)

emaildev: activityemaildev dailyemaildev privatemessageemaildev

activityemaildev:
	@echo "$(OK_COLOR)==> Running Email Notifier Worker $(NO_COLOR)"
	@$(GOBINDIR)/watcher -run socialapi/workers/email/activityemail -c $(CONFIG) $(DBG) $(METRICS)

dailyemaildev:
	@echo "$(OK_COLOR)==> Running Daily Email Notifier Worker $(NO_COLOR)"
	@$(GOBINDIR)/watcher -run socialapi/workers/email/dailyemail -c $(CONFIG) $(DBG) $(METRICS)

privatemessageemaildev: privatemessageemailfeederdev privatemessageemailsenderdev

privatemessageemailfeederdev:
	@echo "$(OK_COLOR)==> Running Private Message Email Feeder Worker $(NO_COLOR)"
	@$(GOBINDIR)/watcher -run socialapi/workers/email/privatemessageemail/privatemessageemailfeeder -watch socialapi/workers/email -c $(CONFIG) $(DBG) $(METRICS)

privatemessageemailsenderdev:
	@echo "$(OK_COLOR)==> Running Private Message Email Sender Worker $(NO_COLOR)"
	@$(GOBINDIR)/watcher -run socialapi/workers/email/privatemessageemail/privatemessageemailsender -watch socialapi/workers/email -c $(CONFIG) $(DBG) $(METRICS)

popularpostdev:
	@echo "$(OK_COLOR)==> Running Popular Posts Worker $(NO_COLOR)"
	@$(GOBINDIR)/watcher -run socialapi/workers/popularpost -c $(CONFIG) $(DBG) $(METRICS)

trollmodeldev:
	@echo "$(OK_COLOR)==> Running Troll Mode Worker $(NO_COLOR)"
	@$(GOBINDIR)/watcher -run socialapi/workers/trollmode -c $(CONFIG) $(DBG) $(METRICS)

dispatcherdev:
	@echo "$(OK_COLOR)==> Running Dispatcher Worker $(NO_COLOR)"
	@$(GOBINDIR)/watcher -run socialapi/workers/realtime/dispatcher -c $(CONFIG) $(DBG) $(METRICS)

gatekeeperdev:
	@echo "$(OK_COLOR)==> Running Gatekeeper Worker $(NO_COLOR)"
	@$(GOBINDIR)/watcher -run socialapi/workers/realtime/gatekeeper -c $(CONFIG) $(DBG) $(METRICS)

configuremigration:
	(vagrant ssh default --command "mongo localhost/koding --eval='db.relationships.update({},{\$$unset:{migrationStatus:0}},{multi:true})'")
	(vagrant ssh default --command "mongo localhost/koding --eval='db.jNewStatusUpdates.update({},{\$$unset:{socialMessageId:0}},{multi:true})'")
	(vagrant ssh default --command "mongo localhost/koding --eval='db.jComments.update({},{\$$unset:{socialMessageId:0}},{multi:true})'")
	(vagrant ssh default --command "mongo localhost/koding --eval='db.jTags.update({},{\$$unset:{socialApiChannelId:0}},{multi:true})'")
	(vagrant ssh default --command "mongo localhost/koding --eval='db.jAccounts.update({},{\$$unset:{socialApiId:0}},{multi:true})'")

migrate:
	@echo "$(OK_COLOR)==> Running Popular Posts Worker $(NO_COLOR)"
	@$(GOBINDIR)/watcher -run socialapi/workers/migrator -c $(CONFIG) $(DBG) $(METRICS)
sitemapdev: sitemapfeederdev sitemapgeneratordev

sitemapfeederdev:
	@echo "$(OK_COLOR)==> Running Sitemap Feeder Worker $(NO_COLOR)"
	@$(GOBINDIR)/watcher -run socialapi/workers/sitemap/sitemapfeeder -c $(CONFIG) $(DBG) $(METRICS)

sitemapgeneratordev:
	@echo "$(OK_COLOR)==> Running Sitemap Generator Worker $(NO_COLOR)"
	@$(GOBINDIR)/watcher -run socialapi/workers/sitemap/sitemapgenerator -c $(CONFIG) $(DBG) $(METRICS)

sitemapinitdev:
	@echo "$(OK_COLOR)==> Running Sitemap Initializer Worker $(NO_COLOR)"
	@$(GOBINDIR)/watcher -run socialapi/workers/sitemap/sitemapinitializer -c $(CONFIG) $(DBG) $(METRICS)

createdb:
	(vagrant ssh default --command "mongo localhost/koding --eval='db.jAccounts.update({},{\$$unset:{socialApiId:0}},{multi:true})'")
	(vagrant ssh default --command "mongo localhost/koding --eval='db.jGroups.update({},{\$$unset:{socialApiChannelId:0}},{multi:true})'")
	(vagrant ssh default --command "/opt/koding/go/src/socialapi/db/sql/definition/create.sh /opt/koding/go/src/socialapi/db/sql")

configure: install installwatcher install-migrate
	@echo "$(OK_COLOR)==> Configuration is done $(NO_COLOR)"

install-postgres:
	@echo "$(OK_COLOR)==> Installing postgresql"
	(vagrant ssh default --command "/opt/koding/go/src/socialapi/db/sql/definition/install.sh")

installwatcher:
	@`which go` get github.com/canthefason/go-watcher
	@`which go` install github.com/canthefason/go-watcher/cmd/watcher

install-migrate:
	@`which go` get github.com/mattes/migrate
	@`which go` install github.com/mattes/migrate

install:
	@echo $(CONFIG)
	@echo "$(OK_COLOR)==> Installing all packages $(NO_COLOR)"
	@echo "NOTICE: make install is deprecated use ../../build.sh"
	@echo "building with ../../build.sh"
	../../build.sh
test:
	@echo "$(OK_COLOR)==> Testing all packages $(NO_COLOR)"
	@`which go` test $(VERBOSE) ${PACKAGES}

build:
	@echo "$(OK_COLOR)==> Building all packages $(NO_COLOR)"
	@echo "NOTICE: make build is deprecated use ../../build.sh"
	@echo "building with ../../build.sh"
	../../build.sh

testapi:
	@echo "$(OK_COLOR)==> Running Unit tests $(NO_COLOR)"
	@echo "$(OK_COLOR)--> model tests... $(NO_COLOR)"
	@`which go` test -c models/*.go
	@./models.test $(DBG) $(METRICS) -c $(CONFIG)
	@rm ./models.test

	@`which go` test config/*.go $(DBG)

	@echo "$(OK_COLOR)--> api tests... $(NO_COLOR)"
	@`which go` test -c workers/algoliaconnector/algoliaconnector/*.go
	@./algoliaconnector.test -c $(CONFIG)
	@rm ./algoliaconnector.test

	@echo "$(OK_COLOR)--> metrics tests... $(NO_COLOR)"
	@`which go` test -c workers/common/metrics/*.go
	@./metrics.test
	@rm ./metrics.test

	@echo "$(OK_COLOR)==> Running Integration tests $(NO_COLOR)"
	@echo "$(OK_COLOR)--> troll mode tests... $(NO_COLOR)"
	@`which go` test workers/trollmode/tests/*.go
	@`which go` test -c workers/trollmode/trollmode/*.go
	@./trollmode.test $(DBG) $(METRICS) -c $(CONFIG)
	@rm  ./trollmode.test

	@echo "$(OK_COLOR)--> topic feed tests... $(NO_COLOR)"
	@`which go` test -c workers/topicfeed/topicfeed/*.go

	@echo "$(OK_COLOR)--> payment tests... $(NO_COLOR)"
	@`which go` test -c workers/payment/*.go
	@./payment.test $(DBG) $(METRICS) -c $(CONFIG)
	@rm ./payment.test

	@echo "$(OK_COLOR)--> stripe tests... $(NO_COLOR)"
	@`which go` test -c workers/payment/stripe/*.go
	@./stripe.test $(DBG) $(METRICS) -c $(CONFIG)
	@rm ./stripe.test

	@echo "$(OK_COLOR)--> paypal tests... $(NO_COLOR)"
	@`which go` test -c workers/payment/paypal/*.go
	@./paypal.test $(DBG) $(METRICS) -c $(CONFIG)
	@rm ./paypal.test

	@echo "$(OK_COLOR)--> handler tests... $(NO_COLOR)"
	@`which go` test -c workers/common/handler/*.go
	@./handler.test $(DBG) $(METRICS) -c $(CONFIG)
	@rm ./handler.test

	@echo "$(OK_COLOR)--> api tests... $(NO_COLOR)"
	@`which go` test -c tests/*.go
	@./main.test $(DBG) $(METRICS) -c $(CONFIG)
	@rm ./main.test

	@echo "$(OK_COLOR)--> notification email tests... $(NO_COLOR)"
	@`which go` test -c workers/email/privatemessageemail/privatemessageemailfeeder/feeder/*.go
	@./feeder.test $(DBG) $(METRICS) -c $(CONFIG)
	@rm ./feeder.test

	@`which go` test -c workers/email/privatemessageemail/privatemessageemailsender/sender/*.go
	@./sender.test $(DBG) $(METRICS) -c $(CONFIG)
	@rm ./sender.test

	@`which go` test -c workers/email/emailmodels/*.go
	@./emailmodels.test $(DBG) $(METRICS) -c $(CONFIG)
	@rm ./emailmodels.test

	@echo "$(OK_COLOR)--> realtime tests... $(NO_COLOR)"
	@`which go` test -c workers/realtime/realtime/*.go
	@./realtime.test $(DBG) $(METRICS) -c $(CONFIG)
	@rm ./realtime.test

	@echo "$(OK_COLOR)--> sitemap generator tests... $(NO_COLOR)"
	@`which go` test -c workers/sitemap/sitemapgenerator/generator/*.go
	@./generator.test $(DBG) $(METRICS) -c $(CONFIG)
	@rm ./generator.test

doc:
	@for package in $(PACKAGES); \
	do \
		(echo "$(OK_COLOR)==> Running godoc for $$package $(NO_COLOR)"); \
		godoc $$package | less; \
	done;

vet:
	@`which go` tool vet -all=true .

pkgs = \
	realtime \
	rerun \
	topicfeed \
	notification

dep:
	@echo "$(OK_COLOR)==> Copying files $(NO_COLOR)";
	@for pkg in $(pkgs); \
	do \
	TMP=/tmp/socialapi; \
	OUTFOLDER=$$TMP/out; \
	CONTENTFOLDER=$$TMP/$$pkg; \
	ZIPNAME=$$OUTFOLDER/$$pkg-$(MAJOR).$(MINOR).tar; \
	mkdir -p $$TMP; \
	mkdir -p $$OUTFOLDER; \
	rm -rf $$CONTENTFOLDER; \
	mkdir $$CONTENTFOLDER; \
	cp $(GOBINDIR)/$$pkg $$CONTENTFOLDER ;\
	cp $(CONFIG) $$CONTENTFOLDER ;\
    done;

	@echo "$(OK_COLOR)==> Generating TAR files $(NO_COLOR)";
	@for pkg in $(pkgs); \
	do \
	TMP=/tmp/socialapi; \
	OUTFOLDER=$$TMP/out; \
	CONTENTFOLDER=$$TMP/$$pkg; \
	ZIPNAME=$$OUTFOLDER/$$pkg-$(MAJOR).$(MINOR).tar; \
    echo "Creating" $$ZIPNAME ;\
	cd $$TMP && tar cof $$ZIPNAME ./$$pkg; \
	done;

	@echo "$(OK_COLOR)==> Files are located at files $(NO_COLOR)";<|MERGE_RESOLUTION|>--- conflicted
+++ resolved
@@ -64,11 +64,7 @@
 apidev:
 	@echo "DBG $(DBG) METRICS ====> $(METRICS)"
 	@echo "$(OK_COLOR)==> Running API Worker $(NO_COLOR)"
-<<<<<<< HEAD
-	@$(GOBINDIR)/goldorf -run socialapi/workers/api -watch socialapi -c $(CONFIG) $(PORT) $(DBG) $(METRICS) $(KITE)
-=======
 	@$(GOBINDIR)/watcher -run socialapi/workers/api -watch socialapi -c $(CONFIG) $(PORT) $(DBG) $(METRICS) $(KITE)
->>>>>>> f878577e
 
 topicfeeddev:
 	@echo "$(OK_COLOR)==> Running Topic Feed Worker $(NO_COLOR)"

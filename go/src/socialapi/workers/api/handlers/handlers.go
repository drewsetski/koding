--- conflicted
+++ resolved
@@ -1,7 +1,6 @@
 package handlers
 
 import (
-	"socialapi/models"
 	"socialapi/workers/api/modules/account"
 	"socialapi/workers/api/modules/activity"
 	"socialapi/workers/api/modules/channel"
@@ -551,43 +550,22 @@
 			Handler:  privatechannel.List,
 			Name:     "privatechannel-list",
 			Type:     handler.GetRequest,
-<<<<<<< HEAD
-			Endpoint: "/privatemessage/list",
-			Securer:  models.PrivateMessageReadSecurer,
-		},
-	)
-=======
 			Endpoint: "/privatechannel/list",
 		})
->>>>>>> 2224a20f
 
 	m.AddHandler(
 		handler.Request{
 			Handler:  privatechannel.Search,
 			Name:     "privatechannel-search",
 			Type:     handler.GetRequest,
-<<<<<<< HEAD
-			Endpoint: "/privatemessage/search",
-			Securer:  models.PrivateMessageReadSecurer,
-		},
-	)
-=======
 			Endpoint: "/privatechannel/search",
 		})
->>>>>>> 2224a20f
 
 	m.AddHandler(
 		handler.Request{
 			Handler:  privatechannel.Count,
 			Name:     "privatechannel-count",
 			Type:     handler.GetRequest,
-<<<<<<< HEAD
-			Endpoint: "/privatemessage/count",
-			Securer:  models.PrivateMessageReadSecurer,
-		},
-	)
-=======
 			Endpoint: "/privatechannel/count",
 		})
->>>>>>> 2224a20f
 }
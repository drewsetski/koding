--- conflicted
+++ resolved
@@ -6,12 +6,8 @@
 	"net/http"
 	"net/url"
 	"socialapi/models"
-<<<<<<< HEAD
-	"socialapi/workers/api/modules/helpers"
-=======
 	"socialapi/request"
 	"socialapi/workers/common/response"
->>>>>>> ee75f3dc
 	"time"
 
 	"github.com/koding/bongo"
@@ -83,11 +79,7 @@
 
 	cml := models.NewChannelMessageList()
 	cml.ChannelId = c.Id
-<<<<<<< HEAD
-	return helpers.HandleResultAndError(cml.List(query, true))
-=======
 	return response.HandleResultAndError(cml.List(query, true))
->>>>>>> ee75f3dc
 }
 
 func UnpinMessage(u *url.URL, h http.Header, req *models.PinRequest) (int, http.Header, interface{}, error) {
@@ -111,52 +103,29 @@
 
 func Glance(u *url.URL, h http.Header, req *models.PinRequest) (int, http.Header, interface{}, error) {
 	if err := validatePinRequest(req); err != nil {
-<<<<<<< HEAD
-		return helpers.NewBadRequestResponse(err)
-=======
 		return response.NewBadRequest(err)
->>>>>>> ee75f3dc
 	}
 
 	c, err := ensurePinnedActivityChannel(req.AccountId, req.GroupName)
 	if err != nil {
-<<<<<<< HEAD
-		return helpers.NewBadRequestResponse(err)
-	}
-
-	if err := checkPinMessagePrerequisites(c, req); err != nil {
-		return helpers.NewBadRequestResponse(err)
-=======
 		return response.NewBadRequest(err)
 	}
 
 	if err := checkPinMessagePrerequisites(c, req); err != nil {
 		return response.NewBadRequest(err)
->>>>>>> ee75f3dc
 	}
 
 	cml, err := c.FetchMessageList(req.MessageId)
 	if err != nil {
-<<<<<<< HEAD
-		return helpers.NewBadRequestResponse(err)
-=======
 		return response.NewBadRequest(err)
->>>>>>> ee75f3dc
 	}
 
 	cml.AddedAt = time.Now().UTC()
 	if err := cml.Update(); err != nil {
-<<<<<<< HEAD
-		return helpers.NewBadRequestResponse(err)
-	}
-
-	return helpers.NewOKResponse(cml)
-=======
 		return response.NewBadRequest(err)
 	}
 
 	return response.NewOK(cml)
->>>>>>> ee75f3dc
 }
 
 func validatePinRequest(req *models.PinRequest) error {

--- conflicted
+++ resolved
@@ -7,12 +7,7 @@
 	"socialapi/models"
 	"socialapi/request"
 	"socialapi/workers/common/response"
-<<<<<<< HEAD
-
-	"github.com/jinzhu/gorm"
-=======
 	"github.com/koding/bongo"
->>>>>>> 3671007a
 )
 
 func validateChannelRequest(c *models.Channel) error {
@@ -58,8 +53,6 @@
 	channelList, err := c.List(q)
 	if err != nil {
 		return response.NewBadRequest(err)
-<<<<<<< HEAD
-=======
 	}
 
 	return response.HandleResultAndError(
@@ -77,7 +70,6 @@
 	channelList, err := models.NewChannel().Search(q)
 	if err != nil {
 		return response.NewBadRequest(err)
->>>>>>> 3671007a
 	}
 
 	return response.HandleResultAndError(
@@ -88,26 +80,6 @@
 	)
 }
 
-<<<<<<< HEAD
-func Search(u *url.URL, h http.Header, _ interface{}) (int, http.Header, interface{}, error) {
-	q := request.GetQuery(u)
-	q.Type = models.Channel_TYPE_TOPIC
-
-	channelList, err := models.NewChannel().Search(q)
-	if err != nil {
-		return response.NewBadRequest(err)
-	}
-
-	return response.HandleResultAndError(
-		models.PopulateChannelContainers(
-			channelList,
-			q.AccountId,
-		),
-	)
-}
-
-=======
->>>>>>> 3671007a
 func ByName(u *url.URL, h http.Header, _ interface{}) (int, http.Header, interface{}, error) {
 	q := request.GetQuery(u)
 	q.Type = models.Channel_TYPE_TOPIC
@@ -148,11 +120,7 @@
 
 	// if err is not `record not found`
 	// return it immediately
-<<<<<<< HEAD
-	if err != gorm.RecordNotFound {
-=======
 	if err != bongo.RecordNotFound {
->>>>>>> 3671007a
 		return response.NewBadRequest(err)
 	}
 
@@ -233,11 +201,7 @@
 
 	c := models.NewChannel()
 	if err := c.ById(id); err != nil {
-<<<<<<< HEAD
-		if err == gorm.RecordNotFound {
-=======
 		if err == bongo.RecordNotFound {
->>>>>>> 3671007a
 			return response.NewNotFound()
 		}
 		return response.NewBadRequest(err)

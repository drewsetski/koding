--- conflicted
+++ resolved
@@ -18,11 +18,7 @@
 		return
 	}
 
-<<<<<<< HEAD
-	redis := helper.MustInitRedisConn(r.Conf.Redis)
-=======
 	redis := helper.MustInitRedisConn(r.Conf)
->>>>>>> ba61623b
 	// create message handler
 	handler := populartopic.New(r.Log, redis)
 

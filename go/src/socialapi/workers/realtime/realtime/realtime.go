package realtime

import (
	"encoding/json"
	"errors"
	"fmt"
	mongomodels "koding/db/models"
	"koding/db/mongodb/modelhelper"
	"socialapi/models"
	"socialapi/workers/helper"
	notificationmodels "socialapi/workers/notification/models"
	"strconv"

	"github.com/koding/logging"
	"github.com/koding/rabbitmq"
	"github.com/koding/worker"
	"github.com/streadway/amqp"
	"labix.org/v2/mgo"
)

<<<<<<< HEAD


type Action func(*Controller, []byte) error

=======
type Action func(*Controller, []byte) error

>>>>>>> d91bdbb3
type Controller struct {
	routes  map[string]Action
	log     logging.Logger
	rmqConn *amqp.Connection
}

type NotificationEvent struct {
	RoutingKey string              `json:"routingKey"`
	Content    NotificationContent `json:"contents"`
}

type NotificationContent struct {
	TypeConstant string `json:"type"`
	TargetId     int64  `json:"targetId,string"`
	ActorId      string `json:"actorId"`
}

func (r *Controller) DefaultErrHandler(delivery amqp.Delivery, err error) bool {
	r.log.Error("an error occured deleting realtime event", err)
	delivery.Ack(false)
	return false
}

<<<<<<< HEAD
func NewController(rmq *rabbitmq.RabbitMQ, log logging.Logger) (*Controller, error) {
=======
func New(rmq *rabbitmq.RabbitMQ, log logging.Logger) (*Controller, error) {
>>>>>>> d91bdbb3
	rmqConn, err := rmq.Connect("NewRealtimeWorkerController")
	if err != nil {
		return nil, err
	}

	ffc := &Controller{
		log:     log,
		rmqConn: rmqConn.Conn(),
	}

	routes := map[string]Action{
		"api.channel_message_created": (*Controller).MessageSaved,
		"api.channel_message_updated": (*Controller).MessageUpdated,
		"api.channel_message_deleted": (*Controller).MessageDeleted,

		"api.interaction_created": (*Controller).InteractionSaved,
		"api.interaction_deleted": (*Controller).InteractionDeleted,

		"api.message_reply_created": (*Controller).MessageReplySaved,
		"api.message_reply_deleted": (*Controller).MessageReplyDeleted,

		"api.channel_message_list_created": (*Controller).MessageListSaved,
		"api.channel_message_list_updated": (*Controller).MessageListUpdated,
		"api.channel_message_list_deleted": (*Controller).MessageListDeleted,

		"api.channel_participant_created": (*Controller).ChannelParticipantEvent,
		"api.channel_participant_updated": (*Controller).ChannelParticipantEvent,
		"api.channel_participant_deleted": (*Controller).ChannelParticipantEvent,

		"notification.notification_created": (*Controller).NotifyUser,
		"notification.notification_updated": (*Controller).NotifyUser,
	}

	ffc.routes = routes

	return ffc, nil
}

func (f *Controller) HandleEvent(event string, data []byte) error {
	f.log.Debug("New Event Received %s", event)
	handler, ok := f.routes[event]
	if !ok {
		return worker.HandlerNotFoundErr
	}

	return handler(f, data)
}

// no operation for message save for now
func (f *Controller) MessageSaved(data []byte) error {
	return nil
}

// no operation for message delete for now
// channel_message_delete will handle message deletions from the
func (f *Controller) MessageDeleted(data []byte) error {
	return nil
}

func (f *Controller) MessageUpdated(data []byte) error {
	cm, err := helper.MapToChannelMessage(data)
	if err != nil {
		return err
	}

	err = f.sendInstanceEvent(cm.GetId(), cm, "updateInstance")
	if err != nil {
		fmt.Println(err)
		return err
	}

	return nil
}

func (f *Controller) ChannelParticipantEvent(data []byte) error {
	cp := models.NewChannelParticipant()
	if err := json.Unmarshal(data, cp); err != nil {
		return err
	}

	c := models.NewChannel()
	if err := c.ById(cp.ChannelId); err != nil {
		return err
	}

	cmc, err := models.PopulateChannelContainer(*c, cp.AccountId)
	if err != nil {
		return err
	}

	if cp.StatusConstant == models.ChannelParticipant_STATUS_ACTIVE {
		err = f.sendNotification(cp.AccountId, "AddedToChannel", cmc)
	} else if cp.StatusConstant == models.ChannelParticipant_STATUS_LEFT {
		err = f.sendNotification(cp.AccountId, "RemovedFromChannel", cmc)
	} else {
		err = fmt.Errorf("Unhandled event type for channel participation %s", cp.StatusConstant)
	}

	if err != nil {
		f.log.Error("Ignoring err %s ", err.Error())
	}

	return nil
}

func (f *Controller) handleChannelParticipantEvent(eventName string, data []byte) error {
	cp := models.NewChannelParticipant()
	if err := json.Unmarshal(data, cp); err != nil {
		return err
	}

	c := models.NewChannel()
	if err := c.ById(cp.ChannelId); err != nil {
		return err
	}

	return f.sendNotification(cp.AccountId, eventName, c)
}

func (f *Controller) InteractionSaved(data []byte) error {
	return f.handleInteractionEvent("InteractionAdded", data)
}

func (f *Controller) InteractionDeleted(data []byte) error {
	return f.handleInteractionEvent("InteractionRemoved", data)
}

func (f *Controller) handleInteractionEvent(eventName string, data []byte) error {
	i, err := helper.MapToInteraction(data)
	if err != nil {
		return err
	}

	count, err := i.Count(i.TypeConstant)
	if err != nil {
		return err
	}

	oldId, err := models.AccountOldIdById(i.AccountId)
	if err != nil {
		return err
	}

	res := map[string]interface{}{
		"messageId":    i.MessageId,
		"accountId":    i.AccountId,
		"accountOldId": oldId,
		"typeConstant": i.TypeConstant,
		"count":        count,
	}

	err = f.sendInstanceEvent(i.MessageId, res, eventName)
	if err != nil {
		fmt.Println(err)
		return err
	}

	return nil
}

func (f *Controller) MessageReplySaved(data []byte) error {
	i, err := helper.MapToMessageReply(data)
	if err != nil {
		return err
	}

	reply := models.NewChannelMessage()
	if err := reply.ById(i.ReplyId); err != nil {
		return err
	}

	cmc, err := reply.BuildEmptyMessageContainer()
	if err != nil {
		return err
	}

	err = f.sendInstanceEvent(i.MessageId, cmc, "ReplyAdded")
	if err != nil {
		fmt.Println(err)
		return err
	}

	return nil
}

func (f *Controller) MessageReplyDeleted(data []byte) error {
	i, err := helper.MapToMessageReply(data)
	if err != nil {
		return err
	}

	err = f.sendInstanceEvent(i.MessageId, i, "ReplyRemoved")
	if err != nil {
		fmt.Println(err)
		return err
	}

	return nil
}

// send message to the channel
func (f *Controller) MessageListSaved(data []byte) error {
	cml, err := helper.MapToChannelMessageList(data)
	if err != nil {
		return err
	}

	err = f.sendChannelEvent(cml, "MessageAdded")
	if err != nil {
		return err
	}

	return nil
}

// no operation for channel_message_list_updated event
func (f *Controller) MessageListUpdated(data []byte) error {
	return nil
}

func (f *Controller) MessageListDeleted(data []byte) error {
	cml, err := helper.MapToChannelMessageList(data)
	if err != nil {
		return err
	}

	err = f.sendChannelEvent(cml, "MessageRemoved")
	if err != nil {
		return err
	}
	return nil
}

func (f *Controller) NotifyUser(data []byte) error {
	channel, err := f.rmqConn.Channel()
	if err != nil {
		return errors.New("channel connection error")
	}
	defer channel.Close()

	notification := notificationmodels.NewNotification()
	if err := notification.MapMessage(data); err != nil {
		return err
	}

	activity, nc, err := notification.FetchLastActivity()
	if err != nil {
		return err
	}

	// do not notify actor for her own action
	if activity.ActorId == notification.AccountId {
		return nil
	}

	// do not notify user when notification is not yet activated
	if notification.ActivatedAt.IsZero() {
		return nil
	}

	oldAccount, err := fetchNotifierOldAccount(notification.AccountId)
	if err != nil {
		f.log.Warning("an error occurred while fetching old account: %s", err)
		return nil
	}

	// fetch user profile name from bongo as routing key
	ne := &NotificationEvent{}

	ne.Content = NotificationContent{
		TargetId:     nc.TargetId,
		TypeConstant: nc.TypeConstant,
	}
	ne.Content.ActorId, _ = models.AccountOldIdById(activity.ActorId)

	notificationMessage, err := json.Marshal(ne)
	if err != nil {
		return err
	}

	routingKey := oldAccount.Profile.Nickname

	err = channel.Publish(
		"notification",
		routingKey,
		false,
		false,
		amqp.Publishing{Body: notificationMessage},
	)
	if err != nil {
		return fmt.Errorf("an error occurred while notifying user: %s", err)
	}

	return nil
}

// fetchNotifierOldAccount fetches mongo account of a given new account id.
// this function must be used under another file for further use
func fetchNotifierOldAccount(accountId int64) (*mongomodels.Account, error) {
	newAccount := models.NewAccount()
	if err := newAccount.ById(accountId); err != nil {
		return nil, err
	}

	account, err := modelhelper.GetAccountById(newAccount.OldId)
	if err != nil {
		if err == mgo.ErrNotFound {
			return nil, errors.New("old account not found")
		}

		return nil, err
	}

	return account, nil
}

func (f *Controller) sendInstanceEvent(instanceId int64, message interface{}, eventName string) error {
	channel, err := f.rmqConn.Channel()
	if err != nil {
		return err
	}
	defer channel.Close()

	id := strconv.FormatInt(instanceId, 10)
	routingKey := "oid." + id + ".event." + eventName

	updateMessage, err := json.Marshal(message)
	if err != nil {
		return err
	}

	updateArr := make([]string, 1)
	if eventName == "updateInstance" {
		updateArr[0] = fmt.Sprintf("{\"$set\":%s}", string(updateMessage))
	} else {
		updateArr[0] = string(updateMessage)
	}

	msg, err := json.Marshal(updateArr)
	if err != nil {
		return err
	}

	f.log.Debug("Sending Instance Event Id:%s Message:%s ", id, updateMessage)

	return channel.Publish(
		"updateInstances", // exchange name
		routingKey,        // routing key
		false,             // mandatory
		false,             // immediate
		amqp.Publishing{Body: msg}, // message
	)
}

func (f *Controller) sendChannelEvent(cml *models.ChannelMessageList, eventName string) error {
	channel, err := f.rmqConn.Channel()
	if err != nil {
		return err
	}
	defer channel.Close()

	secretNames, err := fetchSecretNames(cml.ChannelId)
	if err != nil {
		return err
	}

	// if we dont have any secret names, just return
	if len(secretNames) < 1 {
		f.log.Info("Channel %d doest have any secret name", cml.ChannelId)
		return nil
	}

	cm := models.NewChannelMessage()
	if err := cm.ById(cml.MessageId); err != nil {
		return err
	}

	cmc, err := cm.BuildEmptyMessageContainer()
	if err != nil {
		return err
	}

	byteMessage, err := json.Marshal(cmc)
	if err != nil {
		return err
	}

	f.log.Debug("Sending Channel Event ChannelId:%d Message:%s ", cml.ChannelId, byteMessage)

	for _, secretName := range secretNames {
		routingKey := "socialapi.channelsecret." + secretName + "." + eventName

		if err := channel.Publish(
			"broker",   // exchange name
			routingKey, // routing key
			false,      // mandatory
			false,      // immediate
			amqp.Publishing{Body: byteMessage}, // message
		); err != nil {
			return err
		}
	}
	return nil
}

func fetchSecretNames(channelId int64) ([]string, error) {
	names := make([]string, 0)
	c, err := fetchChannel(channelId)
	if err != nil {
		return names, err
	}

	name := fmt.Sprintf(
		"socialapi-group-%s-type-%s-name-%s",
		c.GroupName,
		c.TypeConstant,
		c.Name,
	)

	names, err = modelhelper.FetchFlattenedSecretName(name)
	return names, nil
}

func fetchChannel(channelId int64) (*models.Channel, error) {
	c := models.NewChannel()
	if err := c.ById(channelId); err != nil {
		return nil, err
	}
	return c, nil
}

func (f *Controller) sendNotification(accountId int64, eventName string, data interface{}) error {
	channel, err := f.rmqConn.Channel()
	if err != nil {
		return err
	}
	defer channel.Close()

	oldAccount, err := modelhelper.GetAccountBySocialApiId(accountId)
	if err != nil {
		return err
	}

	notification := map[string]interface{}{
		"event":    eventName,
		"contents": data,
	}

	byteNotification, err := json.Marshal(notification)
	if err != nil {
		return err
	}

	return channel.Publish(
		"notification",
		oldAccount.Profile.Nickname, // this is routing key
		false,
		false,
		amqp.Publishing{Body: byteNotification},
	)
}<|MERGE_RESOLUTION|>--- conflicted
+++ resolved
@@ -18,15 +18,8 @@
 	"labix.org/v2/mgo"
 )
 
-<<<<<<< HEAD
-
-
 type Action func(*Controller, []byte) error
 
-=======
-type Action func(*Controller, []byte) error
-
->>>>>>> d91bdbb3
 type Controller struct {
 	routes  map[string]Action
 	log     logging.Logger
@@ -50,11 +43,7 @@
 	return false
 }
 
-<<<<<<< HEAD
-func NewController(rmq *rabbitmq.RabbitMQ, log logging.Logger) (*Controller, error) {
-=======
 func New(rmq *rabbitmq.RabbitMQ, log logging.Logger) (*Controller, error) {
->>>>>>> d91bdbb3
 	rmqConn, err := rmq.Connect("NewRealtimeWorkerController")
 	if err != nil {
 		return nil, err

package helper

import (
	"socialapi/config"
	"socialapi/db"
	"github.com/koding/logging"

	"github.com/koding/bongo"
	"github.com/koding/broker"
	"github.com/koding/rabbitmq"
)

func MustInitBongo(
	appName string,
	eventExchangeName string,
	c *config.Config,
	log logging.Logger,
<<<<<<< HEAD
=======
	debug bool,
>>>>>>> ba61623b
) *bongo.Bongo {
	rmqConf := &rabbitmq.Config{
		Host:     c.Mq.Host,
		Port:     c.Mq.Port,
		Username: c.Mq.Username,
		Password: c.Mq.Password,
		Vhost:    c.Mq.Vhost,
	}

	bConf := &broker.Config{
		RMQConfig:    rmqConf,
		ExchangeName: eventExchangeName,
	}

	db := db.MustInit(c, log, debug)

	broker := broker.New(appName, bConf, log)
	bongo := bongo.New(broker, db, log)
	err := bongo.Connect()
	if err != nil {
		log.Fatal("Error while starting bongo, exiting err: %s", err.Error())
	}

	return bongo
}<|MERGE_RESOLUTION|>--- conflicted
+++ resolved
@@ -15,10 +15,7 @@
 	eventExchangeName string,
 	c *config.Config,
 	log logging.Logger,
-<<<<<<< HEAD
-=======
 	debug bool,
->>>>>>> ba61623b
 ) *bongo.Bongo {
 	rmqConf := &rabbitmq.Config{
 		Host:     c.Mq.Host,

SET ROLE social;

-- ----------------------------
--  Table structure for channel
-- ----------------------------
DROP TABLE IF EXISTS "api"."channel";
CREATE TABLE "api"."channel" (
    "id" bigint NOT NULL DEFAULT nextval('api.channel_id_seq'::regclass),
    "name" varchar(200) NOT NULL COLLATE "default",
    "creator_id" bigint NOT NULL,
    "group_name" varchar(200) NOT NULL COLLATE "default",
    "purpose" text COLLATE "default",
    "secret_key" text COLLATE "default",
    "type_constant" varchar(100) NOT NULL COLLATE "default",
    "privacy_constant" varchar(100) NOT NULL COLLATE "default",
    "created_at" timestamp(6) WITH TIME ZONE NOT NULL,
    "updated_at" timestamp(6) WITH TIME ZONE NOT NULL
)
WITH (OIDS=FALSE);
ALTER TABLE "api"."channel" OWNER TO "socialapplication";

-- ----------------------------
--  Table structure for account
-- ----------------------------
DROP TABLE IF EXISTS "api"."account";
CREATE TABLE "api"."account" (
    "id" bigint NOT NULL DEFAULT nextval('api.account_id_seq'::regclass),
    "old_id" varchar(24) NOT NULL COLLATE "default"
)
WITH (OIDS=FALSE);
ALTER TABLE "api"."account" OWNER TO "socialapplication";

-- ----------------------------
--  Table structure for channel_message
-- ----------------------------
DROP TABLE IF EXISTS "api"."channel_message";
CREATE TABLE "api"."channel_message" (
    "id" bigint NOT NULL DEFAULT nextval('api.channel_message_id_seq'::regclass),
    "body" text COLLATE "default",
    "slug" varchar(100) NOT NULL COLLATE "default",
    "type_constant" varchar(100) NOT NULL COLLATE "default",
    "account_id" bigint NOT NULL,
    "initial_channel_id" bigint NOT NULL,
    "created_at" timestamp(6) WITH TIME ZONE NOT NULL DEFAULT now(),
    "updated_at" timestamp(6) WITH TIME ZONE NOT NULL DEFAULT now()
)
WITH (OIDS=FALSE);
ALTER TABLE "api"."channel_message" OWNER TO "socialapplication";

-- ----------------------------
--  Table structure for channel_message_list
-- ----------------------------
DROP TABLE IF EXISTS "api"."channel_message_list";
CREATE TABLE "api"."channel_message_list" (
    "id" bigint NOT NULL DEFAULT nextval('api.channel_message_list_id_seq'::regclass),
    "channel_id" bigint NOT NULL DEFAULT 0,
    "message_id" bigint NOT NULL DEFAULT 0,
    "added_at" timestamp(6) WITH TIME ZONE NOT NULL DEFAULT now()
)
WITH (OIDS=FALSE);
ALTER TABLE "api"."channel_message_list" OWNER TO "socialapplication";

-- ----------------------------
--  Table structure for channel_participant
-- ----------------------------
DROP TABLE IF EXISTS "api"."channel_participant";
CREATE TABLE "api"."channel_participant" (
    "id" bigint NOT NULL DEFAULT nextval('api.channel_participant_id_seq'::regclass),
    "channel_id" bigint NOT NULL DEFAULT 0,
    "account_id" bigint NOT NULL DEFAULT 0,
    "status_constant" varchar(100) NOT NULL COLLATE "default",
    "last_seen_at" timestamp(6) WITH TIME ZONE NOT NULL DEFAULT now(),
    "created_at" timestamp(6) WITH TIME ZONE NOT NULL DEFAULT now(),
    "updated_at" timestamp(6) WITH TIME ZONE NOT NULL DEFAULT now()
)
WITH (OIDS=FALSE);
ALTER TABLE "api"."channel_participant" OWNER TO "socialapplication";

-- ----------------------------
--  Table structure for interaction
-- ----------------------------
DROP TABLE IF EXISTS "api"."interaction";
CREATE TABLE "api"."interaction" (
    "id" bigint NOT NULL DEFAULT nextval('api.interaction_id_seq'::regclass),
    "message_id" bigint NOT NULL DEFAULT 0,
    "account_id" bigint NOT NULL DEFAULT 0,
    "type_constant" varchar(100) NOT NULL COLLATE "default",
    "created_at" timestamp(6) WITH TIME ZONE NOT NULL DEFAULT now()
)
WITH (OIDS=FALSE);
ALTER TABLE "api"."interaction" OWNER TO "socialapplication";

-- ----------------------------
--  Table structure for message_reply
-- ----------------------------
DROP TABLE IF EXISTS "api"."message_reply";
CREATE TABLE "api"."message_reply" (
    "id" bigint NOT NULL DEFAULT nextval('api.message_reply_id_seq'::regclass),
    "message_id" bigint NOT NULL DEFAULT 0,
    "reply_id" bigint NOT NULL DEFAULT 0,
    "created_at" timestamp(6) WITH TIME ZONE NOT NULL DEFAULT now()
)
WITH (OIDS=FALSE);
ALTER TABLE "api"."message_reply" OWNER TO "socialapplication";
<<<<<<< HEAD

-- ----------------------------
--  Table structure for notification
-- ----------------------------
DROP TABLE IF EXISTS "api"."notification";
CREATE TABLE "api"."notification" (
    "id" int8 NOT NULL DEFAULT nextval('notification_id_seq'::regclass),
    "account_id" int8 NOT NULL,
    "notification_content_id" int8 NOT NULL,
    "glanced" bool NOT NULL,
    "updated_at" timestamp(6) WITH TIME ZONE NOT NULL
)
WITH (OIDS=FALSE);
ALTER TABLE "api"."notification" OWNER TO "postgres";

-- ----------------------------
--  Table structure for notification_content
-- ----------------------------
DROP TABLE IF EXISTS "api"."notification_content";
CREATE TABLE "api"."notification_content" (
    "id" int8 NOT NULL DEFAULT nextval('notification_content_id_seq'::regclass),
    "target_id" int8 NOT NULL,
    "type" text NOT NULL COLLATE "default",
    "created_at" timestamp(6) WITH TIME ZONE
)
WITH (OIDS=FALSE);
ALTER TABLE "api"."notification_content" OWNER TO "postgres";
=======
>>>>>>> 96e3eac3
<|MERGE_RESOLUTION|>--- conflicted
+++ resolved
@@ -102,7 +102,6 @@
 )
 WITH (OIDS=FALSE);
 ALTER TABLE "api"."message_reply" OWNER TO "socialapplication";
-<<<<<<< HEAD
 
 -- ----------------------------
 --  Table structure for notification
@@ -129,6 +128,4 @@
     "created_at" timestamp(6) WITH TIME ZONE
 )
 WITH (OIDS=FALSE);
-ALTER TABLE "api"."notification_content" OWNER TO "postgres";
-=======
->>>>>>> 96e3eac3
+ALTER TABLE "api"."notification_content" OWNER TO "postgres";
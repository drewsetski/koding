--- conflicted
+++ resolved
@@ -1,10 +1,6 @@
-<<<<<<< HEAD
-sudo apt-get install -y postgresql postgresql-contrib
-=======
 sudo add-apt-repository ppa:pitti/postgresql
 sudo apt-get update
 sudo apt-get install postgresql postgresql-contrib
->>>>>>> bb8e6a04
 
 sudo -u postgres createuser --superuser koding
 # this is only valid for Vagrant Env

package redis

import (
	"errors"
	"fmt"
	"strconv"
	"time"

	"github.com/garyburd/redigo/redis"
)

type RedisSession struct {
	pool   *redis.Pool
	prefix string
}

type RedisConf struct {
	Server string
	DB     int
}

<<<<<<< HEAD
=======
func MustRedisSession(conf *RedisConf) *RedisSession {
	session, err := NewRedisSession(conf)
	if err != nil {
		panic(err)
	}

	return session
}

>>>>>>> 458a6a92
func NewRedisSession(conf *RedisConf) (*RedisSession, error) {
	s := &RedisSession{}

	pool := &redis.Pool{
		MaxIdle:     3,
		MaxActive:   1000,
		IdleTimeout: 240 * time.Second,
		Dial: func() (redis.Conn, error) {
			c, err := redis.Dial("tcp", conf.Server)
<<<<<<< HEAD
			if err != nil {
				return nil, err
			}

			// default is 0 for redis
			if conf.DB != 0 {
				if _, err := c.Do("SELECT", conf.DB); err != nil {
					c.Close()
					return nil, err
				}
			}

=======
			// default is 0 for redis
			if conf.DB != 0 {
				if _, err := c.Do("SELECT", conf.DB); err != nil {
					c.Close()
					return nil, err
				}
			}

>>>>>>> 458a6a92
			return c, err
		},
	}
	s.pool = pool
	// when we use connection pooling
	// dialing and returning an error will be
	// with the request
	return s, nil
}

// Pool Returns the connection pool for redis
func (r *RedisSession) Pool() *redis.Pool {
	return r.pool
}

// Close closes the connection pool for redis
func (r *RedisSession) Close() error {
	return r.pool.Close()
}

// SetPrefix is used to add a prefix to all keys to be used. It is useful for
// creating namespaces for each different application
func (r *RedisSession) SetPrefix(name string) {
	r.prefix = name + ":"
}

func (r *RedisSession) AddPrefix(name string) string {
	return r.prefix + name
}

// Do is a wrapper around redigo's redis.Do method that executes any redis
// command. Do does not support prefix support. Example usage: redis.Do("INCR",
// "counter").
func (r *RedisSession) Do(cmd string, args ...interface{}) (interface{}, error) {
	conn := r.pool.Get()
	// conn.Close() returns an error but we are already returning regarding error
	// while returning the Do(..) response
	defer conn.Close()
	return conn.Do(cmd, args...)
}

// Send is a wrapper around redigo's redis.Send method that writes the
// command to the client's output buffer.
func (r *RedisSession) Send(cmd string, args ...interface{}) error {
	conn := r.pool.Get()
	// conn.Close() returns an error but we are already returning regarding error
	// while returning the Do(..) response
	defer conn.Close()
	return conn.Send(cmd, args...)
}

// Set is used to hold the string value. If key already holds a value, it is
// overwritten, regardless of its type. A return of nil means successfull.
// Example usage: redis.Set("arslan:name", "fatih")
func (r *RedisSession) Set(key, value string) error {
	reply, err := r.Do("SET", r.AddPrefix(key), value)
	if err != nil {
		return err
	}

	if reply != "OK" {
		return fmt.Errorf("reply string is wrong!: %s", reply)

	}
	return nil
}

// Get is used to get the value of key. If the key does not exist an empty
// string is returned. Usage: redis.Get("arslan")
func (r *RedisSession) Get(key string) (string, error) {
	reply, err := redis.String(r.Do("GET", r.AddPrefix(key)))
	if err != nil {
		return "", err
	}
	return reply, nil
}

// GetInt is used the value of key as an integer. If the key does not exist or
// the stored value is a non-integer, zero is returned. Example usage:
// redis.GetInt("counter")
func (r *RedisSession) GetInt(key string) (int, error) {
	reply, err := redis.Int(r.Do("GET", r.AddPrefix(key)))
	if err != nil {
		return 0, err
	}

	return reply, nil
}

// Del is used to remove the specified keys. Key is ignored if it does not
// exist. It returns the number of keys that were removed. Example usage:
// redis.Del("counter", "arslan:name")
func (r *RedisSession) Del(args ...interface{}) (int, error) {
	prefixed := make([]interface{}, 0)
	for _, arg := range args {
		prefixed = append(prefixed, r.AddPrefix(arg.(string)))
	}

	reply, err := redis.Int(r.Do("DEL", prefixed...))
	if err != nil {
		return 0, err
	}
	return reply, nil
}

// Incr increments the number stored at key by one. If the key does not exist,
// it is set to 0 before performing the operation. An error is returned if the
// key contains a value of the wrong type or contains a string that can not be
// represented as integer
func (r *RedisSession) Incr(key string) (int, error) {
	reply, err := redis.Int(r.Do("INCR", r.AddPrefix(key)))
	if err != nil {
		return 0, err
	}

	return reply, nil
}

// Expire sets a timeout on a key. After the timeout has expired, the key will
// automatically be deleted. Calling Expire on a key that has already expire
// set will update the expire value.
func (r *RedisSession) Expire(key string, timeout time.Duration) error {
	seconds := strconv.Itoa(int(timeout.Seconds()))
	reply, err := redis.Int(r.Do("EXPIRE", r.AddPrefix(key), seconds))
	if err != nil {
		return err
	}

	if reply != 1 {
		return errors.New("key does not exist or the timeout could not be set")
	}

	return nil
}

// Set key to hold the string value and set key to timeout after a given
// number of seconds. This command is equivalent to executing the following commands:
// SET mykey value
// EXPIRE mykey seconds
// SETEX is atomic, and can be reproduced by using the previous two
// commands inside an MULTI / EXEC block. It is provided as a faster alternative
// to the given sequence of operations, because this operation is very common
// when Redis is used as a cache.
// An error is returned when seconds is invalid.
func (r *RedisSession) Setex(key string, timeout time.Duration, item interface{}) error {
	reply, err := redis.String(
		r.Do(
			"SETEX",
			r.AddPrefix(key),
			strconv.Itoa(int(timeout.Seconds())),
			item,
		),
	)
	if err != nil {
		return err
	}

	if reply != "OK" {
		return fmt.Errorf("reply string is wrong!: %s", reply)
	}

	return nil
}

// PubSubConn wraps a Conn with convenience methods for subscribers.
func (r *RedisSession) CreatePubSubConn() *redis.PubSubConn {
	return &redis.PubSubConn{Conn: r.pool.Get()}
}

// Exists returns true if key exists or false if not.
func (r *RedisSession) Exists(key string) bool {
	// does not have any err message to be checked, it return either 1 or 0
	reply, _ := redis.Int(r.Do("EXISTS", r.AddPrefix(key)))

	if reply == 1 {
		return true
	}

	return false // means reply is 0, key does not exist
}

// Ping pings the redis server to check if it is alive or not
// If the server is not alive will return a proper error
func (r *RedisSession) Ping() error {
	reply, err := redis.String(r.Do("PING"))
	if err != nil {
		return err
	}

	if reply != "PONG" {
		return fmt.Errorf("reply string is wrong!: %s", reply)
	}

	return nil
}

// Scard gets the member count of a Set with given key
func (r *RedisSession) Scard(key string) (int, error) {
	reply, err := redis.Int(r.Do("SCARD", key))
	if err != nil {
		return 0, err
	}

	return reply, nil
}

// SortedSetIncrBy increments the value of a member
// in a sorted set
//
// This function tries to return last floating value of the item,
// if it fails to parse reply to float64, returns parsing error along with
// Reply it self
func (r *RedisSession) SortedSetIncrBy(key string, incrBy, item interface{}) (float64, error) {
	prefixed := make([]interface{}, 0)
	// add key
	prefixed = append(prefixed, r.AddPrefix(key))

	// add incrBy
	prefixed = append(prefixed, incrBy)

	// add item
	prefixed = append(prefixed, item)

	return redis.Float64(r.Do("ZINCRBY", prefixed...))
}

// ZREVRANGE key start stop [WITHSCORES]
// Returns the specified range of elements in the sorted set stored at key.
// The elements are considered to be ordered from the highest
// to the lowest score. Descending lexicographical order is used
// for elements with equal score.
//
// Apart from the reversed ordering, ZREVRANGE is similar to ZRANGE.
func (r *RedisSession) SortedSetReverseRange(key string, rest ...interface{}) ([]interface{}, error) {
	// create a slice with rest length +1
	// because we are gonna prepend key to it
	prefixedReq := make([]interface{}, len(rest)+1)

	// prepend prefixed key
	prefixedReq[0] = r.AddPrefix(key)

	for key, el := range rest {
		prefixedReq[key+1] = el
	}

	return redis.Values(r.Do("ZREVRANGE", prefixedReq...))
}

// HashMultipleSet sets multiple hashset elements stored at key with given field values.
// Returns error state of this operation
func (r *RedisSession) HashMultipleSet(key string, item map[string]interface{}) error {
	reply, err := r.Do("HMSET", redis.Args{}.Add(r.AddPrefix(key)).AddFlat(item)...)
	if err != nil {
		return err
	}

	if reply != "OK" {
		return fmt.Errorf("reply string is wrong!: %s", reply)
	}

	return nil
}

// GetHashMultipleSet returns values of the hashset at stored key with
// requested field order
// Usage: GetHashMultipleSet("canthefason", "name", "age", "birthDate")
func (r *RedisSession) GetHashMultipleSet(key string, rest ...interface{}) ([]interface{}, error) {
	prefixedReq := r.prepareArgsWithKey(key, rest...)
	return redis.Values(r.Do("HMGET", prefixedReq...))
}

// AddSetMembers adds given elements to the set stored at key. Given elements
<<<<<<< HEAD
// that are already included in set are ignored.
// Returns successfully added key count and error state
func (r *RedisSession) AddSetMembers(key string, rest ...interface{}) (int, error) {
	prefixedReq := r.prepareArgsWithKey(key, rest...)

	reply, err := redis.Int(r.Do("SADD", prefixedReq...))
	if err != nil {
		return 0, err
	}

	return reply, nil
=======
// that are already included in set are ignored.  Returns successfully added
// key count and error state
func (r *RedisSession) AddSetMembers(key string, rest ...interface{}) (int, error) {
	prefixedReq := r.prepareArgsWithKey(key, rest...)
	return redis.Int(r.Do("SADD", prefixedReq...))
}

// PopSetMember removes and returns a random element from the set value stored
// at key.
func (r *RedisSession) PopSetMember(key string) (string, error) {
	return redis.String(r.Do("SPOP", r.AddPrefix(key)))
>>>>>>> 458a6a92
}

// RemoveSetMembers removes given elements from the set stored at key
// Returns successfully removed key count and error state
func (r *RedisSession) RemoveSetMembers(key string, rest ...interface{}) (int, error) {
	prefixedReq := r.prepareArgsWithKey(key, rest...)
<<<<<<< HEAD

	reply, err := redis.Int(r.Do("SREM", prefixedReq...))
	if err != nil {
		return 0, err
	}

	return reply, nil
=======
	return redis.Int(r.Do("SREM", prefixedReq...))
>>>>>>> 458a6a92
}

// GetSetMembers returns all members included in the set at key
// Returns members array and error state
func (r *RedisSession) GetSetMembers(key string) ([]interface{}, error) {
	return redis.Values(r.Do("SMEMBERS", r.AddPrefix(key)))
}

// SortBy sorts elements stored at key with given weight and order(ASC|DESC)
//
// i.e. Suppose we have elements stored at key as object_1, object_2 and object_3
// and their weight is relatively stored at object_1:weight, object_2:weight, object_3:weight
// When we give sortBy parameter as *:weight, it gets all weight values and sorts the objects
// at given key with specified order.
func (r *RedisSession) SortBy(key, sortBy, order string) ([]interface{}, error) {
	return redis.Values(r.Do("SORT", r.AddPrefix(key), "by", r.AddPrefix(sortBy), order))
}

// Keys returns all keys with given pattern
// WARNING: Redis Doc says: "Don't use KEYS in your regular application code."
func (r *RedisSession) Keys(key string) ([]interface{}, error) {
	return redis.Values(r.Do("KEYS", r.AddPrefix(key)))
}

// Bool converts the given value to boolean
func (r *RedisSession) Bool(reply interface{}) (bool, error) {
	return redis.Bool(reply, nil)
}

// Int converts the given value to integer
func (r *RedisSession) Int(reply interface{}) (int, error) {
	return redis.Int(reply, nil)
}

// String converts the given value to string
func (r *RedisSession) String(reply interface{}) (string, error) {
	return redis.String(reply, nil)
}

// Int64 converts the given value to 64 bit integer
func (r *RedisSession) Int64(reply interface{}) (int64, error) {
	return redis.Int64(reply, nil)
}

// Values is a helper that converts an array command reply to a
// []interface{}. If err is not equal to nil, then Values returns nil, err.
// Otherwise, Values converts the reply as follows:
// Reply type      Result
// array           reply, nil
// nil             nil, ErrNil
// other           nil, error
func (r *RedisSession) Values(reply interface{}) ([]interface{}, error) {
	return redis.Values(reply, nil)
}

// prepareArgsWithKey helper method prepends key to given variadic parameter
func (r *RedisSession) prepareArgsWithKey(key string, rest ...interface{}) []interface{} {
	prefixedReq := make([]interface{}, len(rest)+1)

	// prepend prefixed key
	prefixedReq[0] = r.AddPrefix(key)

	for key, el := range rest {
		prefixedReq[key+1] = el
	}

	return prefixedReq
}<|MERGE_RESOLUTION|>--- conflicted
+++ resolved
@@ -19,8 +19,6 @@
 	DB     int
 }
 
-<<<<<<< HEAD
-=======
 func MustRedisSession(conf *RedisConf) *RedisSession {
 	session, err := NewRedisSession(conf)
 	if err != nil {
@@ -30,7 +28,6 @@
 	return session
 }
 
->>>>>>> 458a6a92
 func NewRedisSession(conf *RedisConf) (*RedisSession, error) {
 	s := &RedisSession{}
 
@@ -40,7 +37,6 @@
 		IdleTimeout: 240 * time.Second,
 		Dial: func() (redis.Conn, error) {
 			c, err := redis.Dial("tcp", conf.Server)
-<<<<<<< HEAD
 			if err != nil {
 				return nil, err
 			}
@@ -53,16 +49,6 @@
 				}
 			}
 
-=======
-			// default is 0 for redis
-			if conf.DB != 0 {
-				if _, err := c.Do("SELECT", conf.DB); err != nil {
-					c.Close()
-					return nil, err
-				}
-			}
-
->>>>>>> 458a6a92
 			return c, err
 		},
 	}
@@ -335,19 +321,6 @@
 }
 
 // AddSetMembers adds given elements to the set stored at key. Given elements
-<<<<<<< HEAD
-// that are already included in set are ignored.
-// Returns successfully added key count and error state
-func (r *RedisSession) AddSetMembers(key string, rest ...interface{}) (int, error) {
-	prefixedReq := r.prepareArgsWithKey(key, rest...)
-
-	reply, err := redis.Int(r.Do("SADD", prefixedReq...))
-	if err != nil {
-		return 0, err
-	}
-
-	return reply, nil
-=======
 // that are already included in set are ignored.  Returns successfully added
 // key count and error state
 func (r *RedisSession) AddSetMembers(key string, rest ...interface{}) (int, error) {
@@ -359,24 +332,13 @@
 // at key.
 func (r *RedisSession) PopSetMember(key string) (string, error) {
 	return redis.String(r.Do("SPOP", r.AddPrefix(key)))
->>>>>>> 458a6a92
 }
 
 // RemoveSetMembers removes given elements from the set stored at key
 // Returns successfully removed key count and error state
 func (r *RedisSession) RemoveSetMembers(key string, rest ...interface{}) (int, error) {
 	prefixedReq := r.prepareArgsWithKey(key, rest...)
-<<<<<<< HEAD
-
-	reply, err := redis.Int(r.Do("SREM", prefixedReq...))
-	if err != nil {
-		return 0, err
-	}
-
-	return reply, nil
-=======
 	return redis.Int(r.Do("SREM", prefixedReq...))
->>>>>>> 458a6a92
 }
 
 // GetSetMembers returns all members included in the set at key

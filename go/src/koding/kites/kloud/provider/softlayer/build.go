--- conflicted
+++ resolved
@@ -87,31 +87,18 @@
 
 	//Create a template for the virtual guest (changing properties as needed)
 	virtualGuestTemplate := datatypes.SoftLayer_Virtual_Guest_Template{
-<<<<<<< HEAD
-		Hostname:                     m.Username,  // this is correct, we use the username as hostname
-		Domain:                       "koding.io", // this is just a placeholder
-		StartCpus:                    1,
-		MaxMemory:                    1024,
-		Datacenter:                   datatypes.Datacenter{Name: meta.Datacenter},
-		HourlyBillingFlag:            true,
-		LocalDiskFlag:                true,
-		OperatingSystemReferenceCode: "UBUNTU_LATEST",
-		UserData:                     []datatypes.UserData{{Value: string(val)}},
-		PostInstallScriptUri:         PostInstallScriptUri,
-=======
 		Hostname:          m.Username,  // this is correct, we use the username as hostname
 		Domain:            "koding.io", // this is just a placeholder
 		StartCpus:         1,
 		MaxMemory:         1024,
-		Datacenter:        datatypes.Datacenter{Name: m.Meta.Datacenter},
+		Datacenter:        datatypes.Datacenter{Name: meta.Datacenter},
 		HourlyBillingFlag: true,
 		LocalDiskFlag:     true,
 		BlockDeviceTemplateGroup: &datatypes.BlockDeviceTemplateGroup{
-			GlobalIdentifier: m.Meta.SourceImage,
+			GlobalIdentifier: meta.SourceImage,
 		},
 		UserData:             []datatypes.UserData{{Value: string(val)}},
 		PostInstallScriptUri: PostInstallScriptUri,
->>>>>>> 8320145a
 	}
 
 	m.Log.Debug("Creating the server instance with following data: %+v", virtualGuestTemplate)
@@ -161,12 +148,8 @@
 				"ipAddress":         m.IpAddress,
 				"queryString":       m.QueryString,
 				"meta.id":           obj.Id,
-<<<<<<< HEAD
 				"meta.datacenter":   meta.Datacenter,
-=======
-				"meta.datacenter":   m.Meta.Datacenter,
-				"meta.sourceImage":  m.Meta.SourceImage,
->>>>>>> 8320145a
+				"meta.sourceImage":  meta.SourceImage,
 				"status.state":      machinestate.Running.String(),
 				"status.modifiedAt": time.Now().UTC(),
 				"status.reason":     "Build finished",

--- conflicted
+++ resolved
@@ -75,26 +75,16 @@
 
 				err := machine.Stop(ctx)
 				if err != nil {
-<<<<<<< HEAD
-					machine.Log.Debug("Info decision: Error while Stopping machine. Err: %v",
+					machine.Log.Debug("Info decision: Error while Stopping machine %q. Err: %v",
 						machine.ObjectId, err)
-=======
-					machine.Log.Debug("Info decision: Error while Stopping machine %q. Err: %v",
-						machine.Id, err)
->>>>>>> 3d673a27
 				}
 				machine.Log.Info("======> STOP finished (inconsistent state)<======")
 			}(m)
 			return
 		}
 
-<<<<<<< HEAD
 		if err := modelhelper.CheckAndUpdateState(m.ObjectId, resultState); err != nil {
-			m.Log.Debug("Info decision: Error while updating the machine state. Err: %v", m.ObjectId, err)
-=======
-		if err := m.checkAndUpdateState(resultState); err != nil {
-			m.Log.Debug("Info decision: Error while updating the machine %q state. Err: %v", m.Id, err)
->>>>>>> 3d673a27
+			m.Log.Debug("Info decision: Error while updating the machine %q state. Err: %v", m.ObjectId, err)
 		}
 	}()
 

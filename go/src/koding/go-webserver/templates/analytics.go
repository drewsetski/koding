package templates

var Analytics = `
    <!-- SEGMENT.IO -->
    <script type="text/javascript">
      window.analytics||(window.analytics=[]),window.analytics.methods=["identify","track","trackLink","trackForm","trackClick","trackSubmit","page","pageview","ab","alias","ready","group","on","once","off"],window.analytics.factory=function(t){return function(){var a=Array.prototype.slice.call(arguments);return a.unshift(t),window.analytics.push(a),window.analytics}};for(var i=0;window.analytics.methods.length>i;i++){var method=window.analytics.methods[i];window.analytics[method]=window.analytics.factory(method)}window.analytics.load=function(t){var a=document.createElement("script");a.type="text/javascript",a.async=!0,a.src=("https:"===document.location.protocol?"https://":"http://")+"d2dq2ahtl5zl1z.cloudfront.net/analytics.js/v1/"+t+"/analytics.min.js";var n=document.getElementsByTagName("script")[0];n.parentNode.insertBefore(a,n)},window.analytics.SNIPPET_VERSION="2.0.8",
      window.analytics.load("4c570qjqo0");
      window.analytics.page();
    </script>
<<<<<<< HEAD
=======

    <!-- Google Analytics -->
    <script>
      (function(k,o,d,i,n,g){k['GoogleAnalyticsObject']=i;k[i]=k[i]||function(){
    (k[i].q=k[i].q||[]).push(arguments)},k[i].l=1*new Date();g=o.createElement(d),
      n=o.getElementsByTagName(d)[0];g.async=1;g.src='//www.google-analytics.com/analytics.js';
      n.parentNode.insertBefore(g,n)})(window,document,'script','ga');
      ga('create', 'UA-6520910-8', 'koding.com');ga('send', 'pageview');
    </script>
>>>>>>> e94e59de
`<|MERGE_RESOLUTION|>--- conflicted
+++ resolved
@@ -7,16 +7,4 @@
       window.analytics.load("4c570qjqo0");
       window.analytics.page();
     </script>
-<<<<<<< HEAD
-=======
-
-    <!-- Google Analytics -->
-    <script>
-      (function(k,o,d,i,n,g){k['GoogleAnalyticsObject']=i;k[i]=k[i]||function(){
-    (k[i].q=k[i].q||[]).push(arguments)},k[i].l=1*new Date();g=o.createElement(d),
-      n=o.getElementsByTagName(d)[0];g.async=1;g.src='//www.google-analytics.com/analytics.js';
-      n.parentNode.insertBefore(g,n)})(window,document,'script','ga');
-      ga('create', 'UA-6520910-8', 'koding.com');ga('send', 'pageview');
-    </script>
->>>>>>> e94e59de
 `
--- conflicted
+++ resolved
@@ -2,282 +2,25 @@
 
 import (
 	"flag"
-	"fmt"
-	"koding/artifact"
 	"koding/db/models"
-	"koding/db/mongodb/modelhelper"
-<<<<<<< HEAD
-=======
-	"koding/go-webserver/templates"
-	"koding/go-webserver/utils"
->>>>>>> c3906dca
 	"koding/tools/config"
-	"net/http"
-	"runtime"
 
 	"github.com/koding/logging"
 )
 
 var (
-	Name              = "gowebserver"
+	Name = "gowebserver"
+
 	kodingTitle       = "Koding | Say goodbye to your localhost and code in the cloud."
 	kodingDescription = "Koding is a cloud-based development environment complete with free VMs, IDE & sudo enabled terminal where you can learn Ruby, Go, Java, NodeJS, PHP, C, C++, Perl, Python, etc."
-<<<<<<< HEAD
-
-	flagConfig = flag.String("c", "dev", "Configuration profile from file")
-	Log        = logging.NewLogger(Name)
-=======
 	kodingShareUrl    = "https://koding.com"
 	kodingGpImage     = "koding.com/a/site.landing/images/share.g+.jpg"
 	kodingFbImage     = "koding.com/a/site.landing/images/share.fb.jpg"
 	kodingTwImage     = "koding.com/a/site.landing/images/share.tw.jpg"
-	flagConfig        = flag.String("c", "dev", "Configuration profile from file")
-	log               = logging.NewLogger(Name)
->>>>>>> c3906dca
+
+	flagConfig = flag.String("c", "dev", "Configuration profile from file")
+	Log        = logging.NewLogger(Name)
 
 	kodingGroup *models.Group
 	conf        *config.Config
-)
-
-<<<<<<< HEAD
-=======
-type HomeContent struct {
-	Version       string
-	Runtime       config.RuntimeOptions
-	User          LoggedInUser
-	Title         string
-	Description   string
-	ShareUrl      string
-	GpImage       string
-	FbImage       string
-	TwImage       string
-	Impersonating bool
-}
-
-type LoggedInUser struct {
-	Account       *models.Account
-	Machines      []*modelhelper.MachineContainer
-	Workspaces    []*models.Workspace
-	Group         *models.Group
-	Username      string
-	SessionId     string
-	Impersonating bool
-}
-
->>>>>>> c3906dca
-func initialize() {
-	runtime.GOMAXPROCS(runtime.NumCPU() - 1)
-
-	flag.Parse()
-	if *flagConfig == "" {
-		Log.Critical("Please define config file with -c")
-	}
-
-	conf = config.MustConfig(*flagConfig)
-	modelhelper.Initialize(conf.Mongo)
-
-	var err error
-	kodingGroup, err = modelhelper.GetGroup("koding")
-	if err != nil {
-		Log.Critical("Couldn't fetch `koding` group: %v", err)
-		panic(err)
-	}
-}
-
-func main() {
-	initialize()
-
-	http.HandleFunc("/", HomeHandler)
-	http.HandleFunc("/version", artifact.VersionHandler())
-	http.HandleFunc("/healthCheck", artifact.HealthCheckHandler(Name))
-
-	url := fmt.Sprintf(":%d", conf.Gowebserver.Port)
-	Log.Info("Starting gowebserver on: %v", url)
-
-	http.ListenAndServe(url, nil)
-<<<<<<< HEAD
-=======
-}
-
-func HomeHandler(w http.ResponseWriter, r *http.Request) {
-	start := time.Now()
-
-	cookie, err := r.Cookie("clientId")
-	if err != nil {
-		if err != http.ErrNoCookie {
-			log.Error("Couldn't fetch 'clientId' cookie value: %s", err)
-		}
-
-		log.Info("loggedout page took: %s", time.Since(start))
-		writeLoggedOutHomeToResp(w)
-
-		return
-	}
-
-	if cookie.Value == "" {
-		log.Info("loggedout page took: %s", time.Since(start))
-		writeLoggedOutHomeToResp(w)
-
-		return
-	}
-
-	clientId := cookie.Value
-
-	session, err := modelhelper.GetSession(clientId)
-	if err != nil {
-		log.Error("Couldn't fetch session with clientId %s: %s", clientId, err)
-		log.Info("loggedout page took: %s", time.Since(start))
-
-		expireCookie(w, cookie)
-		writeLoggedOutHomeToResp(w)
-
-		return
-	}
-
-	modelhelper.UpdateSessionIP(clientId, utils.GetIpAddress(r))
-
-	username := session.Username
-	if username == "" {
-		log.Error("Username is empty for session with clientId: %s", clientId)
-		log.Info("loggedout page took: %s", time.Since(start))
-
-		expireCookie(w, cookie)
-		writeLoggedOutHomeToResp(w)
-
-		return
-	}
-
-	//----------------------------------------------------------
-	// Account
-	//----------------------------------------------------------
-
-	account, err := modelhelper.GetAccount(username)
-	if err != nil {
-		log.Error("Couldn't fetch account with username %s: %s", username, err)
-		log.Info("loggedout page took: %s", time.Since(start))
-
-		expireCookie(w, cookie)
-		writeLoggedOutHomeToResp(w)
-
-		return
-	}
-
-	if account.Type != "registered" {
-		log.Error(
-			"Account type: %s is not 'registered' for %s's session.",
-			account.Type, username,
-		)
-		log.Info("loggedout page took: %s", time.Since(start))
-
-		expireCookie(w, cookie)
-		writeLoggedOutHomeToResp(w)
-
-		return
-	}
-
-	//----------------------------------------------------------
-	// Machines
-	//----------------------------------------------------------
-
-	user, err := modelhelper.GetUser(username)
-	if err != nil {
-		log.Error("Couldn't get user of %s: %s", username, err)
-		log.Info("loggedout page took: %s", time.Since(start))
-
-		expireCookie(w, cookie)
-		writeLoggedOutHomeToResp(w)
-	}
-
-	machines, err := modelhelper.GetMachines(user.ObjectId)
-	if err != nil {
-		log.Error("Couldn't fetch machines: %s", err)
-		machines = []*modelhelper.MachineContainer{}
-	}
-
-	//----------------------------------------------------------
-	// Workspaces
-	//----------------------------------------------------------
-
-	workspaces, err := modelhelper.GetWorkspaces(account.Id)
-	if err != nil {
-		log.Error("Couldn't fetch workspaces: %s", err)
-		workspaces = []*models.Workspace{}
-	}
-
-	loggedInUser := LoggedInUser{
-		SessionId:     clientId,
-		Group:         kodingGroup,
-		Workspaces:    workspaces,
-		Machines:      machines,
-		Account:       account,
-		Username:      username,
-		Impersonating: session.Impersonating,
-	}
-
-	writeLoggedInHomeToResp(w, loggedInUser)
-
-	log.Info("loggedin page took: %s", time.Since(start))
-}
-
-func writeLoggedInHomeToResp(w http.ResponseWriter, u LoggedInUser) {
-	homeTmpl := buildHomeTemplate(templates.LoggedInHome)
-
-	hc := buildHomeContent()
-	hc.Runtime = conf.Client.RuntimeOptions
-	hc.User = u
-	hc.Impersonating = u.Impersonating
-
-	var buf bytes.Buffer
-	if err := homeTmpl.Execute(&buf, hc); err != nil {
-		log.Error("Failed to render loggedin page: %s", err)
-		writeLoggedOutHomeToResp(w)
-
-		return
-	}
-
-	fmt.Fprintf(w, buf.String())
-}
-
-func writeLoggedOutHomeToResp(w http.ResponseWriter) {
-	homeTmpl := buildHomeTemplate(templates.LoggedOutHome)
-
-	hc := buildHomeContent()
-
-	var buf bytes.Buffer
-	if err := homeTmpl.Execute(&buf, hc); err != nil {
-		log.Error("Failed to render loggedout page: %s", err)
-	}
-
-	fmt.Fprintf(w, buf.String())
-}
-
-func buildHomeContent() HomeContent {
-	hc := HomeContent{
-		Version:     conf.Version,
-		ShareUrl:    kodingShareUrl,
-		Title:       kodingTitle,
-		Description: kodingDescription,
-		GpImage:     kodingGpImage,
-		FbImage:     kodingFbImage,
-		TwImage:     kodingTwImage,
-	}
-
-	return hc
-}
-
-func buildHomeTemplate(content string) *template.Template {
-	homeTmpl := template.Must(template.New("home").Parse(content))
-	headerTmpl := template.Must(template.New("header").Parse(templates.Header))
-	analyticsTmpl := template.Must(template.New("analytics").Parse(templates.Analytics))
-
-	homeTmpl.AddParseTree("header", headerTmpl.Tree)
-	homeTmpl.AddParseTree("analytics", analyticsTmpl.Tree)
-
-	return homeTmpl
-}
-
-func expireCookie(w http.ResponseWriter, cookie *http.Cookie) {
-	cookie.Expires = time.Now()
-	http.SetCookie(w, cookie)
->>>>>>> c3906dca
-}+)
--- conflicted
+++ resolved
@@ -157,11 +157,7 @@
 }
 
 func (c *Client) Send(msg []byte) error {
-<<<<<<< HEAD
-	println("Sending...", string(msg))
-=======
 	// println("Sending...", string(msg))
->>>>>>> 9a68f048
 	if c.Conn == nil {
 		return errors.New("Not connected")
 	}

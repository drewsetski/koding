--- conflicted
+++ resolved
@@ -301,16 +301,6 @@
 		return nil, err
 	}
 
-<<<<<<< HEAD
-	filtered := make([]*protocol.KiteWithToken, 0, len(kites))
-	for _, kite := range kites {
-		if canAccess(r.RemoteKite.Kite, kite.Kite) {
-			filtered = append(filtered, kite)
-		}
-	}
-
-	return filtered, nil
-=======
 	allowed := make([]*protocol.KiteWithToken, 0, len(kites))
 	for _, kite := range kites {
 		if canAccess(r.RemoteKite.Kite, kite.Kite) {
@@ -319,7 +309,6 @@
 	}
 
 	return allowed, nil
->>>>>>> 4483be86
 }
 
 func (k *Kontrol) getKites(r *kite.Request, query protocol.KontrolQuery, watchCallback dnode.Function) ([]*protocol.KiteWithToken, error) {

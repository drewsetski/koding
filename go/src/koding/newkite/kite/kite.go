package kite

import (
	"flag"
	"fmt"
	"github.com/op/go-logging"
	"koding/newkite/dnode/rpc"
	"koding/newkite/protocol"
	"koding/newkite/utils"
	"log"
	"net"
	"net/http"
	"os"
	"os/signal"
	"runtime"
<<<<<<< HEAD
=======
	"strings"
>>>>>>> 4483be86
	"syscall"
	"time"
)

func init() {
	// Use all available CPUS.
	runtime.GOMAXPROCS(runtime.NumCPU())

	// Debugging helper: Prints stacktrace on SIGUSR1.
	c := make(chan os.Signal)
	signal.Notify(c, syscall.SIGUSR1)
	go func() {
		for {
			s := <-c
			fmt.Println("Got signal:", s)
			buf := make([]byte, 1<<16)
			runtime.Stack(buf, true)
			fmt.Println(string(buf))
<<<<<<< HEAD
			fmt.Println("Number of goroutines:", runtime.NumGoroutine())
=======
			fmt.Print("Number of goroutines:", runtime.NumGoroutine())
			m := new(runtime.MemStats)
			runtime.GC()
			runtime.ReadMemStats(m)
			fmt.Printf(", Memory allocated: %+v\n", m.Alloc)
>>>>>>> 4483be86
		}
	}()
}

// Kite defines a single process that enables distributed service messaging
// amongst the peers it is connected. A Kite process acts as a Client and as a
// Server. That means it can receive request, process them, but it also can
// make request to other kites. A Kite can be anything. It can be simple Image
// processing kite (which would process data), it could be a Chat kite that
// enables peer-to-peer chat. For examples we have FileSystem kite that expose
// the file system to a client, which in order build the filetree.
type Kite struct {
	protocol.Kite

	// KodingKey is used for authenticate to Kontrol.
	KodingKey string

	// Is this Kite Public or Private? Default is Private.
	Visibility protocol.Visibility

	// Points to the Kontrol instance if enabled
	Kontrol *Kontrol

	// Wheter we want to connect to Kontrol on startup, true by default.
	KontrolEnabled bool

	// Wheter we want to register our Kite to Kontrol, true by default.
	RegisterToKontrol bool

	// method map for exported methods
	handlers map[string]HandlerFunc

	// Dnode rpc server
	server *rpc.Server

	listener net.Listener

	// Handlers to call when a Kite opens a connection to this Kite.
	onConnectHandlers []func(*RemoteKite)

	// Handlers to call when a client has disconnected.
	onDisconnectHandlers []func(*RemoteKite)

	// Contains different functions for authenticating user from request.
	// Keys are the authentication types (options.authentication.type).
	Authenticators map[string]func(*Request) error

	// Used to signal if the kite is ready to start and make calls to
	// other kites.
	ready chan bool
	end   chan bool

	// Prints logging messages to stderr and syslog.
	Log *logging.Logger
}

// New creates, initialize and then returns a new Kite instance. It accepts
// a single options argument that is a config struct that needs to be filled
// with several informations like Name, Port, IP and so on.
func New(options *Options) *Kite {
	var err error
	if options == nil {
		options, err = ReadKiteOptions("manifest.json")
		if err != nil {
			log.Fatal("error: could not read config file", err)
		}
	}

	options.validate() // exits if validating fails

	hostname, _ := os.Hostname()
	kiteID := utils.GenerateUUID()
	kodingKey, err := utils.GetKodingKey()
	if err != nil {
		log.Fatal("Couldn't find koding.key. Please run 'kd register'.")
	}

	k := &Kite{
		Kite: protocol.Kite{
			Name:        options.Kitename,
			Username:    options.Username,
			ID:          kiteID,
			Version:     options.Version,
			Hostname:    hostname,
			Port:        options.Port,
			Environment: options.Environment,
			Region:      options.Region,
			Visibility:  options.Visibility,

			// PublicIP will be set by Kontrol after registering if it is not set.
			PublicIP: options.PublicIP,
		},
		KodingKey:         kodingKey,
		server:            rpc.NewServer(),
		KontrolEnabled:    true,
		RegisterToKontrol: true,
		Authenticators:    make(map[string]func(*Request) error),
		handlers:          make(map[string]HandlerFunc),
		ready:             make(chan bool),
		end:               make(chan bool, 1),
	}

	k.Log = newLogger(k.Name, k.hasDebugFlag())
	k.Kontrol = k.NewKontrol(options.KontrolAddr)

	// Call registered handlers when a client has disconnected.
	k.server.OnDisconnect(func(c *rpc.Client) {
		if r, ok := c.Properties()["remoteKite"]; ok {
			// Run OnDisconnect handlers.
			k.notifyRemoteKiteDisconnected(r.(*RemoteKite))
		}
	})

	// Every kite should be able to authenticate the user from token.
	k.Authenticators["token"] = k.AuthenticateFromToken
	// A kite accepts requests from Kontrol.
	k.Authenticators["kodingKey"] = k.AuthenticateFromKodingKey

	// Register our internal methods
	k.HandleFunc("systemInfo", new(Status).Info)
	k.HandleFunc("heartbeat", k.handleHeartbeat)
	k.HandleFunc("log", k.handleLog)

	return k
}

// Run is a blocking method. It runs the kite server and then accepts requests
// asynchronously.
func (k *Kite) Run() {
	k.Start()
	<-k.end
	k.Log.Notice("Kite server is closed.")
}

// Start is like Run(), but does not wait for it to complete. It's nonblocking.
func (k *Kite) Start() {
	k.parseVersionFlag()

	go func() {
		err := k.listenAndServe()
		if err != nil {
			k.Log.Fatal(err)
		}
	}()

	<-k.ready // wait until we are ready
}

// Close stops the server.
func (k *Kite) Close() {
	k.Log.Notice("Closing server...")
	k.listener.Close()
}

func (k *Kite) handleHeartbeat(r *Request) (interface{}, error) {
	args := r.Args.MustSliceOfLength(2)
	seconds := args[0].MustFloat64()
	ping := args[1].MustFunction()

	go func() {
		for {
			time.Sleep(time.Duration(seconds) * time.Second)
			if ping() != nil {
				return
			}
		}
	}()

	return nil, nil
}

// handleLog prints a log message to stdout.
func (k *Kite) handleLog(r *Request) (interface{}, error) {
	msg := r.Args.MustString()
	k.Log.Info(fmt.Sprintf("%s: %s", r.RemoteKite.Name, msg))
	return nil, nil
}

func init() {
	// These logging related stuff needs to be called once because stupid
	// logging library uses global variables and resets the backends every time.
	logging.SetFormatter(logging.MustStringFormatter("%{level:-8s} ▶ %{message}"))
	stderrBackend := logging.NewLogBackend(os.Stderr, "", log.LstdFlags)
	stderrBackend.Color = true
	syslogBackend, _ := logging.NewSyslogBackend("")
	logging.SetBackend(stderrBackend, syslogBackend)
}

// newLogger returns a new logger object for desired name and level.
func newLogger(name string, debug bool) *logging.Logger {
	logger := logging.MustGetLogger(name)

	level := logging.INFO
	if debug {
		level = logging.DEBUG
	}

	logging.SetLevel(level, name)
	return logger
}

// If the user wants to call flag.Parse() the flag must be defined in advance.
var _ = flag.Bool("version", false, "show version")
var _ = flag.Bool("debug", false, "print debug logs")

// parseVersionFlag prints the version number of the kite and exits with 0
// if "-version" flag is enabled.
// We did not use the "flag" package because it causes trouble if the user
// also calls "flag.Parse()" in his code. flag.Parse() can be called only once.
func (k *Kite) parseVersionFlag() {
	for _, flag := range os.Args {
		if flag == "-version" {
			fmt.Println(k.Version)
			os.Exit(0)
		}
	}
}

// hasDebugFlag returns true if -debug flag is present in os.Args.
func (k *Kite) hasDebugFlag() bool {
	for _, flag := range os.Args {
		if flag == "-debug" {
			return true
		}
	}

	// We can't use flags when running "go test" command.
	// This is another way to print debug logs.
	if os.Getenv("DEBUG") != "" {
		return true
	}

	return false
}

// listenAndServe starts our rpc server with the given addr.
func (k *Kite) listenAndServe() (err error) {
	// An error string equivalent to net.errClosing for using with http.Serve()
	// during a graceful exit.
	// I had to put it here because it is not exported by "net" package.
	const errClosing = "use of closed network connection"

	k.listener, err = net.Listen("tcp4", ":"+k.Port)
	if err != nil {
		return err
	}
	k.Log.Info("Listening: %s", k.listener.Addr().String())

	// Port is known here if "0" is used as port number
	_, k.Port, _ = net.SplitHostPort(k.listener.Addr().String())

	// We must connect to Kontrol after starting to listen on port
	if k.KontrolEnabled {
		if k.RegisterToKontrol {
			k.Kontrol.OnConnect(k.registerToKontrol)
		}

		k.Kontrol.DialForever()
	}

	k.ready <- true // listener is ready, means we are ready too

	err = http.Serve(k.listener, k.server)
	if strings.Contains(err.Error(), errClosing) {
		// The server is closed by Close() method
		err = nil
	}

	k.end <- true // Serving is finished.

	return err
}

func (k *Kite) registerToKontrol() {
	err := k.Kontrol.Register()
	if err != nil {
		k.Log.Fatalf("Cannot register to Kontrol: %s", err)
	}
}

// OnConnect registers a function to run when a Kite connects to this Kite.
func (k *Kite) OnConnect(handler func(*RemoteKite)) {
	k.onConnectHandlers = append(k.onConnectHandlers, handler)
}

// OnDisconnect registers a function to run when a connected Kite is disconnected.
func (k *Kite) OnDisconnect(handler func(*RemoteKite)) {
	k.onDisconnectHandlers = append(k.onDisconnectHandlers, handler)
}

// notifyRemoteKiteConnected runs the registered handlers with OnConnect().
func (k *Kite) notifyRemoteKiteConnected(r *RemoteKite) {
	k.Log.Info("Client is connected to us: [%s %s]", r.Name, r.Addr())

	for _, handler := range k.onConnectHandlers {
		go handler(r)
	}
}

func (k *Kite) notifyRemoteKiteDisconnected(r *RemoteKite) {
	k.Log.Info("Client has disconnected: [%s %s]", r.Name, r.Addr())

	for _, handler := range k.onDisconnectHandlers {
		go handler(r)
	}
}<|MERGE_RESOLUTION|>--- conflicted
+++ resolved
@@ -13,10 +13,7 @@
 	"os"
 	"os/signal"
 	"runtime"
-<<<<<<< HEAD
-=======
 	"strings"
->>>>>>> 4483be86
 	"syscall"
 	"time"
 )
@@ -35,15 +32,11 @@
 			buf := make([]byte, 1<<16)
 			runtime.Stack(buf, true)
 			fmt.Println(string(buf))
-<<<<<<< HEAD
-			fmt.Println("Number of goroutines:", runtime.NumGoroutine())
-=======
 			fmt.Print("Number of goroutines:", runtime.NumGoroutine())
 			m := new(runtime.MemStats)
 			runtime.GC()
 			runtime.ReadMemStats(m)
 			fmt.Printf(", Memory allocated: %+v\n", m.Alloc)
->>>>>>> 4483be86
 		}
 	}()
 }

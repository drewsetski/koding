--- conflicted
+++ resolved
@@ -194,13 +194,8 @@
 		}
 	}()
 
-<<<<<<< HEAD
-	stream := amqputil.DeclareBindConsumeQueue(consumeChannel, "topic", "broker", "#")
-	if err := consumeChannel.ExchangeDeclare("updateInstances", "fanout", false, true, false, false, nil); err != nil {
-=======
-	stream := utils.DeclareBindConsumeAmqpQueueNoDelete(consumeChannel, "topic", "broker", "#")
+	stream := amqputil.DeclareBindConsumeQueueNoDelete(consumeChannel, "topic", "broker", "#")
 	if err := consumeChannel.ExchangeDeclare("updateInstances", "fanout", false, false, false, false, nil); err != nil {
->>>>>>> 165487a6
 		panic(err)
 	}
 	if err := consumeChannel.ExchangeBind("broker", "", "updateInstances", false, nil); err != nil {

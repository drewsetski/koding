--- conflicted
+++ resolved
@@ -377,11 +377,7 @@
 ; or per-virtualhost web server configuration file. This directive is
 ; *NOT* affected by whether Safe Mode is turned On or Off.
 ; http://www.php.net/manual/en/ini.sect.safe-mode.php#ini.open-basedir
-<<<<<<< HEAD
-open_basedir = /Users:/tmp:/etc/php.d
-=======
 open_basedir = /Users:/tmp:/etc/php.d:/usr/share/pear
->>>>>>> 7623fd8c
 
 ; This directive allows you to disable certain functions for security reasons.
 ; It receives a comma-delimited list of function names. This directive is

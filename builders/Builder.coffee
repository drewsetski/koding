{spawn, exec}     = require 'child_process'
CoffeeScript      = require 'coffee-script'
fs                = require 'fs'
nib               = require 'nib'
path              = require 'path'
compilePistachios = require 'pistachio-compiler'
ProgressBar       = require 'progress'
SourceMap         = require 'source-map'
Stylus            = require 'stylus'
UglifyJS          = require 'uglify-js'

log =
  info  : console.log
  error : console.log
  debug : console.log
  warn  : console.log

module.exports = class Builder
<<<<<<< HEAD

  constructor:(builderOptions,@middleware,fileList="deprecated")->
    # exec """grep "^class " client/Framework/* -R | awk '{split($0,a,":"); split(a[2], b, " "); print "KD.classes[\\""b[2]"\\"]="b[2];}' | uniq > ./client/Framework/classregistry.coffee"""
    exec """grep "^class " client/Framework/* -R | awk '{split($0,a,":"); split(a[2], b, " "); print "KD.classes."b[2]"="b[2];}' | uniq > ./client/Framework/classregistry.coffee"""

    @options              = builderOptions.config
    @configScriptTag      = builderOptions.configScriptTag
    @commandLineOptions   = builderOptions.commandLine

    @watcher = new Watcher @options.includesFile

    @attachListeners()

  attachListeners:()->

      # rebuild changes,options

  build:(options)->

  # uglify:(options,callback)->
  #   ast         = parser.parse(options.js)
  #   ast         = uglify.ast_mangle(ast,{no_functions : options.noMangleFunctions}) if options.mangle
  #   ast         = uglify.ast_squeeze(ast) if options.squeeze
  #   final_code  = uglify.gen_code ast,beautify:options.beautify
  #   return final_code

  resetWatcher:()->
    @watcher = new Watcher @options.includesFile

  # buildApplications:(installedAppsPath, builtJsPath)->
  #   buildPath = fs.realpathSync builtJsPath
  #
  #   installedApps = require installedAppsPath
  #   for appName, appPath of installedApps
  #     do (buildPath, appName, appPath)->
  #       path.exists "#{buildPath}/#{appName}", (exists)->
  #         unless exists
  #           fs.mkdirSync "#{buildPath}/#{appName}", 511
  #         exec "cd #{appPath} && cake -p #{buildPath}/#{appName} build", (err)->
  #           log.info "Application #{appName} built, with result", arguments

  buildClient:(options,callback)->

    moduleDeclaration = @watcher.createModuleDeclarations "Client","Framework"

    clibraries  = @watcher.getSubSectionConcatenated "Client","Libraries"

    cclient = ''
    cclient += if options.pistachios then 'PISTACHIO_MODE = "production";' else ''

    cclient += @watcher.getSubSectionConcatenated "Client","Framework"
    cclient += @watcher.getSubSectionConcatenated "Client","Application"
    cclient += @watcher.getSubSectionConcatenated "Client","Applications"
    cclient += @watcher.getSubSectionConcatenated "Client","ApplicationPageViews"
    cclient = kdjs = @wrapWithJSClosure cclient

    libraries  = clibraries

    @middleware @options, @commandLineOptions, {libraries, kdjs}, (err,finalCode)=>
      fs.writeFile @options.js, finalCode, (err) =>
        log.info "Client code is re-compiled and saved."
        callback? null

  # buildServer:(options,callback)->
  #   cserver  = @watcher.getSubSectionConcatenated "Server","Stuff"
  #   cserver += @watcher.getSubSectionConcatenated "Server","Models"
  #   cserver += @watcher.getSubSectionConcatenated "Server","OtherStuff"
  #   cserver  = @wrapWithJSClosure cserver
  #   fs.writeFile @targetPaths.server,cserver,(err) ->
  #     log.info "Server code is re-compiled."
  #     callback? null

  #   if @options.dontStart
  #     fs.writeFile @targetPaths.serverProd,cserver,(err)=>
  #       unless err
  #         log.info "Server code is copied to #{@targetPaths.serverProd}"
  #       else
  #         log.error "couldn't copy kd-server.js to #{@targetPaths.serverProd}, monit will not work."

  buildCss:(options,callback)->
    cstylus = @watcher.getSubSectionConcatenated "Client","StylusFiles"
    ccssx   = @watcher.getSubSectionConcatenated "Client","CssFiles"
    ccss    = "#{ccssx}\n /* - */ \n#{cstylus}"
    # stylus.render cstylus,(err,css)->
    #   ccss     = @watcher.getSubSectionConcatenated "Client",CssFiles
    #   ccss    += "\n /* next file in line */ \n"+css
    #   ccss     = sqwish.minify ccss if options.uglify
    fs.writeFile @options.css, ccss, (err) ->
      unless err
        log.info "Css files are recompiled and saved."
        callback? null
      else
        log.error "Couldn't build css.."
        callback? yes

  wrapWithJSClosure : (js)-> "(function(){#{js}}).call(this);"

  buildIndex : (options,callback)->
    fs.readFile @options.indexMaster, 'utf-8',(err,data)=>

      index = data
      index = index.replace "js/kd.js","js/kd.#{@options.version}.js?"+Date.now()
      index = index.replace "css/kd.css","css/kd.#{@options.version}.css?"+Date.now()
      index = index.replace '<!--KONFIG-->', @configScriptTag
      if @options.useStaticFileServer is no
        st = "https://api.koding.com"  # CHANGE THIS TO SOMETHING THAT MAKES SENSE tbd
        index = index.replace ///#{st}///g,""
        # log.warn "Static files will be served from NodeJS process. (because -d vpn is used - ONLY DEVS should do this.)"
      fs.writeFile @options.index,index,(err) ->
        throw err if err
        unless err
          log.info "Index.html is ready."
          if require("os").platform() is 'linux'
            exec "notify-send \"Koding instance updated\""
          callback? null
=======
  buildClient: (options)->
    @config = require('koding-config-manager').load("main.#{options.configFile}")
    @files = []
    @scripts = []
    @styles = []
    for includePath in require("../" + @config.client.includesPath + "/includes.coffee")
      cachePath = ".build/" + includePath.replace(/\//g,"_")
      file = {
        includePath: includePath
        sourcePath: @config.client.includesPath + "/" + includePath
        cachePath: cachePath
        sourceMapPath: cachePath + ".map"
        cacheTime: if fs.existsSync(cachePath) then Date.parse(fs.statSync(cachePath).mtime) else 0
        extension: path.extname(includePath)
      }

      if not (path.basename(file.sourcePath) in fs.readdirSync(path.dirname(file.sourcePath)))
        log.error "File name case is wrong: " + includePath
        process.exit 1

      @files.push file
      switch file.extension
        when ".coffee", ".js"
          @scripts.push file
        when ".styl", ".css"
          @styles.push file
        else
          throw "Unrecognized file extension."

    @compileChanged options, true

  compileChanged: (options, initial)->
    bar = new ProgressBar 'Building client... [:bar] :percent :elapseds', {total: @files.length, width:50, incomplete:" "} if initial
    changed = false
    for file in @files
      changed |= @compileFile file
      bar.tick() if initial
    console.log "" if initial

    if changed
      @buildJS options
      @buildCSS options
      @buildHTML options
      log.info "Done building client."
      if require("os").platform() is 'linux'
        exec "notify-send \"Koding instance updated\""

    if @config.client.watch is yes
      log.info "Watching for changes..." if initial
      setTimeout =>
        @compileChanged options, false
      , 1000

  compileFile: (file)->
    sourceTime = Date.parse fs.statSync(file.sourcePath).mtime

    if sourceTime <= file.cacheTime
      if not file.content?
        file.content = fs.readFileSync file.cachePath, "utf-8"
        file.sourceMap = fs.readFileSync file.sourceMapPath, "utf-8" if fs.existsSync file.sourceMapPath
      return false

    source = fs.readFileSync file.sourcePath, "utf-8"
    switch file.extension
      when ".coffee", ".js"
        if file.extension == ".coffee"
          try
            result = CoffeeScript.compile source,
              filename: file.includePath
              bare: yes
              sourceMap: yes
            js = if result.js.indexOf("pistachio") != -1 
              compilePistachios(result.js).toString()
            else
              result.js

            fixedSourceMap = new SourceMap.SourceMapGenerator file: ""
            new SourceMap.SourceMapConsumer(result.v3SourceMap).eachMapping (mapping)->
              if mapping.generatedLine > 1 && mapping.originalLine > 0
                fixedSourceMap.addMapping
                  generated:
                    line: mapping.generatedLine - 1
                    column: mapping.generatedColumn
                  original:
                    line: mapping.originalLine
                    column: mapping.originalColumn
                  source: file.includePath
            jsSourceMap = fixedSourceMap.toJSON()

            if file.includePath.indexOf("Framework") == 0
              r = /^class (\w+)/g
              while match = r.exec source
                js += "\nKD.classes." + match[1] + " = " + match[1] + ";"
          catch error
            log.error "CoffeeScript Error in #{file.includePath}: #{(error.stack.split "\n")[0]}"
            spawn.apply null, ["say", ["coffee script error"]]
            file.cacheTime = sourceTime # avoid repeated error
            return
        else
          js = source
          jsSourceMap = null

        ast = UglifyJS.parse js
        ast.figure_out_scope()
        ast = ast.transform UglifyJS.Compressor(warnings: no)
        
        uglifiedSourceMap = UglifyJS.SourceMap(orig: jsSourceMap)
        stream = UglifyJS.OutputStream source_map: uglifiedSourceMap
        ast.print stream
        file.content = stream.toString()
        file.sourceMap = uglifiedSourceMap.toString()
        fs.writeFileSync file.sourceMapPath, file.sourceMap, "utf8"
      when ".styl"
        Stylus(source).set('compress',true).use(nib()).render (err, css)=> # callback is synchronous
          log.error "error with styl file at #{file.includePath}" if err
          file.content = css
      when ".css"
        file.content = source
      else
        throw "Illegal file extension: " + file.extension

    fs.writeFileSync file.cachePath, file.content, "utf8"
    file.cacheTime = sourceTime
    return true

  buildJS: (options)->
    js = "var KD = {}; KD.config = " + JSON.stringify(@config.client.runtimeOptions) + "; (function(){ "
    lineOffset = 0
    sourceMap = new SourceMap.SourceMapGenerator file: @config.client.js, sourceRoot: @config.client.runtimeOptions.sourceUri
    for file in @scripts
      contentLineCount = file.content.split("\n").length
      new SourceMap.SourceMapConsumer(file.sourceMap).eachMapping (mapping)->
        sourceMap.addMapping
          generated:
            line: lineOffset + mapping.generatedLine
            column: mapping.generatedColumn
          original:
            line: mapping.originalLine
            column: mapping.originalColumn
          source: file.includePath
      js += file.content + "\n"
      lineOffset += contentLineCount
    js += "}).call(this);\n//@ sourceMappingURL=/" + @config.client.js + ".map"

    fs.writeFileSync @config.client.websitePath + "/" + @config.client.js, js
    fs.writeFileSync @config.client.websitePath + "/" + @config.client.js + ".map", sourceMap.toString()

  buildCSS: (options)->
    code = ""
    for file in @styles
      code += file.content+"\n"
    fs.writeFileSync @config.client.websitePath + "/" + @config.client.css, code

  buildHTML: (options)->
    index = fs.readFileSync @config.client.includesPath + "/" + @config.client.indexMaster, 'utf-8'
    index = index.replace "js/kd.js", "js/kd.#{@config.client.version}.js?" + Date.now()
    index = index.replace "css/kd.css", "css/kd.#{@config.client.version}.css?" + Date.now()
    if @config.client.useStaticFileServer is no
      st = "https://api.koding.com"  # CHANGE THIS TO SOMETHING THAT MAKES SENSE tbd
      index = index.replace ///#{st}///g,""
      # log.warn "Static files will be served from NodeJS process. (because -d vpn is used - ONLY DEVS should do this.)"
    fs.writeFileSync @config.client.websitePath + "/" + @config.client.index, index
>>>>>>> 481778e3
<|MERGE_RESOLUTION|>--- conflicted
+++ resolved
@@ -16,123 +16,6 @@
   warn  : console.log
 
 module.exports = class Builder
-<<<<<<< HEAD
-
-  constructor:(builderOptions,@middleware,fileList="deprecated")->
-    # exec """grep "^class " client/Framework/* -R | awk '{split($0,a,":"); split(a[2], b, " "); print "KD.classes[\\""b[2]"\\"]="b[2];}' | uniq > ./client/Framework/classregistry.coffee"""
-    exec """grep "^class " client/Framework/* -R | awk '{split($0,a,":"); split(a[2], b, " "); print "KD.classes."b[2]"="b[2];}' | uniq > ./client/Framework/classregistry.coffee"""
-
-    @options              = builderOptions.config
-    @configScriptTag      = builderOptions.configScriptTag
-    @commandLineOptions   = builderOptions.commandLine
-
-    @watcher = new Watcher @options.includesFile
-
-    @attachListeners()
-
-  attachListeners:()->
-
-      # rebuild changes,options
-
-  build:(options)->
-
-  # uglify:(options,callback)->
-  #   ast         = parser.parse(options.js)
-  #   ast         = uglify.ast_mangle(ast,{no_functions : options.noMangleFunctions}) if options.mangle
-  #   ast         = uglify.ast_squeeze(ast) if options.squeeze
-  #   final_code  = uglify.gen_code ast,beautify:options.beautify
-  #   return final_code
-
-  resetWatcher:()->
-    @watcher = new Watcher @options.includesFile
-
-  # buildApplications:(installedAppsPath, builtJsPath)->
-  #   buildPath = fs.realpathSync builtJsPath
-  #
-  #   installedApps = require installedAppsPath
-  #   for appName, appPath of installedApps
-  #     do (buildPath, appName, appPath)->
-  #       path.exists "#{buildPath}/#{appName}", (exists)->
-  #         unless exists
-  #           fs.mkdirSync "#{buildPath}/#{appName}", 511
-  #         exec "cd #{appPath} && cake -p #{buildPath}/#{appName} build", (err)->
-  #           log.info "Application #{appName} built, with result", arguments
-
-  buildClient:(options,callback)->
-
-    moduleDeclaration = @watcher.createModuleDeclarations "Client","Framework"
-
-    clibraries  = @watcher.getSubSectionConcatenated "Client","Libraries"
-
-    cclient = ''
-    cclient += if options.pistachios then 'PISTACHIO_MODE = "production";' else ''
-
-    cclient += @watcher.getSubSectionConcatenated "Client","Framework"
-    cclient += @watcher.getSubSectionConcatenated "Client","Application"
-    cclient += @watcher.getSubSectionConcatenated "Client","Applications"
-    cclient += @watcher.getSubSectionConcatenated "Client","ApplicationPageViews"
-    cclient = kdjs = @wrapWithJSClosure cclient
-
-    libraries  = clibraries
-
-    @middleware @options, @commandLineOptions, {libraries, kdjs}, (err,finalCode)=>
-      fs.writeFile @options.js, finalCode, (err) =>
-        log.info "Client code is re-compiled and saved."
-        callback? null
-
-  # buildServer:(options,callback)->
-  #   cserver  = @watcher.getSubSectionConcatenated "Server","Stuff"
-  #   cserver += @watcher.getSubSectionConcatenated "Server","Models"
-  #   cserver += @watcher.getSubSectionConcatenated "Server","OtherStuff"
-  #   cserver  = @wrapWithJSClosure cserver
-  #   fs.writeFile @targetPaths.server,cserver,(err) ->
-  #     log.info "Server code is re-compiled."
-  #     callback? null
-
-  #   if @options.dontStart
-  #     fs.writeFile @targetPaths.serverProd,cserver,(err)=>
-  #       unless err
-  #         log.info "Server code is copied to #{@targetPaths.serverProd}"
-  #       else
-  #         log.error "couldn't copy kd-server.js to #{@targetPaths.serverProd}, monit will not work."
-
-  buildCss:(options,callback)->
-    cstylus = @watcher.getSubSectionConcatenated "Client","StylusFiles"
-    ccssx   = @watcher.getSubSectionConcatenated "Client","CssFiles"
-    ccss    = "#{ccssx}\n /* - */ \n#{cstylus}"
-    # stylus.render cstylus,(err,css)->
-    #   ccss     = @watcher.getSubSectionConcatenated "Client",CssFiles
-    #   ccss    += "\n /* next file in line */ \n"+css
-    #   ccss     = sqwish.minify ccss if options.uglify
-    fs.writeFile @options.css, ccss, (err) ->
-      unless err
-        log.info "Css files are recompiled and saved."
-        callback? null
-      else
-        log.error "Couldn't build css.."
-        callback? yes
-
-  wrapWithJSClosure : (js)-> "(function(){#{js}}).call(this);"
-
-  buildIndex : (options,callback)->
-    fs.readFile @options.indexMaster, 'utf-8',(err,data)=>
-
-      index = data
-      index = index.replace "js/kd.js","js/kd.#{@options.version}.js?"+Date.now()
-      index = index.replace "css/kd.css","css/kd.#{@options.version}.css?"+Date.now()
-      index = index.replace '<!--KONFIG-->', @configScriptTag
-      if @options.useStaticFileServer is no
-        st = "https://api.koding.com"  # CHANGE THIS TO SOMETHING THAT MAKES SENSE tbd
-        index = index.replace ///#{st}///g,""
-        # log.warn "Static files will be served from NodeJS process. (because -d vpn is used - ONLY DEVS should do this.)"
-      fs.writeFile @options.index,index,(err) ->
-        throw err if err
-        unless err
-          log.info "Index.html is ready."
-          if require("os").platform() is 'linux'
-            exec "notify-send \"Koding instance updated\""
-          callback? null
-=======
   buildClient: (options)->
     @config = require('koding-config-manager').load("main.#{options.configFile}")
     @files = []
@@ -294,5 +177,4 @@
       st = "https://api.koding.com"  # CHANGE THIS TO SOMETHING THAT MAKES SENSE tbd
       index = index.replace ///#{st}///g,""
       # log.warn "Static files will be served from NodeJS process. (because -d vpn is used - ONLY DEVS should do this.)"
-    fs.writeFileSync @config.client.websitePath + "/" + @config.client.index, index
->>>>>>> 481778e3
+    fs.writeFileSync @config.client.websitePath + "/" + @config.client.index, index
--- conflicted
+++ resolved
@@ -102,11 +102,7 @@
   path ?= './config/dev'
   nodePath.join __dirname, path
 
-<<<<<<< HEAD
-buildClient =(configFile, callback=->)->
-=======
 buildClient =(options, callback=->)->
->>>>>>> c8bdba1a
   # try
   #   config = require configFile
   # catch e
@@ -128,9 +124,9 @@
   builder.watcher.initialize()
 
   builder.watcher.on "initDidComplete",(changes)->
-    builder.buildClient "",()->
-      builder.buildCss "",()->
-        builder.buildIndex "",()->
+    builder.buildClient options,()->
+      builder.buildCss {},()->
+        builder.buildIndex {},()->
           if config.client.watch is yes
             log.info "started watching for changes.."
             builder.watcher.start 1000
@@ -157,12 +153,7 @@
     spawn.apply null, ["say",["coffee script error"]]
 
 task 'buildClient', (options)->
-<<<<<<< HEAD
-  configFile = normalizeConfigPath expandConfigFile options.configFile
-  buildClient configFile
-=======
   buildClient options
->>>>>>> c8bdba1a
 
 task 'configureRabbitMq',->
   exec 'which rabbitmq-server',(a,stdout,c)->
@@ -389,11 +380,7 @@
       queue.next()
 
   if options.buildClient ? config.buildClient
-<<<<<<< HEAD
-    queue.push -> buildClient options.configFile, -> queue.next()
-=======
     queue.push -> buildClient options, -> queue.next()
->>>>>>> c8bdba1a
   if options.configureBroker ? config.configureBroker
     queue.push -> configureBroker options, -> queue.next()
   queue.push -> run options

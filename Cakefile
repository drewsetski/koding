--- conflicted
+++ resolved
@@ -263,11 +263,7 @@
     invoke 'cacheWorker'    if config.cacheWorker?.run is yes
     invoke 'compileGo'      if config.compileGo
     invoke 'socialWorker'
-<<<<<<< HEAD
-    invoke 'emailWorker'
-=======
     invoke 'emailWorker'    if config.emailWorker?.run is yes
->>>>>>> 999ba6f7
     invoke 'webserver'
 
 

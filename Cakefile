--- conflicted
+++ resolved
@@ -82,23 +82,6 @@
   unless KONFIG.compileGo then return callback null
 
   processes.spawn
-<<<<<<< HEAD
-    name              : 'kloudKite'
-    cmd               : cmd
-    restart           : yes
-    restartTimeout    : 100
-    stdout            : process.stdout
-    stderr            : process.stderr
-
-task 'killGoProcesses', " Kill hanging go processes", (options) ->
-  command = "kill -9 `ps -ef | grep go/bin | grep -v grep | awk '{print $2}'`"
-  exec command
-
-task 'compileGo', "Compile the local go binaries", ({configFile})->
-  compileGoBinaries configFile
-
-task 'webserver', "Run the webserver", ({configFile, tests, region}) ->
-=======
     name    : 'build go'
     cmd     : './go/build.sh'
     restart : no
@@ -114,7 +97,6 @@
   cmd = """go run #{KONFIG.projectRoot}/go/src/koding/kites/kloud/main.go -c #{options.configFile} -r #{options.configFile} -public-key #{KONFIG.projectRoot}/certs/test_kontrol_rsa_public.pem -private-key #{KONFIG.projectRoot}/certs/test_kontrol_rsa_private.pem -kontrol-url "ws://koding.io:4000"
   """
   processes.run 'kloudKite', cmd
->>>>>>> 4dfd51d5
 
 webserver = (options, callback=->)->
   {configFile, tests, region} = options

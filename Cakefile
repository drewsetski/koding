option '-d', '--database [DB]', 'specify the db to connect to [local|vpn|wan]'
option '-D', '--debug', 'runs with node, go --debug'
option '-V', '--verbose', 'runs with go --verbose'
option '-P', '--pistachios', "as a post-processing step, it compiles any pistachios inline"
option '-b', '--runBroker', 'should it run the broker locally?'
option '-C', '--buildClient', 'override buildClient flag with yes'
option '-B', '--configureBroker', 'should it configure the broker?'
option '-c', '--configFile [CONFIG]', 'What config file to use.'
option '-u', '--username [USER]', 'User for with execution rights (probably your local username)'
option '-n', '--name [NAME]', 'The name of the new VPN user'
option '-e', '--email [EMail]', 'EMail address to send the new VPN config to'
option '-t', '--type [TYPE]', 'AWS machine type'
option '-v', '--version [VERSION]', 'Switch to a specific version'

{spawn, exec} = require 'child_process'

log =
  info  : console.log
  error : console.log
  debug : console.log
  warn  : console.log

processes          = new (require "processes") main : true
{daisy}            = require 'sinkrow'
fs                 = require "fs"
http               = require 'http'
url                = require 'url'
nodePath           = require 'path'
portchecker        = require 'portchecker'
Watcher            = require "koding-watcher"

addFlags = (options)->
  flags  = ""
  flags += " -d" if options.debug
  flags += " -v" if options.verbose
  return flags

compileGoBinaries = (configFile,callback)->

  ###
  #   TBD - CHECK FOR ERRORS
  ###

  compileGo = require('koding-config-manager').load("main.#{configFile}").compileGo
  if compileGo
    processes.spawn
      name: 'build go'
      cmd : './go/build.sh'
      stdout : process.stdout
      stderr : process.stderr
      verbose : yes
      onExit :->
        if configFile == "vagrant"
          processes.spawn
            name: 'build go in vagrant'
            cmd : 'vagrant ssh --command "/opt/koding/go/build.sh bin-vagrant"'
            stdout : process.stdout
            stderr : process.stderr
            verbose : yes
            onExit :->
              callback null
        else
          callback null
  else
    callback null

task 'compileGo',({configFile})->
  compileGoBinaries configFile,->

task 'databasesKite',({configFile})->
  processes.fork
    name    : "databases"
    cmd     : __dirname+"/kites/databases/index -c #{configFile} --databases"
    restart : yes

task 'applicationsKite',({configFile})->
  processes.fork
    name    : "applications"
    cmd     : __dirname+"/kites/applications/index -c #{configFile} --applications"
    restart : yes

task 'webserver', ({configFile}) ->
  KONFIG = require('koding-config-manager').load("main.#{configFile}")
  {webserver,sourceServer} = KONFIG

  runServer = (config, port, index) ->
    processes.fork
      name              : "server"
      cmd               : __dirname + "/server/index -c #{config} -p #{port}"
      restart           : yes
      restartInterval   : 100
      kontrol           :
        enabled         : yes
        startMode       : "many"
        registerToProxy : yes
        port            : port

  if webserver.clusterSize > 1
    webPortStart = webserver.port
    webPortEnd   = webserver.port + webserver.clusterSize - 1
    webPort = [webPortStart..webPortEnd]
  else
    webPort = [webserver.port]

  webPort.forEach (port, index) ->
    runServer configFile, port, index

  if sourceServer?.enabled
    processes.fork
      name            : 'sourceserver'
      cmd             : __dirname + "/server/lib/source-server -c #{configFile} -p #{sourceServer.port}"
      restart         : yes
      restartInterval : 100

  if webserver.watch is yes
    watcher = new Watcher
      groups        :
        server      :
          folders   : ['./server']
          onChange  : ->
            processes.kill "server"

task 'socialWorker', ({configFile}) ->
  KONFIG = require('koding-config-manager').load("main.#{configFile}")
  {social} = KONFIG

  for i in [1..social.numberOfWorkers]
    processes.fork
      name            : if social.numberOfWorkers is 1 then "social" else "social-#{i}"
      cmd             : __dirname + "/workers/social/index -c #{configFile}"
      restart         : yes
      restartInterval : 100
      kontrol         :
        enabled       : yes
        startMode     : "one"
        nodeProcess   : yes
      # onMessage: (msg) ->
      #   if msg.exiting
      #     exitingProcesses[msg.pid] = yes
      #     runProcess(0)
      # onExit: (pid, name) ->
      #   unless exitingProcesses[pid]
      #     runProcess(0)
      #   else
      #     delete exitingProcesses[pid]


  if social.watch?
    watcher = new Watcher
      groups   :
        social   :
          folders   : ['./workers/social']
          onChange  : (path) ->
            if social.numberOfWorkers is 1
              processes.kill "social"
            else
              processes.kill "social-#{i}" for i in [1..social.numberOfWorkers]


task 'authWorker',({configFile}) ->
  config = require('koding-config-manager').load("main.#{configFile}").authWorker
  numberOfWorkers = if config.numberOfWorkers then config.numberOfWorkers else 1

  for i in [1..numberOfWorkers]
    processes.fork
      name  		  : if numberOfWorkers is 1 then "auth" else "auth-#{i}"
      cmd   		  : __dirname+"/workers/auth/index -c #{configFile}"
      restart 		  : yes
      restartInterval : 1000
      kontrol         :
        enabled       : yes
        startMode     : "one"
        nodeProcess   : yes
      verbose         : yes

  if config.watch is yes
    watcher = new Watcher
      groups        :
        auth        :
          folders   : ['./workers/auth']
          onChange  : (path) ->
            if numberOfWorkers is 1
              processes.kill "auth"
            else
              processes.kill "auth-#{i}" for i in [1..numberOfWorkers]

task 'guestCleanup',({configFile})->

  processes.fork
    name            : 'guestCleanup'
    cmd             : "./workers/guestcleanup/index -c #{configFile}"
    restart         : yes
    restartInterval : 100
    kontrol         :
      enabled       : yes
      startMode     : "one"
      nodeProcess   : yes
    verbose         : yes

task 'emailWorker',({configFile})->

  processes.fork
    name            : 'email'
    cmd             : "./workers/emailnotifications/index -c #{configFile}"
    restart         : yes
    restartInterval : 100
    kontrol         :
      enabled       : yes
      startMode     : "one"
      nodeProcess   : yes
    verbose         : yes

  watcher = new Watcher
    groups        :
      email       :
        folders   : ['./workers/emailnotifications']
        onChange  : (path) ->
          processes.kill "emailWorker"

task 'emailSender',({configFile})->

  processes.fork
    name            : 'emailSender'
    cmd             : "./workers/emailsender/index -c #{configFile}"
    restart         : yes
    restartInterval : 100

  watcher = new Watcher
    groups        :
      email       :
        folders   : ['./workers/emailsender']
        onChange  : (path) ->
          processes.kill "emailSender"

task 'goBroker',(options)->
  config = require('koding-config-manager').load("main.#{configFile}")
  {broker} = config

  {configFile} = options

  processes.spawn
<<<<<<< HEAD
    name              : 'broker'
    cmd               : "./go/bin/broker -c #{configFile}" + addFlags(options)
    restart           : yes
    restartInterval   : 100
    stdout            : process.stdout
    stderr            : process.stderr
    kontrol           :
      enabled         : yes
      startMode       : "many"
      registerToProxy : yes
      port            : broker.port
    verbose           : yes

  sockjs_url = "http://localhost:8008/subscribe" # config.client.runtimeOptions.broker.sockJS
=======
    name  : 'goBroker'
    cmd   : "./go/bin/broker -c #{configFile} #{addFlags options}"
    restart: yes
    restartInterval: 100
    stdout  : process.stdout
    stderr  : process.stderr
    verbose : yes

task 'rerouting',(options)->

  {configFile} = options

  processes.spawn
    name  : 'rerouting'
    cmd   : "./go/bin/rerouting -c #{configFile}"
    restart: yes
    restartInterval: 100
    stdout  : process.stdout
    stderr  : process.stderr
    verbose : yes
>>>>>>> 977a7380

task 'osKite',({configFile})->

  processes.spawn
    name  : 'osKite'
    cmd   : if configFile == "vagrant" then "vagrant ssh -c 'cd /opt/koding; sudo killall -q -KILL os; sudo ./go/bin-vagrant/os -c #{configFile}'" else "./go/bin/os -c #{configFile}"
    restart: no
    stdout  : process.stdout
    stderr  : process.stderr
    verbose : yes

task 'proxy',({configFile})->

  processes.spawn
    name  : 'proxy'
    cmd   : "./go/bin/proxy -c #{configFile}"
    restart: no
    stdout  : process.stdout
    stderr  : process.stderr
    verbose : yes

task 'libratoWorker',({configFile})->

  processes.fork
    name            : 'librato'
    cmd             : "./node_modules/koding-cake/bin/cake ./workers/librato -c #{configFile} run"
    restart         : yes
    restartInterval : 100
    kontrol         :
      enabled       : yes
      startMode     : "one"
    verbose         : yes

task 'cacheWorker',({configFile})->
  KONFIG = require('koding-config-manager').load("main.#{configFile}")
  {cacheWorker} = KONFIG

  processes.fork
    name            : 'cache'
    cmd             : "./workers/cacher/index -c #{configFile}"
    restart         : yes
    restartInterval : 100
    kontrol         :
      enabled       : yes
      startMode     : "one"
      nodeProcess   : yes

  if cacheWorker.watch is yes
    watcher = new Watcher
      groups        :
        server      :
          folders   : ['./workers/cacher']
          onChange  : ->
            processes.kill "cacheWorker"


task 'kontrolCli',({configFile}) ->
  processes.fork
    name : "kontrol"
    cmd  : "./node_modules/kontrol -c #{configFile}"

task 'kontrolDaemon',({configFile}) ->
  processes.spawn
    name    : 'kontrolDaemon'
    cmd     : if configFile == "vagrant" then "vagrant ssh -c 'cd /opt/koding/;sudo killall -q -KILL daemon;sudo ./go/bin-vagrant/daemon -c #{configFile}'" else "./go/bin/daemon -c #{configFile}"
    stdout  : process.stdout
    stderr  : process.stderr
    verbose : yes

task 'kontrolApi',({configFile}) ->
  processes.spawn
    name    : 'kontrolApi'
    cmd     : if configFile == "vagrant" then "vagrant ssh -c 'cd /opt/koding/;sudo killall -q -KILL api;sudo ./go/bin-vagrant/api -c #{configFile}'" else "./go/bin/api -c #{configFile}"
    stdout  : process.stdout
    stderr  : process.stderr
    verbose : yes

task 'kontrolRabbit',({configFile}) ->
  processes.spawn
    name    : 'kontrolRabbit'
    cmd     : if configFile == "vagrant" then "vagrant ssh -c 'cd /opt/koding/;sudo killall -q -KILL api;sudo ./go/bin-vagrant/rabbit -c #{configFile}'" else "./go/bin/rabbit -c #{configFile}"
    stdout  : process.stdout
    stderr  : process.stderr
    verbose : yes

task 'kontrol',({configFile}) ->
  invoke 'kontrolDaemon'
  invoke 'kontrolApi'

task 'checkConfig',({configFile})->
  console.log "[KONFIG CHECK] If you don't see any errors, you're fine."
  require('koding-config-manager').load("main.#{configFile}")
  require('koding-config-manager').load("kite.applications.#{configFile}")
  require('koding-config-manager').load("kite.databases.#{configFile}")


run =({configFile})->
  config = require('koding-config-manager').load("main.#{configFile}")

  compileGoBinaries configFile,->
    invoke 'kontrol'
    invoke 'goBroker'       if config.runGoBroker
    invoke 'osKite'         if config.runOsKite
    invoke 'rerouting'      if config.runRerouting
    invoke 'proxy'          if config.runProxy
    invoke 'authWorker'     if config.authWorker
    invoke 'guestCleanup'   if config.guests
    invoke 'libratoWorker'  if config.librato?.push
    invoke 'cacheWorker'    if config.cacheWorker?.run is yes
    invoke 'socialWorker'
    invoke 'emailWorker'    if config.emailWorker?.run is yes
    invoke 'emailSender'    if config.emailSender?.run is yes
    invoke 'webserver'


task 'run', (options)->
  {configFile} = options
  options.configFile = "dev" if configFile in ["",undefined,"undefined"]
  KONFIG = config = require('koding-config-manager').load("main.#{configFile}")

  oldIndex = nodePath.join __dirname, "website/index.html"
  if fs.existsSync oldIndex
    fs.unlinkSync oldIndex

  config.buildClient = yes if options.buildClient

  queue = []
  if config.buildClient is yes
    queue.push ->
      (new (require('./Builder'))).buildClient options
      queue.next()
  queue.push -> run options
  daisy queue


task 'accounting', (options)->

  {configFile} = options
  options.configFile = "dev" if configFile in ["",undefined,"undefined"]
  KONFIG = config = require('koding-config-manager').load("main.#{configFile}")

  processes.fork
    name    : "accounting"
    cmd     : __dirname + "/workers/accounting/index -c #{configFile}"
    verbose: yes


task 'buildClient', (options)->
  (new (require('./Builder'))).buildClient options

task 'release',(options)->
  # Release and shared data directories
  dataDir         = nodePath.join __dirname, "../koding-data"
  releaseDir      = nodePath.join __dirname, "../koding-release"

  unless fs.existsSync dataDir
    fs.mkdirSync dataDir
  unless fs.existsSync releaseDir
    fs.mkdirSync releaseDir

  # Temporary file for runnings bash scripts
  tmpFile         = "/tmp/#{Date.now()}"

  # Get ready for new release
  config          = require('koding-config-manager').load("main.#{options.configFile}")
  version         = parseInt config.version

  buildDir        = "#{releaseDir}/#{version}"
  dynCfgPath      = "#{buildDir}/config/.dynamic-config.json"

  # Starting ports
  webPort = config.haproxy.webPort + (version % 10) * 100 + 1

  newRelease = ->
    # Get previous dynamic config
    if fs.existsSync dataDir+"/dynamic-config.json"
      conf = JSON.parse fs.readFileSync dataDir+"/dynamic-config.json"
    else
      conf = JSON.parse fs.readFileSync __dirname+"/config/.dynamic-config.json"

    # Build dynamic config
    conf.webInternalPort   = webPort
    conf.webClusterSize    = config.webserver.clusterSize
    conf.webPort           = config.haproxy.webPort
    unless conf.releaseDir == buildDir
      conf.oldReleaseDir   = conf.releaseDir
    conf.releaseDir        = buildDir

    # Install new release
    bash = """
      echo Preparing new release...
      rm -rf #{buildDir}
      mkdir -p #{buildDir}
      cp -R . #{buildDir}
      cd #{buildDir}
      npm install --unsafe-perm
      echo
    """

    fs.writeFileSync tmpFile,bash

    processes.exec "bash #{tmpFile}",()->
      # Save config to release directory
      fs.writeFileSync dynCfgPath,JSON.stringify conf

      # Show release information
      console.log "Version        : " + version
      console.log "Release Folder : " + buildDir
      console.log "Web Port       : " + webPort

  # Deploy new release if necessary
  if fs.existsSync dynCfgPath
    console.log "Version #{version} is already deployed. Increasing release number."
    oldConf = JSON.parse fs.readFileSync dynCfgPath
    version++
    fs.writeFileSync 'VERSION', version
    buildDir        = "#{releaseDir}/#{version}"
    # proxyCfgPath    = "#{buildDir}/config/.haproxy.cfg"
    dynCfgPath      = "#{buildDir}/config/.dynamic-config.json"
    webPort = config.haproxy.webPort + (version % 10) * 100 + 1

  console.log "Deploying version #{version} to #{buildDir}"
  newRelease()

task 'switchProxy', (options) ->
  releaseDir      = nodePath.join __dirname, "../koding-release"
  dataDir         = nodePath.join __dirname, "../koding-data"

  dynCfgPath      = "#{dataDir}/dynamic-config.json"
  proxyCfgPath    = "#{dataDir}/haproxy.cfg"
  haPidFile       = "#{dataDir}/haproxy.pid"

  unless options.version
    console.log "Available versions:"
    for version in fs.readdirSync releaseDir
      vConf = JSON.parse fs.readFileSync "#{releaseDir}/#{version}/config/.dynamic-config.json"
      console.log "  #{version} : port #{vConf.webInternalPort}"
    console.log ""
    console.log "Use cake -v [VERSION] switchProxy"
    process.exit()

  newDynCfg   = "#{releaseDir}/#{options.version}/config/.dynamic-config.json"

  unless fs.existsSync newDynCfg
    console.log "No such version."
    console.log "Drop -v argument to see deployed versions."
    process.exit()

  conf        = JSON.parse fs.readFileSync newDynCfg

  updateProxy = ->
    haproxyCfg = """
      global
          daemon
          maxconn 512

      defaults
          mode http
          timeout connect 5000ms
          timeout client 50000ms
          timeout server 50000ms

      listen stats :1235
          mode http
          stats enable
          stats hide-version
          stats realm 'Koding'
          stats uri /
          stats auth koding:vv8ogdHLaFA2MQA

      listen http-in
          bind *:#{conf.webPort}
          option httpchk GET / HTTP/1.0

    """

    ports = [conf.webInternalPort..conf.webInternalPort+conf.webClusterSize-1]
    for port, i in ports
      haproxyCfg += "    server server#{i} 127.0.0.1:#{port} maxconn 128 check port #{port}\n"

    # Save proxy configuration to release directory
    fs.writeFileSync proxyCfgPath, haproxyCfg

    if fs.existsSync dynCfgPath
      fs.unlinkSync dynCfgPath
    fs.symlinkSync newDynCfg, dynCfgPath
    fs.readFile haPidFile, (err, data) ->
      unless err
        haProxyBash = "haproxy -f #{proxyCfgPath} -p #{haPidFile} -st #{data.toString().trim()}"
      else
        haProxyBash = "haproxy -f #{proxyCfgPath} -p #{haPidFile}"

      processes.exec haProxyBash, ()->
        console.log ""
        console.log "Done."

  # Update proxy configuration
  tries = 10
  tryProxy = ->
    portchecker.isOpen conf.webInternalPort, '0.0.0.0', (webOpen, port, host) ->
      console.log "Checking if new release is up and running..."
      if webOpen
        updateProxy()
      else
        tries--
        if tries > 0
          setTimeout tryProxy, 5000
        else
          console.log ""
          console.log "This release is not running: #{conf.releaseDir}"
          console.log "CD into #{conf.releaseDir}/ and execute cake run"
          console.log ""
          console.log ""

  tryProxy()

task 'deleteCache',(options)->
  exec "rm -rf #{__dirname}/.build",->
    console.log "Cache is pruned."

task 'aws', (options) ->
  {configFile,type} = options
  {aws} = config = require('koding-config-manager').load("main.#{configFile}")

  # List available machines
  unless type
    console.log "Machine types:"
    for filename in fs.readdirSync './aws'
      if filename.match /\.coffee$/
        console.log "  #{filename.slice(0, -7)}"
    console.log ""
    console.log "Run: cake -c #{configFile} -t <type> aws"
    process.exit()

  console.log "Using ./aws/#{type}.coffee file as template"
  console.log ""

  # AWS Utils
  awsUtil = require 'koding-aws'
  awsUtil.init aws

  # Machine template
  awsTemplate = require "./aws/#{type}"

  # Build template
  awsUtil.buildTemplate awsTemplate, (err, templateData) ->
    unless err
      console.log "Template is ready. Running instance..."

      awsUtil.startEC2 templateData, (err, ecData) ->
        unless err
          console.log "EC2 instance is ready:"
          console.log ecData
          console.log ""

task 'buildAll',"build chris's modules", ->

  buildables = ["pistachio","scrubber","sinkrow","mongoop","koding-dnode-protocol","jspath","bongo-client"]
  # log.info "building..."
  b = (next) ->
    cmd = "cd ./node_modules_koding/#{buildables[next]} && cake build"
    log.info "building... cmd: #{cmd}"
    processes.run
      cmd     : cmd
      log     : yes       # or provide a path for log file
      restart : no        # or provide a function
      onExit  : (id)->
        # log.debug "pid.#{id} said: 'im done.'[#{cmd}]"
        if next is buildables.length-1
          log.info "build complete. now running cake build."
          # process.exit()
          invoke "build"
        else
          b next+1
  b 0


task 'resetGuests', (options)->
  configFile = normalizeConfigPath options.configFile
  {resetGuests} = require './workers/guestcleanup/guestinit'
  resetGuests configFile

task 'addVPNuser', "adds a VPN user, use with -n, -u and -e", (options) ->
  {name, username, email} = options
  if name in ["",undefined,"undefined"]
    log.warn "name not set! Use -n flag"
    return false
  if username in ["",undefined,"undefined"]
    log.warn "username not set! Use -u flag"
    return false
  if email in ["",undefined,"undefined"]
    log.warn "email not set! Use -e flag"
    return false

  cmd = "ssh #{username}@vpn.in.koding.com -- sudo /root/addVPNuser.sh #{name} #{email}"
  log.info "executing... cmd: #{cmd}"
  processes.spawn
    name: 'addUser'
    cmd : cmd
    stdout : process.stdout
    stderr : process.stderr
    verbose : yes
    onExit : null





































# ------------ OTHER LESS IMPORTANT STUFF ---------------------#


task 'parseAnalyzedCss','',(options)->

  fs.readFile "/tmp/identicals.css",'utf8',(err,data)->
    stuff = JSON.parse data

    log.info stuff

task 'analyzeCss','',(options)->

  config = require('koding-config-manager').load("main.#{options.configFile}")
  compareArrays = (arrA, arrB) ->
    return false if arrA?.length isnt arrB?.length
    if arrA?.slice()?.sort?
      cA = arrA.slice().sort().join("")
      cB = arrB.slice().sort().join("")
      cA is cB
    else
      # log.error "something wrong with this pair of arrays",arrA,arrB



  fs.readFile config.client.css,'utf8',(err,data)->
    br = 'body,html'+(data.split "body,html")[1]
    # log.debug arr
    arr = br.split "\n"
    css = {}
    for own line in arr
      ln = line.split "{"
      ln1 = ln[1]?.substr 0,ln[1].length-1
      css[ln[0]] = ln1?.split ";"
      # unless ln1? then log.error line
    log.info "getting in"
    # fs.writeFileSync "/tmp/f.css", JSON.stringify css,"utf8"
    # log.info "written."
    identicals = {}
    counter=
      chars : 0
      fns   : 0
    for own name,selector of css
      for own name2,selector2 of css
        fl = firstLetter = name.substr(0,1)
        unless fl is "@" or fl is " " or fl is "{" or fl is "}"
          res = compareArrays selector2,selector
          if res and name isnt name2
            unless identicals[name2]?[name]?
              # log.info fl
              log.info "#{name} --------- is identical to -----------> #{name2}"
              identicals[name] ?= {}
              identicals[name][name2] = 1
              identicals[name].__content = selector
              counter.chars+=selector.join(";").length
              counter.fns++
          # log.debug selector,selector2
    fs.writeFileSync "/tmp/identicals.css", JSON.stringify identicals,"utf8"
    log.info "------------------"
    log.info "log file is at /tmp/identicals.css"
    log.info "#{counter.fns} selectors contain identical CSS properties"
    log.info "possible savings:",Math.floor(counter.chars/1024)+" kbytes"
    log.info "this tool works only if u did 'cake -usd vpn beta' before running analyzeCss."<|MERGE_RESOLUTION|>--- conflicted
+++ resolved
@@ -235,13 +235,11 @@
 task 'goBroker',(options)->
   config = require('koding-config-manager').load("main.#{configFile}")
   {broker} = config
-
   {configFile} = options
 
   processes.spawn
-<<<<<<< HEAD
     name              : 'broker'
-    cmd               : "./go/bin/broker -c #{configFile}" + addFlags(options)
+    cmd               : "./go/bin/broker -c #{configFile} #{addFlags options}"
     restart           : yes
     restartInterval   : 100
     stdout            : process.stdout
@@ -253,16 +251,6 @@
       port            : broker.port
     verbose           : yes
 
-  sockjs_url = "http://localhost:8008/subscribe" # config.client.runtimeOptions.broker.sockJS
-=======
-    name  : 'goBroker'
-    cmd   : "./go/bin/broker -c #{configFile} #{addFlags options}"
-    restart: yes
-    restartInterval: 100
-    stdout  : process.stdout
-    stderr  : process.stderr
-    verbose : yes
-
 task 'rerouting',(options)->
 
   {configFile} = options
@@ -275,7 +263,6 @@
     stdout  : process.stdout
     stderr  : process.stderr
     verbose : yes
->>>>>>> 977a7380
 
 task 'osKite',({configFile})->
 

--- conflicted
+++ resolved
@@ -41,11 +41,7 @@
 nodePath           = require 'path'
 Watcher            = require "koding-watcher"
 
-<<<<<<< HEAD
-KODING_CAKE = './node_modules/koding-cake/bin/cake'
-=======
 KODING_CAKE        = './node_modules/koding-cake/bin/cake'
->>>>>>> e75dfa16
 
 
 # create required folders
@@ -141,11 +137,7 @@
   for _, i in Array +numberOfWorkers
     processes.fork
       name  : "authWorker-#{i}"
-<<<<<<< HEAD
-      cmd   : __dirname+"/workers/auth/index -c #{configFile}"  
-=======
       cmd   : __dirname+"/workers/auth/index -c #{configFile}"
->>>>>>> e75dfa16
       restart : yes
       restartInterval : 1000
 
@@ -177,8 +169,6 @@
     restartInterval: 100
     verbose: yes
 
-<<<<<<< HEAD
-=======
 task 'cacheWorker',({configFile})->
 
   processes.fork
@@ -188,7 +178,6 @@
     restartInterval : 100
 
 
->>>>>>> e75dfa16
 clientFileMiddleware  = (options, commandLineOptions, code, callback)->
   # console.log 'args', options
   # here you can change the content of kd.js before it's written to it's final file.
@@ -262,11 +251,7 @@
 
 task 'buildClient', (options)->
   buildClient options
-<<<<<<< HEAD
-  
-=======
-
->>>>>>> e75dfa16
+
 
 
 
@@ -280,18 +265,11 @@
   config = require('koding-config-manager').load("main.#{configFile}")
   fs.writeFileSync config.monit.webCake, process.pid, 'utf-8' if config.monit?.webCake?
 
-<<<<<<< HEAD
-  invoke 'goBroker'       if config.runGoBroker    
-  invoke 'authWorker'     if config.authWorker
-  invoke 'guestCleanup'   if config.guests
-  invoke 'libratoWorker'  if config.librato?.push
-=======
   invoke 'goBroker'       if config.runGoBroker
   invoke 'authWorker'     if config.authWorker
   invoke 'guestCleanup'   if config.guests
   invoke 'libratoWorker'  if config.librato?.push
   invoke 'cacheWorker'
->>>>>>> e75dfa16
   invoke 'socialWorker'
   invoke 'webserver'
 
@@ -311,22 +289,15 @@
           folders   : ['./server']
           onChange  : ->
             processes.kill "server"
-<<<<<<< HEAD
-=======
         cacheWorker :
           folders   : ['./workers/cacher']
           onChange  : ->
             processes.kill "cacheWorker"
->>>>>>> e75dfa16
 
 
 task 'run', (options)->
   {configFile} = options
   config = require('koding-config-manager').load("main.#{configFile}")
-<<<<<<< HEAD
-
-=======
->>>>>>> e75dfa16
 
   config.buildClient = yes if options.buildClient
 

option '-d', '--database [DB]', 'specify the db to connect to [local|vpn|wan]'
option '-D', '--debug', 'runs with node --debug'
option '-P', '--pistachios', "as a post-processing step, it compiles any pistachios inline"
option '-b', '--runBroker', 'should it run the broker locally?'
option '-C', '--buildClient', 'override buildClient flag with yes'
option '-B', '--configureBroker', 'should it configure the broker?'
option '-c', '--configFile [CONFIG]', 'What config file to use.'
option '-u', '--username [USER]', 'User for with execution rights (probably your local username)'
option '-n', '--name [NAME]', 'The name of the new VPN user'
option '-e', '--email [EMail]', 'EMail address to send the new VPN config to'
<<<<<<< HEAD
option '-t', '--type [TYPE]', 'AWS machine type'
=======
option '-v', '--version [VERSION]', 'Switch to a specific version'
>>>>>>> 6e14cac0

{argv} = require 'optimist'
{spawn, exec} = require 'child_process'
# mix koding node modules into node_modules
# exec "ln -sf `pwd`/node_modules_koding/* `pwd`/node_modules",(a,b,c)->
#   # can't run the program if this fails,
#   if a or b or c
#     console.log "Couldn't mix node_modules_koding into node_modules, exiting. (failed command: ln -sf `pwd`/node_modules_koding/* `pwd`/node_modules)"
#     process.exit(0)

ProgressBar = require 'progress'
Builder     = require './builders/Builder'
# log4js      = require "log4js"
# log         = log4js.getLogger("[Main]")

log =
  info  : console.log
  error : console.log
  debug : console.log
  warn  : console.log

prompt    = require 'prompt'
hat       = require "hat"
mkdirp    = require 'mkdirp'
commander = require 'commander'

processes          = new (require "processes") main : true
{daisy}            = require 'sinkrow'
fs                 = require "fs"
http               = require 'http'
url                = require 'url'
nodePath           = require 'path'
portchecker        = require 'portchecker'
Watcher            = require "koding-watcher"
KODING_CAKE = './node_modules/koding-cake/bin/cake'

# create required folders
mkdirp.sync "./.build"

compilePistachios = require 'pistachio-compiler'

compileGoBinaries = (configFile,callback)->

  ###
  #   TBD - CHECK FOR ERRORS
  ###

  compileGo = require('koding-config-manager').load("main.#{configFile}").compileGo
  if compileGo
    processes.spawn
      name: 'build'
      cmd : './go/build.sh'
      stdout : process.stdout
      stderr : process.stderr
      verbose : yes
      onExit :->
        callback null
  else
    callback null

task 'compileGo',({configFile})->
  compileGoBinaries configFile,->

task 'runKites', ({configFile})->

  compileGoBinaries configFile,->
    invoke 'sharedHostingKite'
    invoke 'databasesKite'
    invoke 'applicationsKite'
    invoke 'webtermKite'

task 'webtermKite',({configFile})->
  configFile = "dev" if configFile in ["",undefined,"undefined"]
  processes.spawn
    name    : 'webterm'
    cmd     : __dirname+"/kites/webterm -c #{configFile}"
    restart : yes
    verbose : yes

task 'sharedHostingKite',({configFile})->
  {numberOfWorkers} = require('koding-config-manager').load("kite.sharedHosting.#{configFile}")
  numberOfWorkers ?= config.numberOfWorkers ? 1

  for _, i in Array +numberOfWorkers
    processes.fork
      name    : "sharedHosting"
      cmd     : __dirname+"/kites/sharedHosting/index -c #{configFile} --sharedHosting"
      restart : yes

task 'databasesKite',({configFile})->
  processes.fork
    name    : "databases"
    cmd     : __dirname+"/kites/databases/index -c #{configFile} --databases"
    restart : yes

task 'applicationsKite',({configFile})->
  processes.fork
    name    : "applications"
    cmd     : __dirname+"/kites/applications/index -c #{configFile} --applications"
    restart : yes

task 'webserver', ({configFile}) ->
  KONFIG = require('koding-config-manager').load("main.#{configFile}")
  {webserver,sourceServer} = KONFIG

  runServer = (config, port) ->
    processes.fork
      name            : 'server'
      cmd             : __dirname + "/server/index -c #{config} -p #{port}"
      restart         : yes
      restartInterval : 100

  if webserver.clusterSize > 1
    webPortStart = webserver.port
    webPortEnd   = webserver.port + webserver.clusterSize - 1
    webPort = [webPortStart..webPortEnd]
  else
    webPort = [webserver.port]

  webPort.forEach (port) ->
    runServer configFile, port

  if sourceServer?.enabled
    processes.fork
      name            : 'sourceserver'
      cmd             : __dirname + "/server/lib/source-server -c #{configFile} -p #{sourceServer.port}"
      restart         : yes
      restartInterval : 100

  if webserver.watch is yes
    watcher = new Watcher
      groups        :
        server      :
          folders   : ['./server']
          onChange  : ->
            processes.kill "server"

task 'socialWorker', ({configFile}) ->
  KONFIG = require('koding-config-manager').load("main.#{configFile}")
  {social} = KONFIG

  for i in [1..social.numberOfWorkers]
    processes.fork
      name  : "socialWorker-#{i}"
      cmd   : __dirname + "/workers/social/index -c #{configFile}"
      restart : yes
      restartInterval : 100
      # onMessage: (msg) ->
      #   if msg.exiting
      #     exitingProcesses[msg.pid] = yes
      #     runProcess(0)
      # onExit: (pid, name) ->
      #   unless exitingProcesses[pid]
      #     runProcess(0)
      #   else
      #     delete exitingProcesses[pid]


  if social.watch?
    watcher = new Watcher
      groups   :
        social   :
          folders   : ['./workers/social']
          onChange  : (path) ->
            processes.kill "socialWorker-#{i}" for i in [1..social.numberOfWorkers]


task 'authWorker',({configFile}) ->
  config = require('koding-config-manager').load("main.#{configFile}").authWorker
  numberOfWorkers = if config.numberOfWorkers then config.numberOfWorkers else 1

  for _, i in Array +numberOfWorkers
    processes.fork
      name  : "authWorker-#{i}"
      cmd   : __dirname+"/workers/auth/index -c #{configFile}"
      restart : yes
      restartInterval : 1000

  if config.watch is yes
    watcher = new Watcher
      groups        :
        auth        :
          folders   : ['./workers/auth']
          onChange  : (path) ->
            processes.kill "authWorker-#{i}" for _, i in Array +numberOfWorkers

task 'guestCleanup',({configFile})->

  processes.fork
    name  : 'guestCleanup'
    cmd   : "./workers/guestcleanup/index -c #{configFile}"
    restart: yes
    restartInterval: 100

task 'emailWorker',({configFile})->

  processes.fork
    name            : 'emailWorker'
    cmd             : "./workers/emailnotifications/index -c #{configFile}"
    restart         : yes
    restartInterval : 100

  watcher = new Watcher
    groups        :
      email       :
        folders   : ['./workers/emailnotifications']
        onChange  : (path) ->
          processes.kill "emailWorker"

task 'goBroker',({configFile})->

  processes.spawn
    name  : 'goBroker'
    cmd   : "./go/bin/broker -c #{configFile}"
    restart: yes
    restartInterval: 100
    stdout  : process.stdout
    stderr  : process.stderr
    verbose : yes

  watchBroker = (url, interval, kills, failedReqs) ->
    kills =  if kills then kills else 0
    failedReqs = if failedReqs then failedReqs else 0

    setTimeout ->
      http.get url, (res) ->
        watchBroker(url, interval)
      .on 'error', (e) ->
        failedReqs++
        console.log("WARN: Broker did not respond", failedReqs, "times.")
        if failedReqs > 1 # account for random errors, manual restarts
          kills++
          processes.killAllChildren process.pid, ->
            console.log("WARN: Killed broker #{kills} times since it stopped responding.")
        watchBroker(url, interval, kills, failedReqs)
    , interval

  config = require('koding-config-manager').load("main.#{configFile}")
  watchGoBroker = config.watchGoBroker
  sockjs_url = "http://localhost:8008/subscribe" # config.client.runtimeOptions.broker.sockJS
  if watchGoBroker is yes
    watchBroker(sockjs_url, 10000)

task 'osKite',({configFile})->

  processes.spawn
    name  : 'osKite'
    cmd   : "./go/bin/os -c #{configFile}"
    restart: no
    stdout  : process.stdout
    stderr  : process.stderr
    verbose : yes

task 'ldapServer',({configFile})->

  processes.spawn
    name  : 'ldapServer'
    cmd   : "./go/bin/ldapserver -c #{configFile}"
    restart: no
    stdout  : process.stdout
    stderr  : process.stderr
    verbose : yes

task 'proxy',({configFile})->

  processes.spawn
    name  : 'proxy'
    cmd   : "./go/bin/proxy -c #{configFile}"
    restart: no
    stdout  : process.stdout
    stderr  : process.stderr
    verbose : yes

task 'libratoWorker',({configFile})->

  processes.fork
    name  : 'libratoWorker'
    cmd   : "#{KODING_CAKE} ./workers/librato -c #{configFile} run"
    restart: yes
    restartInterval: 100
    verbose: yes

task 'cacheWorker',({configFile})->
  KONFIG = require('koding-config-manager').load("main.#{configFile}")
  {cacheWorker} = KONFIG

  processes.fork
    name            : 'cacheWorker'
    cmd             : "./workers/cacher/index -c #{configFile}"
    restart         : yes
    restartInterval : 100

  if cacheWorker.watch is yes
    watcher = new Watcher
      groups        :
        server      :
          folders   : ['./workers/cacher']
          onChange  : ->
            processes.kill "cacheWorker"


task 'checkConfig',({configFile})->
  console.log "[KONFIG CHECK] If you don't see any errors, you're fine."
  require('koding-config-manager').load("main.#{configFile}")
  require('koding-config-manager').load("kite.applications.#{configFile}")
  require('koding-config-manager').load("kite.databases.#{configFile}")
  require('koding-config-manager').load("kite.sharedHosting.#{configFile}")


run =({configFile})->
  config = require('koding-config-manager').load("main.#{configFile}")

  compileGoBinaries configFile,->
    invoke 'goBroker'       if config.runGoBroker
    invoke 'osKite'         if config.runOsKite
    invoke 'ldapServer'     if config.runLdapServer
    invoke 'proxy'          if config.runProxy
    invoke 'authWorker'     if config.authWorker
    invoke 'guestCleanup'   if config.guests
    invoke 'libratoWorker'  if config.librato?.push
    invoke 'cacheWorker'    if config.cacheWorker?.run is yes
    invoke 'compileGo'      if config.compileGo
    invoke 'socialWorker'
    invoke 'emailWorker'    if config.emailWorker?.run is yes
    invoke 'webserver'


task 'run', (options)->
  {configFile} = options
  options.configFile = "dev" if configFile in ["",undefined,"undefined"]
  KONFIG = config = require('koding-config-manager').load("main.#{configFile}")

  config.buildClient = yes if options.buildClient

  queue = []
  if config.buildClient is yes
    queue.push ->
      (new Builder).buildClient options
      queue.next()
  queue.push -> run options
  daisy queue

task 'buildClient', (options)->
  (new Builder).buildClient options

task 'release',(options)->
  # Release and shared data directories
  dataDir         = nodePath.join __dirname, "../koding-data"
  releaseDir      = nodePath.join __dirname, "../koding-release"

  unless fs.existsSync dataDir
    fs.mkdirSync dataDir
  unless fs.existsSync releaseDir
    fs.mkdirSync releaseDir

  # Temporary file for runnings bash scripts
  tmpFile         = "/tmp/#{Date.now()}"

  # Get ready for new release
  config          = require('koding-config-manager').load("main.#{options.configFile}")
  version         = parseInt config.version

  buildDir        = "#{releaseDir}/#{version}"
  dynCfgPath      = "#{buildDir}/config/.dynamic-config.json"

  # Starting ports
  webPort = config.haproxy.webPort + (version % 10) * 100 + 1

  newRelease = ->
    # Get previous dynamic config
    if fs.existsSync dataDir+"/dynamic-config.json"
      conf = JSON.parse fs.readFileSync dataDir+"/dynamic-config.json"
    else
      conf = JSON.parse fs.readFileSync __dirname+"/config/.dynamic-config.json"

    # Build dynamic config
    conf.webInternalPort   = webPort
    conf.webClusterSize    = config.webserver.clusterSize
    conf.webPort           = config.haproxy.webPort
    unless conf.releaseDir == buildDir
      conf.oldReleaseDir   = conf.releaseDir
    conf.releaseDir        = buildDir

    # Install new release
    bash = """
      echo Preparing new release...
      rm -rf #{buildDir}
      mkdir -p #{buildDir}
      cp -R . #{buildDir}
      cd #{buildDir}
      npm install --unsafe-perm
      echo
    """

    fs.writeFileSync tmpFile,bash

    processes.exec "bash #{tmpFile}",()->
      # Save config to release directory
      fs.writeFileSync dynCfgPath,JSON.stringify conf

      # Show release information
      console.log "Version        : " + version
      console.log "Release Folder : " + buildDir
      console.log "Web Port       : " + webPort

  # Deploy new release if necessary
  if fs.existsSync dynCfgPath
    oldConf = JSON.parse fs.readFileSync dynCfgPath
    portchecker.isOpen oldConf.webInternalPort, '0.0.0.0', (webOpen, port, host) ->
      if webOpen
        console.log "Version #{version} is running. Creating a new release."
        version++
        fs.writeFileSync 'VERSION', version
        buildDir        = "#{releaseDir}/#{version}"
        # proxyCfgPath    = "#{buildDir}/config/.haproxy.cfg"
        dynCfgPath      = "#{buildDir}/config/.dynamic-config.json"
        webPort = config.haproxy.webPort + (version % 10) * 100 + 1
      newRelease()
  else
    newRelease()

task 'switchProxy', (options) ->
  releaseDir      = nodePath.join __dirname, "../koding-release"
  dataDir         = nodePath.join __dirname, "../koding-data"

  dynCfgPath      = "#{dataDir}/dynamic-config.json"
  proxyCfgPath    = "#{dataDir}/haproxy.cfg"
  haPidFile       = "#{dataDir}/haproxy.pid"

  unless options.version
    console.log "Available versions:"
    for version in fs.readdirSync releaseDir
      vConf = JSON.parse fs.readFileSync "#{releaseDir}/#{version}/config/.dynamic-config.json"
      console.log "  #{version} : port #{vConf.webInternalPort}" 
    console.log ""
    console.log "Use cake -v [VERSION] switchProxy"
    process.exit()

  newDynCfg   = "#{releaseDir}/#{options.version}/config/.dynamic-config.json"

  unless fs.existsSync newDynCfg
    console.log "No such version."
    console.log "Drop -v argument to see deployed versions."
    process.exit()

  conf        = JSON.parse fs.readFileSync newDynCfg

  updateProxy = ->
    haproxyCfg = """
      global
          daemon
          maxconn 512

      defaults
          mode http
          timeout connect 5000ms
          timeout client 50000ms
          timeout server 50000ms

      listen stats :1234
          mode http
          stats enable
          stats hide-version
          stats realm 'Koding'
          stats uri /
          stats auth koding:vv8ogdHLaFA2MQA

      listen http-in
          bind *:#{conf.webPort}
          option httpchk GET /index.html HTTP/1.0
      
    """

    ports = [conf.webInternalPort..conf.webInternalPort+conf.webClusterSize-1]
    for port, i in ports
      haproxyCfg += "    server server#{i} 127.0.0.1:#{port} maxconn 128 check port #{port}\n"

    # Save proxy configuration to release directory
    fs.writeFileSync proxyCfgPath, haproxyCfg

    if fs.existsSync dynCfgPath
      fs.unlinkSync dynCfgPath
    fs.symlinkSync newDynCfg, dynCfgPath
    fs.readFile haPidFile, (err, data) ->
      unless err
        haProxyBash = "haproxy -f #{proxyCfgPath} -p #{haPidFile} -st #{data.toString().trim()}"
      else
        haProxyBash = "haproxy -f #{proxyCfgPath} -p #{haPidFile}"

      processes.exec haProxyBash, ()->
        console.log ""
        console.log "Done."

  # Update proxy configuration
  tries = 10
  tryProxy = ->
    portchecker.isOpen conf.webInternalPort, '0.0.0.0', (webOpen, port, host) ->
      console.log "Checking if new release is up and running..."
      if webOpen
        updateProxy()
      else
        tries--
        if tries > 0
          setTimeout tryProxy, 5000
        else
          console.log ""
          console.log "This release is not running: #{conf.releaseDir}"
          console.log "CD into #{conf.releaseDir}/ and execute cake run"
          console.log ""
          console.log ""

  tryProxy()

task 'deleteCache',(options)->
  exec "rm -rf #{__dirname}/.build",->
    console.log "Cache is pruned."

task 'deploy', (options) ->
  {configFile,username} = options
  {aws} = config = require('koding-config-manager').load("main.#{configFile}")

  exec "git branch | grep '*' | awk -F ' ' '{print $2}'", (error, stdout, stderr) ->
    git_branch = stdout
    username ?= process.env['USER']

    proc = spawn 'builders/aws/cloud-formation/pushDev.py', ['-a', aws.key, '-s', aws.secret, '-u', username, '-g', git_branch]
    proc.stdout.on 'data', (data) ->
      console.log data.toString().trim()
    proc.stderr.on 'data', (data) ->
      console.log data.toString().trim()

task 'destroy', (options) ->
  {configFile,username} = options
  {aws} = config = require('koding-config-manager').load("main.#{configFile}")

  username ?= process.env['USER']

  proc = spawn 'builders/aws/cloud-formation/pushDev.py', ['-a', aws.key, '-s', aws.secret, '-u', username, '-X']
  proc.stdout.on 'data', (data) ->
    console.log data.toString().trim()
  proc.stderr.on 'data', (data) ->
    console.log data.toString().trim()

task 'deploy-info', (options) ->
  {configFile,username} = options
  {aws} = config = require('koding-config-manager').load("main.#{configFile}")

  username ?= process.env['USER']

  proc = spawn 'builders/aws/cloud-formation/pushDev.py', ['-a', aws.key, '-s', aws.secret, '-u', username, '-i']
  proc.stdout.on 'data', (data) ->
    console.log data.toString().trim()
  proc.stderr.on 'data', (data) ->
    console.log data.toString().trim()

task 'buildAll',"build chris's modules", ->

  buildables = ["pistachio","scrubber","sinkrow","mongoop","koding-dnode-protocol","jspath","bongo-client"]
  # log.info "building..."
  b = (next) ->
    cmd = "cd ./node_modules_koding/#{buildables[next]} && cake build"
    log.info "building... cmd: #{cmd}"
    processes.run
      cmd     : cmd
      log     : yes       # or provide a path for log file
      restart : no        # or provide a function
      onExit  : (id)->
        # log.debug "pid.#{id} said: 'im done.'[#{cmd}]"
        if next is buildables.length-1
          log.info "build complete. now running cake build."
          # process.exit()
          invoke "build"
        else
          b next+1
  b 0


task 'resetGuests', (options)->
  configFile = normalizeConfigPath options.configFile
  {resetGuests} = require './workers/guestcleanup/guestinit'
  resetGuests configFile

task 'addVPNuser', "adds a VPN user, use with -n, -u and -e", (options) ->
  {name, username, email} = options
  if name in ["",undefined,"undefined"]
    log.warn "name not set! Use -n flag"
    return false
  if username in ["",undefined,"undefined"]
    log.warn "username not set! Use -u flag"
    return false
  if email in ["",undefined,"undefined"]
    log.warn "email not set! Use -e flag"
    return false

  cmd = "ssh #{username}@vpn.in.koding.com -- sudo /root/addVPNuser.sh #{name} #{email}"
  log.info "executing... cmd: #{cmd}"
  processes.spawn
    name: 'addUser'
    cmd : cmd
    stdout : process.stdout
    stderr : process.stderr
    verbose : yes
    onExit : null
      




































# ------------ OTHER LESS IMPORTANT STUFF ---------------------#


task 'parseAnalyzedCss','',(options)->

  fs.readFile "/tmp/identicals.css",'utf8',(err,data)->
    stuff = JSON.parse data

    log.info stuff

task 'analyzeCss','',(options)->
  configFile = normalizeConfigPath options.configFile
  config = require configFile
  compareArrays = (arrA, arrB) ->
    return false if arrA?.length isnt arrB?.length
    if arrA?.slice()?.sort?
      cA = arrA.slice().sort().join("")
      cB = arrB.slice().sort().join("")
      cA is cB
    else
      # log.error "something wrong with this pair of arrays",arrA,arrB



  fs.readFile config.client.css,'utf8',(err,data)->
    br = 'body,html'+(data.split "body,html")[1]
    # log.debug arr
    arr = br.split "\n"
    css = {}
    for own line in arr
      ln = line.split "{"
      ln1 = ln[1]?.substr 0,ln[1].length-1
      css[ln[0]] = ln1?.split ";"
      # unless ln1? then log.error line
    log.info "getting in"
    # fs.writeFileSync "/tmp/f.css", JSON.stringify css,"utf8"
    # log.info "written."
    identicals = {}
    counter=
      chars : 0
      fns   : 0
    for own name,selector of css
      for own name2,selector2 of css
        fl = firstLetter = name.substr(0,1)
        unless fl is "@" or fl is " " or fl is "{" or fl is "}"
          res = compareArrays selector2,selector
          if res and name isnt name2
            unless identicals[name2]?[name]?
              # log.info fl
              log.info "#{name} --------- is identical to -----------> #{name2}"
              identicals[name] ?= {}
              identicals[name][name2] = 1
              identicals[name].__content = selector
              counter.chars+=selector.join(";").length
              counter.fns++
          # log.debug selector,selector2
    fs.writeFileSync "/tmp/identicals.css", JSON.stringify identicals,"utf8"
    log.info "------------------"
    log.info "log file is at /tmp/identicals.css"
    log.info "#{counter.fns} selectors contain identical CSS properties"
    log.info "possible savings:",Math.floor(counter.chars/1024)+" kbytes"
    log.info "this tool works only if u did 'cake -usd vpn beta' before running analyzeCss."<|MERGE_RESOLUTION|>--- conflicted
+++ resolved
@@ -8,11 +8,8 @@
 option '-u', '--username [USER]', 'User for with execution rights (probably your local username)'
 option '-n', '--name [NAME]', 'The name of the new VPN user'
 option '-e', '--email [EMail]', 'EMail address to send the new VPN config to'
-<<<<<<< HEAD
 option '-t', '--type [TYPE]', 'AWS machine type'
-=======
 option '-v', '--version [VERSION]', 'Switch to a specific version'
->>>>>>> 6e14cac0
 
 {argv} = require 'optimist'
 {spawn, exec} = require 'child_process'

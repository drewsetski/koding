--- conflicted
+++ resolved
@@ -154,15 +154,9 @@
 bundles           =
 
   Social          :
-<<<<<<< HEAD
-    projects      : ['Activity', 'Members', 'Topics', 'Apps']
-    style         : "website/css/social.#{KODING_VERSION}.css"
-    script        : "website/js/social.#{KODING_VERSION}.js"
-=======
     projects      : ['Activity', 'Members', 'Topics']
     style         : "website/css/__social.#{KODING_VERSION}.css"
     script        : "website/js/__social.#{KODING_VERSION}.js"
->>>>>>> 5887a423
 
   Koding          :
     projects      : ['KDBackend', 'KDMainApp', 'Finder', 'Login', 'PostOperations']

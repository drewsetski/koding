projects =

  KDBackend       :
    path          : "client/Bongo"
    script        : "website/a/js/bongo.js"
    sourceMapRoot : "Bongo/"

  KDMainApp       :
    path          : "client/Main"
    style         : "website/a/css/__kdapp.css"
    script        : "website/a/js/__kdapp.js"
    sourceMapRoot : "Main/"

  Activity        :
    path          : "client/Social/Activity"
    style         : "website/a/css/__app.activity.css"
    script        : "website/a/js/__app.activity.js"
    sourceMapRoot : "Social/Activity/"

  Members         :
    path          : "client/Social/Members"
    style         : "website/a/css/__app.members.css"
    script        : "website/a/js/__app.members.js"
    sourceMapRoot : "Social/Members/"

  Feeder          :
    path          : "client/Social/Feeder"
    style         : "website/a/css/__app.feeder.css"
    script        : "website/a/js/__app.feeder.js"
    sourceMapRoot : "Social/Feeder/"

  Account         :
    path          : "client/Account"
    style         : "website/a/css/__app.account.css"
    script        : "website/a/js/__app.account.js"
    sourceMapRoot : "Account/"

  Login           :
    path          : "client/Login"
    style         : "website/a/css/__app.Login.css"
    script        : "website/a/js/__app.Login.js"
    sourceMapRoot : "Login/"

  Apps            :
    path          : "client/Social/Apps"
    style         : "website/a/css/__app.apps.css"
    script        : "website/a/js/__app.apps.js"
    sourceMapRoot : "Social/Apps/"

  Kites           :
    path          : "client/Social/Kites"
    style         : "website/a/css/__app.kites.css"
    script        : "website/a/js/__app.kites.js"
    sourceMapRoot : "Social/Kites/"

  Terminal        :
    path          : "client/Terminal"
    style         : "website/a/css/__app.terminal.css"
    script        : "website/a/js/__app.terminal.js"
    sourceMapRoot : "Terminal/"

  Ace             :
    path          : "client/Ace"
    style         : "website/a/css/__app.ace.css"
    script        : "website/a/js/__app.ace.js"
    sourceMapRoot : "Ace/"

  Finder          :
    path          : "client/Finder"
    style         : "website/a/css/__app.finder.css"
    script        : "website/a/js/__app.finder.js"
    sourceMapRoot : "Finder/"

  Viewer          :
    path          : "client/Viewer"
    style         : "website/a/css/__app.viewer.css"
    script        : "website/a/js/__app.viewer.js"
    sourceMapRoot : "Viewer/"

  Teamwork        :
    path          : "client/Teamwork"
    style         : "website/a/css/__app.teamwork.css"
    script        : "website/a/js/__app.teamwork.js"
    sourceMapRoot : "Teamwork/"

  IDE             :
    path          : "client/IDE"
    style         : "website/a/css/__app.ide.css"
    script        : "website/a/js/__app.ide.js"
    sourceMapRoot : "IDE/"

  About           :
    path          : "client/About"
    style         : "website/a/css/__app.about.css"
    script        : "website/a/js/__app.about.js"
    sourceMapRoot : "About/"

  Home            :
    path          : "client/Home"
    style         : "website/a/css/__app.home.css"
    script        : "website/a/js/__app.home.js"
    sourceMapRoot : "Home/"

  Business        :
    path          : "client/Business"
    style         : "website/a/css/__app.business.css"
    script        : "website/a/js/__app.business.js"
    sourceMapRoot : "Business/"

  Education       :
    path          : "client/Education"
    style         : "website/a/css/__app.education.css"
    script        : "website/a/js/__app.education.js"
    sourceMapRoot : "Education/"

  Environments    :
    path          : "client/Environments"
    style         : "website/a/css/__app.environments.css"
    script        : "website/a/js/__app.environments.js"
    sourceMapRoot : "Environments/"

  PostOperations  :
    path          : "client/PostOperations"
    script        : "website/a/js/__client.post.js"

  Dashboard       :
    path          : "client/Dashboard"
    style         : "website/a/css/__app.dashboard.css"
    script        : "website/a/js/__app.dashboard.js"
    sourceMapRoot : "Dashboard/"

  Pricing         :
    path          : "client/Pricing"
    style         : "website/a/css/__app.pricing.css"
    script        : "website/a/js/__app.pricing.js"
    sourceMapRoot : "Pricing/"

  Bugs            :
    path          : "client/Social/Bugs"
    style         : "website/a/css/__app.bugreport.css"
    script        : "website/a/js/__app.bugreport.js"
    sourceMapRoot : "Social/Bugs/"

  DevTools        :
    path          : "client/DevTools"
    style         : "website/a/css/__app.devtools.css"
    script        : "website/a/js/__app.devtools.js"
    sourceMapRoot : "DevTools/"

bundles           =

  # Social          :
  #   projects      : ['Activity', 'Members', 'Apps', 'Bugs']
  #   style         : "website/a/css/__social.css"
  #   script        : "website/a/js/__social.js"

  Koding          :
    projects      : [
                     # 'KDBackend'
                     'KDMainApp'
<<<<<<< HEAD
                     # 'Finder'
                     # 'Environments'
                     # 'Dashboard'
                     # 'Pricing'
                     # 'Account'
                     # 'Ace'
                     # 'Terminal'
                     # 'Login'
=======
                     'Activity'
                     'Finder'
                     'Environments'
                     'Dashboard'
                     'Pricing'
                     'Account'
                     'Ace'
                     'Terminal'
                     'Login'
>>>>>>> 2e97833d
                     'PostOperations'
                    ]

    style         : "website/a/css/koding.css"
    script        : "website/a/js/koding.js"

  TeamworkBundle  :
    projects      : ['Viewer', 'Teamwork', 'DevTools']
    style         : "website/a/css/__teamwork.css"
    script        : "website/a/js/__teamwork.js"

  IDEBundle       :
    projects      : ['Ace', 'Terminal', 'Viewer', 'IDE']
    style         : "website/a/css/__ide.css"
    script        : "website/a/js/__ide.js"

module.exports  = {projects, bundles}<|MERGE_RESOLUTION|>--- conflicted
+++ resolved
@@ -156,18 +156,8 @@
 
   Koding          :
     projects      : [
-                     # 'KDBackend'
+                     'KDBackend'
                      'KDMainApp'
-<<<<<<< HEAD
-                     # 'Finder'
-                     # 'Environments'
-                     # 'Dashboard'
-                     # 'Pricing'
-                     # 'Account'
-                     # 'Ace'
-                     # 'Terminal'
-                     # 'Login'
-=======
                      'Activity'
                      'Finder'
                      'Environments'
@@ -177,7 +167,6 @@
                      'Ace'
                      'Terminal'
                      'Login'
->>>>>>> 2e97833d
                      'PostOperations'
                     ]
 

--- conflicted
+++ resolved
@@ -115,12 +115,8 @@
     fs.readFile "#{projectRoot}/website/index.html", (err, data) ->
       throw err if err
       res.send data
-<<<<<<< HEAD
-app.get "/status/processIsDead/:name/:encryptedPid",(req,res)->
-=======
 
 app.get "/status/:data",(req,res)->
->>>>>>> 8e03fe11
   # req.params.data
   console.log req.params
   
@@ -130,6 +126,7 @@
   
   koding.mq.emit 'public-status','processIsDead',obj
   res.send "got it."
+
 
 app.get "/api/user/:username/flags/:flag", (req, res)->
   {username, flag} = req.params

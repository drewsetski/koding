--- conflicted
+++ resolved
@@ -13,11 +13,7 @@
     indexes         :
       code          : 'unique'
     sharedMethods   :
-<<<<<<< HEAD
-      static        : ['create','byCode','__sendBetaInvites']#,,'__createBetaInvites']
-=======
       static        : ['create','byCode','__sendBetaInvites'] # ,'__createBetaInvites'
->>>>>>> f72a8e10
     schema          :
       code          : String
       inviteeEmail  : String
@@ -47,12 +43,6 @@
         targetType  : JAccount
         as          : 'redeemer'
   
-  @__grantInvitations =(options, callback)->
-    [callback, options] = [options, callback] unless callback
-    options or= {}
-    {numInvitations} = options
-    numInvitations ?= 3
-    @grant {}, numInvitations, callback
   # @__attemptToFixChrisFuckup =(callback)->
   #   i = 0
   #   JAccount.one {'profile.nickname': 'devrim'}, (err, devrim)=>
@@ -70,49 +60,8 @@
   #             #   console.log 'finished', i++
   #             #   callback 'ok'
   # 
-  @__sendInvitationsAreGrantedEmail =do->
-    betaTestersEmails = fs.readFileSync 'invitee-emails.txt', 'utf-8'
-    # betaTestersEmails = 'chris123412341234@jraphical.com'
-    # betaTestersHTML   = fs.readFileSync 'email/beta-testers-invite.txt', 'utf-8'
-    invitationsAreGrantedEmail = fs.readFileSync 'email/invitations-are-granted.txt', 'utf-8'
-    protocol = 'https://'
-    (callback)->
-      i = 0
-      recipients = []
-      {host, port} = server
-      # host = 'localhost:3000'
-      # protocol = 'http://'
-      uniq(betaTestersEmails.split '\n').slice(2703, 6000).forEach (email)=>
-        recipients.push =>
-          @one {inviteeEmail: email}, (err, invite)=>
-            if err
-              console.log err
-            else if invite?
-              url = "#{protocol}#{host}/invitation/#{invite.code}"
-              # bitly.shorten url, (err, response)=>
-              #   shortenedUrl = response.data.url
-              #   if shortenedUrl?
-                  # shortenedUrl = url
-              personalizedMail = invitationsAreGrantedEmail.replace '#{url}', url#shortenedUrl
-              Emailer.send
-                From      : @getInviteEmail()
-                To        : email
-                Subject   : '[Koding] Koding has launched!'
-                TextBody  : personalizedMail
-              , (err)-> 
-                # console.log 'finished', i++, err
-                recipients.fin(err)
-                # else console.log email
-            else
-              console.log "no invitation was found for #{email}"
-              recipients.fin null
-      dash recipients, ->
-        console.log 'all done'
-        callback arguments...
-
-
   @__sendBetaInvites = bongo.secure do->
-    betaTestersEmails = fs.readFileSync 'invitee-emails.txt', 'utf-8'
+    betaTestersEmails = fs.readFileSync 'invitee-emails2.txt', 'utf-8'
     # betaTestersEmails = 'chris123412341234@jraphical.com'
     betaTestersHTML   = fs.readFileSync 'email/beta-testers-invite.txt', 'utf-8'
     protocol = 'https://'
@@ -126,7 +75,7 @@
 
       # host = 'localhost:3000'
       # protocol = 'http://'
-      uniq(betaTestersEmails.split '\n').slice(11762, 12367).forEach (email)=>
+      uniq(betaTestersEmails.split '\n').slice(1000, 1999).forEach (email)=>
         recipients.push =>
           @one {inviteeEmail: email}, (err, invite)=>
             if err
@@ -145,7 +94,7 @@
                 Subject   : '[Koding] Here is your beta invite!'
                 TextBody  : personalizedMail
               , (err)-> 
-                console.log 'finished', i++, err
+                # console.log 'finished', i++, err
                 recipients.next(err)
                 # else console.log email
             else
@@ -156,8 +105,8 @@
         
   
   @__createBetaInvites =do ->
-    # betaTestersEmails = 'chris123412341234@jraphical.com'
-    # betaTestersEmails = fs.readFileSync('./invitee-emails.txt', 'utf-8')
+    #betaTestersEmails = 'chris123412341234@jraphical.com'
+    betaTestersEmails = fs.readFileSync('./invitee-emails2.txt', 'utf-8')
     #betaTestersEmails = 'chris123123@jraphical.com'
     (callback)->
       JAccount.one {'profile.nickname': 'devrim'}, (err, devrim)=>
@@ -168,6 +117,7 @@
             .createHmac('sha1', 'kodingsecret')
             .update(email)
             .digest('hex')
+          # console.log email, code
           recipients.push ->
             invite = new JInvitation {
               code
@@ -181,16 +131,13 @@
         recipients.push -> callback(recipients)
         daisy recipients
   
-  @grant =(selector, quota, options, callback)->
-    [callback, options] = [options, callback] unless callback
+  @grant =(selector, quota, callback)->
     unless quota > 0
       callback new KodingError "Quota must be positive."
     else
       batch = []
-      i = 0
-      console.log arguments
-      JAccount.all selector, options, (err, accounts)->
-        accounts.forEach (account)->
+      JAccount.all selector, (err, accounts)->
+        for account in accounts
           batch.push ->
             account.fetchLimit 'invite', (err, limit)->
               if err then batch.fin(err)
@@ -202,10 +149,7 @@
                   if err
                     batch.fin(err)
                   else
-                    account.addLimit limit, 'invite', (err)->
-                      console.log 'granted invites to one', ++i
-                      batch.fin(err)
-        # console.log batch.length
+                    account.addLimit limit, 'invite', (err)-> batch.fin(err)
         dash batch, callback
   
   @getInviteEmail =-> "hello@koding.com"

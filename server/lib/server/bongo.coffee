nodePath = require 'path'
Bongo    = require 'bongo'
Broker   = require 'broker'
{argv}   = require 'optimist'
{extend} = require 'underscore'

KONFIG = require('koding-config-manager').load("main.#{argv.c}")
{mongo, mq, projectRoot, webserver} = KONFIG

mqOptions = extend {}, mq
mqOptions.login = webserver.login  if webserver?.login?
mqOptions.productName = 'koding-webserver'

module.exports = new Bongo {
  mongo
  models: [
<<<<<<< HEAD
    "workers/social/lib/social/models/activity/cache.coffee"
=======
    "workers/social/lib/social/models/activity/cache.coffee",
    "workers/social/lib/social/models/account.coffee"
>>>>>>> 999ba6f7
  ].map (path)-> nodePath.join projectRoot, path
  mq: new Broker mqOptions
  resourceName: webserver.queueName
}<|MERGE_RESOLUTION|>--- conflicted
+++ resolved
@@ -14,12 +14,8 @@
 module.exports = new Bongo {
   mongo
   models: [
-<<<<<<< HEAD
-    "workers/social/lib/social/models/activity/cache.coffee"
-=======
     "workers/social/lib/social/models/activity/cache.coffee",
     "workers/social/lib/social/models/account.coffee"
->>>>>>> 999ba6f7
   ].map (path)-> nodePath.join projectRoot, path
   mq: new Broker mqOptions
   resourceName: webserver.queueName

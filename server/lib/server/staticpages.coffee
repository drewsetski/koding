--- conflicted
+++ resolved
@@ -4,23 +4,7 @@
 defaultIndex    = "#{projectRoot}/website/default.html"
 defaultTemplate = fs.readFileSync defaultIndex, 'utf-8'
 
-<<<<<<< HEAD
-loginPath            = "#{projectRoot}/website/login.html"
-loginTemplate        = fs.readFileSync loginPath, 'utf-8'
-
-loginFailurePath     = "#{projectRoot}/website/login_failure.html"
-loginFailureTemplate = fs.readFileSync loginFailurePath, 'utf-8'
-
-odeskLoginPath       = "#{projectRoot}/website/odesk_login.html"
-odeskLoginTemplate   = fs.readFileSync odeskLoginPath, 'utf-8'
-
-errorPath            = "#{projectRoot}/website/error.html"
-errorTemplate        = fs.readFileSync errorPath, 'utf-8'
-
-module.exports = {defaultTemplate, loginTemplate, loginFailureTemplate, errorTemplate, odeskLoginTemplate}
-=======
 errorPath       = "#{projectRoot}/website/error.html"
 errorTemplate   = fs.readFileSync errorPath, 'utf-8'
 
-module.exports = {defaultTemplate, errorTemplate}
->>>>>>> 4a7fac76
+module.exports = {defaultTemplate, errorTemplate}
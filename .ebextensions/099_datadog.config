container_commands:
    01chmod:
        command: "chmod +x .ebextensions/datadog/hooks/*"
    02mkdir_appdeploy_post:
        test: '[ ! -d /opt/elasticbeanstalk/hooks/appdeploy/post ]'
        command: "mkdir /opt/elasticbeanstalk/hooks/appdeploy/post"
    02mkdir_configdeploy_post:
        test: '[ ! -d /opt/elasticbeanstalk/hooks/configdeploy/post ]'
        command: "mkdir /opt/elasticbeanstalk/hooks/configdeploy/post"
    10appdeploy_pre_stop:
        command: "cp .ebextensions/datadog/hooks/99stop_datadog.sh /opt/elasticbeanstalk/hooks/appdeploy/pre/"
    11appdeploy_post_start:
        command: "cp .ebextensions/datadog/hooks/99start_datadog.sh /opt/elasticbeanstalk/hooks/appdeploy/post/"
    20preinit_stop:
        command: "cp .ebextensions/datadog/hooks/99stop_datadog.sh /opt/elasticbeanstalk/hooks/preinit"
    21postinit_start:
        command: "cp .ebextensions/datadog/hooks/99start_datadog.sh /opt/elasticbeanstalk/hooks/postinit"
    30configdeploy_pre_stop:
        command: "cp .ebextensions/datadog/hooks/99stop_datadog.sh /opt/elasticbeanstalk/hooks/configdeploy/pre/"
    31configdeploy_post_start:
        command: "cp .ebextensions/datadog/hooks/99start_datadog.sh /opt/elasticbeanstalk/hooks/configdeploy/post/"
    90install_datadog:
        command: "cp .ebextensions/datadog/datadog.repo /etc/yum.repos.d/datadog.repo; yum -y makecache; yum -y install datadog-agent; /etc/init.d/datadog-agent stop"
    91setup_datadog:
        test: '[ ! -e /etc/dd-agent/datadog.conf ]'
        command: "sh -c \"sed 's/api_key:.*/api_key: 6d3e00fb829d97cb6ee015f80063627c/' /etc/dd-agent/datadog.conf.example > /etc/dd-agent/datadog.conf\""
    92setup_datadog_connection_monitoring:
<<<<<<< HEAD
        command: "cp .ebextensions/datadog/network.yaml /etc/dd-agent/conf.d/network.yaml"
=======
        command: "cp .ebextensions/datadog/network.yaml /etc/dd-agent/conf.d/network.yaml"
    93add_datadog_go_exp_var_check:
        command: "cp .ebextensions/datadog/checks.d/go_expvar.py /etc/dd-agent/checks.d/go_expvar.py"
    93setup_datadog_go_exp_var_monitoring:
        command: "cp .ebextensions/datadog/go_expvar.yaml /etc/dd-agent/conf.d/go_expvar.yaml"
>>>>>>> 288664bc
<|MERGE_RESOLUTION|>--- conflicted
+++ resolved
@@ -25,12 +25,8 @@
         test: '[ ! -e /etc/dd-agent/datadog.conf ]'
         command: "sh -c \"sed 's/api_key:.*/api_key: 6d3e00fb829d97cb6ee015f80063627c/' /etc/dd-agent/datadog.conf.example > /etc/dd-agent/datadog.conf\""
     92setup_datadog_connection_monitoring:
-<<<<<<< HEAD
-        command: "cp .ebextensions/datadog/network.yaml /etc/dd-agent/conf.d/network.yaml"
-=======
         command: "cp .ebextensions/datadog/network.yaml /etc/dd-agent/conf.d/network.yaml"
     93add_datadog_go_exp_var_check:
         command: "cp .ebextensions/datadog/checks.d/go_expvar.py /etc/dd-agent/checks.d/go_expvar.py"
     93setup_datadog_go_exp_var_monitoring:
-        command: "cp .ebextensions/datadog/go_expvar.yaml /etc/dd-agent/conf.d/go_expvar.yaml"
->>>>>>> 288664bc
+        command: "cp .ebextensions/datadog/go_expvar.yaml /etc/dd-agent/conf.d/go_expvar.yaml"
--- conflicted
+++ resolved
@@ -10,12 +10,4 @@
     appId           : 18240
     key             : 'a19c8bf6d2cad6c7a006'
     secret          : '51f7913fbb446767a9fb'
-<<<<<<< HEAD
-<<<<<<< Updated upstream
-  apiUri            : 'https://api.koding.com/1.0'
-=======
-  apiUri            : 'https://api.koding.com/1.0'
->>>>>>> Stashed changes
-=======
-  apiUri            : 'https://dev-api.koding.com/1.0'
->>>>>>> d765d5ad
+  apiUri            : 'https://api.koding.com/1.0'
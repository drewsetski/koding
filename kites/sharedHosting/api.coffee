config    = require './config'

log4js    = require 'log4js'
log       = log4js.getLogger("[#{config.name}]")

nodePath  = require 'path'
{exec}    = require 'child_process'
fs        = require 'fs'
hat       = require 'hat'
os        = require 'os'
ldap      = require 'ldapjs'
Kite      = require 'kite'


# start sharejs server
startSharejs = (->
  share     = exec "coffee ./sharejs.coffee"
  share.stderr.on 'data', (data)-> console.log "[sharejs] #{data}".replace /\n+$/, ''
  share.stdout.on 'data', (data)-> console.log "[sharejs] #{data}".replace /\n+$/, ''
  share.on 'exit',->
    console.log "[sharejs] died. restarting."
    startSharejs()
)()


# log4js.addAppender log4js.fileAppender(config.logFile), config.name if config.logFile?

console.log "new sharedhosting api."

module.exports = new Kite 'sharedHosting'
  
  share : (options,callback) ->
    {client}  = require 'share'
<<<<<<< HEAD
=======
    console.log "i got request from #{options.username}"
>>>>>>> 86dba653
    #
    # options =
    #   username : default koding username
    #   docName  : unique name for this doc that's shared
    #   path     : filePath to be initialized as starting text. 
    #   text     : provided text as a starting document instead of path.
    id = hat()
<<<<<<< HEAD
    client.open id,"", "http://localhost:8000/sjs", (error, doc) ->
      
      unless err
        callback null,{doc,id}
      else
        callback err
      
=======
    client.open options.id,"text", "http://localhost:8000/sjs", (error, doc) ->
      callback null,{snapshot:1,insert:console.log}  
      unless err
        callback null,doc
        console.log doc
      else
        callback err
      doc.on "change",->
        console.log doc.snapshot
>>>>>>> 86dba653
  timeout:({timeout}, callback)->
    setTimeout (-> callback null, timeout), timeout
 
  interval:({interval}, callback)->
    setInterval (-> callback null, interval), interval

  executeCommand: require './executecommand'
  
  fetchSafeFileName:(options,callback)->
    {filePath}    = options
    original      = filePath+""
    originalDir   = nodePath.dirname original
    originalExt   = nodePath.extname original
    originalName  = nodePath.basename original,originalExt
    start = (i)->
      fs.stat filePath, (err,stat)->
        if stat?.isFile() or stat?.isDirectory()
          i++
          filePath = nodePath.join originalDir,originalName+"_"+i+originalExt
          start i
        else
          callback? null,filePath
    start 0

  uploadFile:(options,callback)->
    #
    # options =
    #    contents   : String # file text content
    #
    console.log 'attempting to upload file', options
    {usersPath,fileUrl} = config
    {username,path,contents} = options
    filename = hat()
    tmpPath = "#{usersPath}#{username}/.tmp/#{filename}"
    fs.writeFile tmpPath,contents,'utf-8', (err)=>
      unless err
        @executeCommand {username,command:"cp #{tmpPath} #{path}"}, (err,res)->
          unless err
            callback? null,path        
          else
            callback? "[ERROR] can't upload file : #{err}"
  
  checkUid:(options,callback)->
    #
    # This methid will check user's uid
    #
    #
    # options =
    #   username : String  #username of the unix user
    #
    {username,nrOfRecursion} = options

    getuid = exec "/usr/bin/id -u #{username}", (err,stdout,stderr)=>
      if err?
        log.error "[ERROR] unable to get user's UID: #{stderr}"
        if nrOfRecursion is 1
          callback?  "[ERROR] unable to get user's UID, can't create user: #{stderr}"
        else
          @createSystemUser {username,fullName:username,password:hat()},(err,res)=>
            unless err
              log.info "User is just created, run the command again, it will work this time."
              @checkUid {username,nrOfRecursion:1},callback
            else
              log.error "CANT CREATE THIS USER"
              callback?  "[ERROR] unable to get user's UID, can't create user: #{stderr}"

          
      else if stdout < config.minAllowedUid
        stdout = stdout.replace(/(\r\n|\n|\r)/gm," ")
        log.error e = "[ERROR]  min UID for commands is #{config.minAllowedUid}, your #{stdout}"
        callback? e
      else
        stdout = stdout.replace(/(\r\n|\n|\r)/gm," ")
        log.debug "[OK] func:checkUid: user's #{username} UID #{stdout} allowed"
        callback? null  
  
  secureUser : (options,callback)->
    # put user to the secure env http://www.cloudlinux.com/docs/cagefs/

    # options =
    #   username : String #username of the unix user
    #
    {username} = options

    secureUser = exec "/usr/sbin/cagefsctl --enable #{username}", (err,stdout,stderr)->
      if err?
        log.error "[ERROR] can't put user #{username} to secure env: #{stderr}"
        callback? "[ERROR] can't put user #{username} to secure env: #{stderr}"
      else
        log.info "[OK] user #{username} was secured"
        callback? null,"[OK] user #{username} was secured"
  
  buildHome : (options,callback)->
    #
    # this methid will make home directory for user, set correct perms and copy all default files in it
    #

    # options =
    #   username: String #username of the unix user
    #   uid	: Number # user's UID

    {username,uid} = options
    home = nodePath.join(config.usersPath,username)
    fs.mkdir home,0755,(error)=>
      if error?
        log.error "[ERROR] can't make homedir for user #{username} in the #{config.usersPath}: #{error}"
      else
        # make default virtual host
        fs.chown home,uid,uid,(err)=>
          if err?
            log.error error = "[ERROR] can't change owner of home directory to UID/GID #{uid} for user #{username}: #{err}"
            callback error
          else
            @createVhost username:username,uid:uid,(err,res)->
              unless err
                log.info info = "[OK] default vhost and hosmedir for user #{username} is created"
                callback? null,info
              else
                log.error error = "[ERROR] couldn't create default vhost for #{username}: #{err}"
                callback? error

  createSystemUser : (options,callback)->
    #
    # This method will create operation system user with default group in LDAP
    # Note: you should not define default group for user. dafault group name has the same name with username
    #
    
    #
    # options =
    #   username : String #username of the unix user
    #   fullName : String #fullName - real name for unux user
    #   password : String #password of the unix
    
    #
    # return =
    #   backend : String # backend FQDN where user has created
    
    {username,fullName,password} = options
    
    # define user and group ldap schema
    
    user =
      objectClass: ['top','person','organizationalPerson','inetorgperson','posixAccount']
      cn : username
      loginShell: '/bin/bash'
      givenName: username
      sn : username
      uid: username
      gecos: fullName
      homeDirectory : '/Users/'+username
      userPassword: password
    
    group =
      objectClass: ['top','posixgroup','groupofuniquenames']
      cn: username
    
    # first of all we have to connect and bind to ldap
    ldapClient = ldap.createClient url:config.ldap.ldapUrl
    ldapClient.bind config.ldap.rootUser,config.ldap.rootPass,(err)=>
      if err?
        log.error error = "[ERROR] Can't bind to LDAP server #{config.ldap.ldapUrl}: #{err.message}"
        callback error
      else
        # search for  free UID
        ldapClient.search config.ldap.freeUID,attributes:'uidNumber',(err,res)=>
          callback err if err? 
          res.on 'searchEntry', (entry)=>
            # increment current UID in the ldap database, we will use incremented for next new user
            id = entry.object.uidNumber
            user.uidNumber = user.gidNumber = group.gidNumber = id
            incrementedValue = parseInt(entry.object.uidNumber)+1
            change = new ldap.Change
              operation    :'replace'
              modification :
                uidNumber  : incrementedValue
               # now we can use free UID for our new user/group record
            change_free_user_group = new ldap.Change
              operation     :'add'
              modification  :
                memberUid     : username
    
            ldapClient.add "uid=#{username},#{config.ldap.userDN}",user, (err)=>
              if err
                log.error error = "[ERROR] can't create ldap record for user #{username} in #{config.ldap.userDN} : #{err.message}"
                callback error
              else
                log.info "[OK] User #{username} added to #{config.ldap.userDN}"
                # using username for groupname because it should be the same (same name and ID)
                ldapClient.add "cn=#{username},#{config.ldap.groupDN}",group,(err)=>
                  if err
                    log.error error =  "[ERROR] can't create ldap record for group #{username} in #{config.ldap.groupDN} : #{err.message}"
                    callback error
                  else
                    log.info "[OK] Group #{username} added to #{config.ldap.groupDN}" 
                    ldapClient.modify config.ldap.freeUID,change,(err)=>
                      if err?
                        log.error error = "[ERROR] can't increment uidNumber for special record #{config.ldap.freeUID}: #{err.message}"
                        callback error
                      else
                        ldapClient.modify config.ldap.freeGroup,change_free_user_group,(err)=>
                          if err?
                            log.error error = "[ERROR] can't add user to group #{config.ldap.freeGroup}: #{err.message}"
                            callback error
                          else
                            # now we can build home for user
                            @buildHome username:username,uid:parseInt(id), (error,result)->
                              if error?
                                callback error
                              else
                                callback null,"[OK] user and group #{username} has been added to LDAP"

  createVhost : (options,callback)->
    
    {username,uid,domainName} = options
    
    domainName ?= "#{username}.beta.koding.com"
    targetPath = "/Users/#{username}/Sites/#{domainName}"
    cmd        = "mkdir -p #{targetPath} && cp -r #{config.defaultVhostFiles}/website #{targetPath} && chown #{uid}:#{uid} -R #{targetPath}/*"
    log.debug "executing CreateVhost:",cmd
    
    exec cmd,(err,stdout,stderr)->
      unless err
        callback null, "vhost created with default files:",domainName
      else
        log.error stderr
        callback stderr

  changePassword : (options,callback)->
    #
    # This method will change OS password for user
    #
    #
    # options =
    #   username    : String #username of the unix user
    #   newPassword : String #fullName - real name for unux user
    #

    {username,newPassword} = options

    chpw = exec "echo '#{newPassword}' | /usr/bin/passwd --stdin #{username}", (err,stdout,stderr)=>
      if err?
        log.error "[ERROR] can't set password for #{username}: #{stderr}"
        callback? "[ERROR] can't set password for #{username}: #{stderr}"
      else
        log.info "[OK] password for #{username} was successfully changed"
        callback? null,"[OK] password for #{username} was successfully changed"


  suspendUser : (options,callback)->
    #
    # This method will suspend OS user:
    #
    #     * kill all user's processes
    #     * lock OS account
    #     * compress user's homedir
    #     * move compressed archive to config.suspendDir
    #
    # options =
    #   username    : String #username of the unix user
    #

    {username} = options
    homeDir = nodePath.join config.usersPath,username

    killProc = exec "/usr/bin/pkill -u #{username} -s9", (err,stdout,stderr)->
      if stderr # cant use err there becasue pkill return 1 if no processes was running under #{username}
        # this should never happens...
        log.error "[ERROR] can't kill processes for  #{username}: #{stderr}"
        callback? "[ERROR] can't kill processes for  #{username}: #{stderr}"
      else
        log.debug "[OK] func:suspendUser: /usr/bin/pkill -u #{username} -s9"
        compress = exec "tar -v -C #{config.usersPath} -czf #{config.suspendDir}/#{username}.tar.gz #{username}",(err,stdout,stderr) ->
          if err?
            log.error "[ERROR] can't creaate archive #{config.suspendDir}/#{username}.tar.gz: #{stderr}"
            callback? "[ERROR] can't creaate archive #{config.suspendDir}/#{username}.tar.gz: #{stderr}"
          else
            log.debug "[OK] func:suspendUser: tar -v -C #{config.usersPath} -czf #{config.suspendDir}/#{username}.tar.gz #{username}"
            lock = exec "/usr/sbin/usermod -L #{username}", (err,stdout,stderr) ->
              if err?
                log.error "[ERROR] can't lock user #{username}: #{stderr}"
                callback? "[ERROR] can't lock user #{username}: #{stderr}"
              else
                # Measure thrice and cut once
                if homeDir is config.usersPath
                  log.error "[ERROR] can't remove this dir #{homeDir}"
                  callback? "[ERROR] can't remove this dir #{homeDir}"
                else
                  rmHome = exec "/bin/rm -r #{homeDir}",(err,stdout,stderr)->
                    if err?
                      log.error "[ERROR] cant remove homedir #{homeDir} for user #{username}"
                      callback? "[ERROR] cant remove homedir #{homeDir} for user #{username}"
                    else
                      log.debug "[OK] func:suspendUser: /bin/rm -r #{homeDir}"
                      log.info "[OK] user was sucsessfully suspended"
                      callback? null,"[OK] user was sucsessfully suspended"

  unSuspendUser : (options,callback)->
    #
    # This method will unsuspend OS user:
    #
    #     * unlock OS account
    #     * uncompress user's homedir
    #     * remove archive from config.suspendDir
    #
    # options =
    #   username    : String #username of the unix user
    #
    {username} = options
    homeDir = nodePath.join config.usersPath,username
    unlock = exec "/usr/sbin/usermod -U #{username}", (err,stdout,stderr)->
      if err?
        callback? "[ERROR] can't unlock user #{username}: #{stderr}"
      else
        log.debug "[OK] func:unSuspendUser: /usr/sbin/usermod -U #{username}"
        uncompress = exec "tar -C #{config.usersPath} -xzf #{config.suspendDir}/#{username}.tar.gz",(err,stdout,stderr)->
          if err?
            callback? "[ERROR] can't uncompress user's homedir #{config.suspendDir}/#{username}.tar.gz: #{stderr}"
          else
            log.debug "[OK] func:unSuspendUser: tar -C #{config.usersPath} -xzf #{config.suspendDir}/#{username}.tar.gz"
            rmarchive = exec "rm #{config.suspendDir}/#{username}.tar.gz",(err,stdout,stderr)->
            if err?
              e = "[ERROR] can't remove archive #{config.suspendDir}/#{username}.tar.gz: #{stderr}"
              log.error e; callback? e
            else
              log.debug "[OK] func:unSuspendUser: rm #{config.suspendDir}/#{username}.tar.gz"
              remount = exec "/usr/sbin/cagefsctl -w #{username}",(err,stdout,stderr)->
                if err?
                  e = "[ERROR] can't remount user #{username}: #{stderr}"
                  log.error e; callback? e
                else
                  log.debug "[OK] func:unSuspendUser: /usr/sbin/cagefsctl -w #{username}"
                  res = "[OK] user #{username} was successfully unsuspended"
                  log.info res; callback? null, res
<|MERGE_RESOLUTION|>--- conflicted
+++ resolved
@@ -31,10 +31,7 @@
   
   share : (options,callback) ->
     {client}  = require 'share'
-<<<<<<< HEAD
-=======
     console.log "i got request from #{options.username}"
->>>>>>> 86dba653
     #
     # options =
     #   username : default koding username
@@ -42,15 +39,6 @@
     #   path     : filePath to be initialized as starting text. 
     #   text     : provided text as a starting document instead of path.
     id = hat()
-<<<<<<< HEAD
-    client.open id,"", "http://localhost:8000/sjs", (error, doc) ->
-      
-      unless err
-        callback null,{doc,id}
-      else
-        callback err
-      
-=======
     client.open options.id,"text", "http://localhost:8000/sjs", (error, doc) ->
       callback null,{snapshot:1,insert:console.log}  
       unless err
@@ -60,7 +48,6 @@
         callback err
       doc.on "change",->
         console.log doc.snapshot
->>>>>>> 86dba653
   timeout:({timeout}, callback)->
     setTimeout (-> callback null, timeout), timeout
  

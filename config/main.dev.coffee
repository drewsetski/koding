fs = require 'fs'
nodePath = require 'path'

deepFreeze = require 'koding-deep-freeze'

version = "0.0.1" #fs.readFileSync nodePath.join(__dirname, '../.revision'), 'utf-8'

mongo = 'dev:GnDqQWt7iUQK4M@rose.mongohq.com:10084/koding_dev2'
mongo = 'dev:GnDqQWt7iUQK4M@linus.mongohq.com:10048/koding_dev2_copy'

projectRoot = nodePath.join __dirname, '..'

rabbitPrefix = (
  try fs.readFileSync nodePath.join(projectRoot, '.rabbitvhost'), 'utf8'
  catch e then ""
).trim()

socialQueueName = "koding-social-#{rabbitPrefix}"

module.exports = deepFreeze
  aws           :
    key         : 'AKIAJSUVKX6PD254UGAA'
    secret      : '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'
  uri           :
    address     : "http://localhost:3000"
  projectRoot   : projectRoot
  version       : version
  webserver     :
    login       : 'webserver'
    port        : 3000
    clusterSize : 4
    queueName   : socialQueueName+'web'
    watch       : yes
  mongo         : mongo
  runGoBroker   : no
  compileGo     : no
  buildClient   : yes
  misc          :
    claimGlobalNamesForUsers: no
    updateAllSlugs : no
    debugConnectionErrors: yes
  uploads       :
    enableStreamingUploads: no
    distribution: 'https://d2mehr5c6bceom.cloudfront.net'
    s3          :
      awsAccountId        : '616271189586'
      awsAccessKeyId      : 'AKIAJO74E23N33AFRGAQ'
      awsSecretAccessKey  : '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'
      bucket              : 'koding-uploads'
  loggr:
    push   : no
    url    : ""
    apiKey : ""
  librato :
    push      : no
    email     : ""
    token     : ""
    interval  : 30 * 1000
  # loadBalancer  :
  #   port        : 3000
  #   heartbeat   : 5000
    # httpRedirect:
    #   port      : 80 # don't forget port 80 requires sudo
  goConfig:
    HomePrefix:   "/Users/"
    UseLVE:       true
  bitly :
    username  : "kodingen"
    apiKey    : "R_677549f555489f455f7ff77496446ffa"
  authWorker    :
    login       : 'authWorker'
    queueName   : socialQueueName+'auth'
    authResourceName: 'auth'
    numberOfWorkers: 1
    watch       : yes
  social        :
    login       : 'social'
    numberOfWorkers: 4
    watch       : yes
    queueName   : socialQueueName
  cacheWorker   :
<<<<<<< HEAD
    login       : 'social'
=======
    login       : 'prod-social'
>>>>>>> f50e18f3
    watch       : yes
    queueName   : socialQueueName+'cache'
    run         : no
  feeder        :
    queueName   : "koding-feeder"
    exchangePrefix: "followable-"
    numberOfWorkers: 2
  presence      :
    exchange    : 'services-presence'
  client        :
    pistachios  : no
    version     : version
    minify      : no
    watch       : yes
    js          : "./website/js/kd.#{version}.js"
    css         : "./website/css/kd.#{version}.css"
    indexMaster: "./client/index-master.html"
    index       : "./website/index.html"
    includesFile: '../CakefileIncludes.coffee'
    useStaticFileServer: no
    staticFilesBaseUrl: 'http://localhost:3000'
    runtimeOptions:
      resourceName: socialQueueName
      suppressLogs: no
      version   : version
      mainUri   : 'http://localhost:3000'
      broker    :
        sockJS  : 'http://dmq.koding.com:8008/subscribe'
      apiUri    : 'https://dev-api.koding.com'
      # Is this correct?
      appsUri   : 'https://dev-app.koding.com'
  mq            :
    host        : 'web0.dev.system.aws.koding.com'
    login       : 'guest'
    componentUser: "<component>"
    password    : 's486auEkPzvUjYfeFTMQ'
    heartbeat   : 10
    vhost       : '/'
  kites:
    disconnectTimeout: 3e3
    vhost       : 'kite'
  email         :
    host        : 'localhost'
    protocol    : 'http:'
    defaultFromAddress: 'hello@koding.com'
  emailWorker   :
    cronInstant : '*/10 * * * * *'
    cronDaily   : '0 10 0 * * *'
    run         : no
    defaultRecepient : undefined
  emailSender   :
    run         : no
  guests        :
    # define this to limit the number of guset accounts
    # to be cleaned up per collection cycle.
    poolSize        : 1e4
    batchSize       : undefined
    cleanupCron     : '*/10 * * * * *'
  logger            :
    mq              :
      host          : 'web0.dev.system.aws.koding.com'
      login         : 'guest'
      password      : 's486auEkPzvUjYfeFTMQ'
  pidFile       : '/tmp/koding.server.pid'<|MERGE_RESOLUTION|>--- conflicted
+++ resolved
@@ -79,11 +79,7 @@
     watch       : yes
     queueName   : socialQueueName
   cacheWorker   :
-<<<<<<< HEAD
-    login       : 'social'
-=======
     login       : 'prod-social'
->>>>>>> f50e18f3
     watch       : yes
     queueName   : socialQueueName+'cache'
     run         : no

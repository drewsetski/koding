fs = require 'fs'
nodePath = require 'path'

deepFreeze = require 'koding-deep-freeze'

version = "0.0.1" #fs.readFileSync nodePath.join(__dirname, '../.revision'), 'utf-8'

# mongo = 'dev:GnDqQWt7iUQK4M@rose.mongohq.com:10084/koding_dev2'
# mongo = 'dev:GnDqQWt7iUQK4M@linus.mongohq.com:10048/koding_dev2_copy'
mongo = 'dev:k9lc4G1k32nyD72@web0.dev.system.aws.koding.com:27017/koding_dev2_copy'

projectRoot = nodePath.join __dirname, '..'

rabbitPrefix = (
  try fs.readFileSync nodePath.join(projectRoot, '.rabbitvhost'), 'utf8'
  catch e
    console.log "You're missing .rabbitvhost file. Please add it with your name in it."
    throw e
).trim()

socialQueueName = "koding-social-#{rabbitPrefix}"

module.exports = deepFreeze
  aws           :
    key         : 'AKIAJSUVKX6PD254UGAA'
    secret      : 'RkZRBOR8jtbAo+to2nbYWwPlZvzG9ZjyC8yhTh1q'
  uri           :
    address     : "http://localhost:3000"
  projectRoot   : projectRoot
  version       : version
  webserver     :
    login       : 'webserver'
    port        : 3000
    clusterSize : 1
    queueName   : socialQueueName+'web'
    watch       : yes
  sourceServer  :
    enabled     : no
    port        : 1337
  mongo         : mongo
  runGoBroker   : no
  watchGoBroker : no
  compileGo     : no
  buildClient   : yes
  misc          :
    claimGlobalNamesForUsers: no
    updateAllSlugs : no
    debugConnectionErrors: yes
  uploads       :
    enableStreamingUploads: no
    distribution: 'https://d2mehr5c6bceom.cloudfront.net'
    s3          :
      awsAccountId        : '616271189586'
      awsAccessKeyId      : 'AKIAJO74E23N33AFRGAQ'
      awsSecretAccessKey  : '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'
      bucket              : 'koding-uploads'
  loggr:
    push   : no
    url    : ""
    apiKey : ""
  librato :
    push      : no
    email     : ""
    token     : ""
    interval  : 60000
  # loadBalancer  :
  #   port        : 3000
  #   heartbeat   : 5000
    # httpRedirect:
    #   port      : 80 # don't forget port 80 requires sudo
  goConfig:
    HomePrefix:   "/Users/"
    UseLVE:       true
  bitly :
    username  : "kodingen"
    apiKey    : "R_677549f555489f455f7ff77496446ffa"
  authWorker    :
    login       : 'authWorker'
    queueName   : socialQueueName+'auth'
    authResourceName: 'auth'
    numberOfWorkers: 1
    watch       : yes
  social        :
    login       : 'social'
    numberOfWorkers: 1
    watch       : yes
    queueName   : socialQueueName
  cacheWorker   :
    login       : 'prod-social'
    watch       : yes
    queueName   : socialQueueName+'cache'
    run         : no
  feeder        :
    queueName   : "koding-feeder"
    exchangePrefix: "followable-"
    numberOfWorkers: 2
  presence      :
    exchange    : 'services-presence'
  client        :
    version     : version
    watch       : yes
    includesPath: 'client'
    websitePath : 'website'
    js          : "js/kd.#{version}.js"
    css         : "css/kd.#{version}.css"
    indexMaster : "index-master.html"
    index       : "index.html"
    useStaticFileServer: no
    staticFilesBaseUrl: 'http://localhost:3000'
    runtimeOptions:
      resourceName: socialQueueName
      suppressLogs: no
      version   : version
      mainUri   : 'http://localhost:3000'
      broker    :
        sockJS  : 'https://dmq.koding.com:8008/subscribe'
      apiUri    : 'https://dev-api.koding.com'
      # Is this correct?
      appsUri   : 'https://dev-app.koding.com'
      sourceUri : 'http://localhost:1337'
  mq            :
    host        : 'web0.dev.system.aws.koding.com'
    login       : 'guest'
    componentUser: "<component>"
    password    : 's486auEkPzvUjYfeFTMQ'
    heartbeat   : 10
    vhost       : '/'
  broker        :
    port        : 8008
    certFile    : ""
    keyFile     : ""
  kites:
    disconnectTimeout: 3e3
    vhost       : 'kite'
  email         :
    host        : 'localhost'
    protocol    : 'http:'
    defaultFromAddress: 'hello@koding.com'
  emailWorker   :
    cronInstant : '*/10 * * * * *'
    cronDaily   : '0 10 0 * * *'
    run         : no
    defaultRecepient : undefined
  guests        :
    # define this to limit the number of guset accounts
    # to be cleaned up per collection cycle.
    poolSize        : 1e4
    batchSize       : undefined
    cleanupCron     : '*/10 * * * * *'
<<<<<<< HEAD
  logger            :
    mq              :
      host          : 'web0.dev.system.aws.koding.com'
      login         : 'guest'
      password      : 's486auEkPzvUjYfeFTMQ'
  pidFile       : '/tmp/koding.server.pid'
  haproxy:
    webPort     : 3020
=======
  pidFile       : '/tmp/koding.server.pid'
>>>>>>> d3f958c7
<|MERGE_RESOLUTION|>--- conflicted
+++ resolved
@@ -147,15 +147,6 @@
     poolSize        : 1e4
     batchSize       : undefined
     cleanupCron     : '*/10 * * * * *'
-<<<<<<< HEAD
-  logger            :
-    mq              :
-      host          : 'web0.dev.system.aws.koding.com'
-      login         : 'guest'
-      password      : 's486auEkPzvUjYfeFTMQ'
   pidFile       : '/tmp/koding.server.pid'
   haproxy:
-    webPort     : 3020
-=======
-  pidFile       : '/tmp/koding.server.pid'
->>>>>>> d3f958c7
+    webPort     : 3020
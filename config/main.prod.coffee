--- conflicted
+++ resolved
@@ -112,16 +112,9 @@
     heartbeat   : 10
     vhost       : '/'
   broker        :
-<<<<<<< HEAD
-    ip          : ""
-    port        : 8008
-    certFile    : ""
-    keyFile     : ""
-=======
     port        : brokerPort
     certFile    : "/etc/nginx/ssl/server_new.crt"
     keyFile     : "/etc/nginx/ssl/server_new.key"
->>>>>>> 9748583c
   kites:
     disconnectTimeout: 3e3
     vhost       : '/'

fs = require 'fs'
nodePath = require 'path'

deepFreeze = require 'koding-deep-freeze'

version = "0.0.1"

# DEV database
mongo = 'dev:GnDqQWt7iUQK4M@rose.mongohq.com:10084/koding_dev2?auto_reconnect'

projectRoot = nodePath.join __dirname, '..'

#rabbitVhost = try fs.readFileSync nodePath.join(projectRoot, '.rabbitvhost'), 'utf-8'

module.exports = deepFreeze
  projectRoot   : projectRoot
  version       : version
  webserver     :
    port        : 3000
  mongo         : mongo
<<<<<<< HEAD
  uploads       :
    distribution: 'https://d2mehr5c6bceom.cloudfront.net'
    s3          :
      awsAccountId        : '616271189586'
      awsAccessKeyId      : 'AKIAJO74E23N33AFRGAQ'
      awsSecretAccessKey  : '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'
      bucket              : 'koding-uploads'
=======
  buildClient   : yes
>>>>>>> 6c7d7ecc
  social        :
    numberOfWorkers: 1
    watch       : yes
  feeder        :
    queueName   : "koding-feeder"
    exchangePrefix: "followable-"
    numberOfWorkers: 2
  client        :
    version     : version
    minify      : no
    watch       : yes
    js          : "./website/js/kd.#{version}.js"
    css         : "./website/css/kd.#{version}.css"
    indexMaster : "./client/index-master.html"
    index       : "./website/index.html"
    closureCompilerPath: "./builders/closure/compiler.jar"
    includesFile: '../CakefileIncludes.coffee'
    useStaticFileServer: no
    staticFilesBaseUrl: 'http://localhost:3000'
    runtimeOptions:
      version   : version
      mainUri   : 'http://localhost:3000'
      broker    :
        apiKey  : 'a19c8bf6d2cad6c7a006'
        sockJS  : 'http://localhost:8008/subscribe'
        auth    : 'http://localhost:3000/auth'
        vhost   : '/'
      apiUri    : 'https://dev-api.koding.com'
      appsUri   : 'http://dev-app.koding.com'
      env       : 'dev'
      # staticFilesBaseUrl: 'http://localhost:3020'
  mq            :
    host        : 'localhost'
    login       : 'guest'
    password    : 'guest'
    vhost       : '/'
    pidFile     : '/tmp/koding.broker.pid'
  email         :
    host        : 'localhost'
    protocol    : 'http:'
    defaultFromAddress: 'hello@koding.com'
  guests        :
    # define this to limit the number of guset accounts
    # to be cleaned up per collection cycle.
    poolSize    : 1e4
    batchSize   : undefined
    cleanupCron : '*/10 * * * * *'
  logger        :
    mq          :
      host      : 'localhost'
      login     : 'guest'
      password  : 'guest'
      vhost     : '/'
  pidFile       : '/tmp/koding.server.pid'<|MERGE_RESOLUTION|>--- conflicted
+++ resolved
@@ -18,7 +18,6 @@
   webserver     :
     port        : 3000
   mongo         : mongo
-<<<<<<< HEAD
   uploads       :
     distribution: 'https://d2mehr5c6bceom.cloudfront.net'
     s3          :
@@ -26,9 +25,7 @@
       awsAccessKeyId      : 'AKIAJO74E23N33AFRGAQ'
       awsSecretAccessKey  : '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'
       bucket              : 'koding-uploads'
-=======
   buildClient   : yes
->>>>>>> 6c7d7ecc
   social        :
     numberOfWorkers: 1
     watch       : yes
